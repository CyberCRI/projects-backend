import json
import uuid

from django.conf import settings
from django.contrib.auth.models import Group
from django.db import transaction
from django.db.models import Case, Prefetch, Q, QuerySet, Value, When
from django.db.utils import IntegrityError
from django.http import Http404, HttpResponse
from django.shortcuts import get_object_or_404, render
from django.utils import translation
from django_filters.rest_framework import DjangoFilterBackend
from drf_spectacular.utils import (
    OpenApiParameter,
    OpenApiTypes,
    extend_schema,
    inline_serializer,
)
from googleapiclient.errors import HttpError
from rest_framework import mixins, status, views, viewsets
from rest_framework.decorators import action
from rest_framework.filters import OrderingFilter, SearchFilter
from rest_framework.parsers import JSONParser
from rest_framework.permissions import IsAuthenticated, IsAuthenticatedOrReadOnly
from rest_framework.response import Response
from rest_framework.serializers import BooleanField
from rest_framework.views import APIView

from apps.accounts.filters import PeopleGroupFilter, SkillFilter
from apps.accounts.utils import get_permission_from_representation
from apps.commons.permissions import IsOwner, WillBeOwner
from apps.commons.utils.permissions import map_action_to_permission
from apps.files.models import Image
from apps.files.views import ImageStorageView
from apps.organizations.models import Organization, ProjectCategory
from apps.organizations.permissions import HasOrganizationPermission
from apps.organizations.utils import get_hierarchy_codes
from apps.projects.serializers import ProjectLightSerializer
<<<<<<< HEAD
from keycloak import (
    KeycloakDeleteError,
    KeycloakError,
    KeycloakPostError,
    KeycloakPutError,
)
from services.google.models import GoogleAccount, GoogleGroup
from services.google.tasks import (
    create_google_account,
    create_google_group,
=======
from keycloak import KeycloakDeleteError, KeycloakPostError, KeycloakPutError
from services.google.utils import (
>>>>>>> edd3e4dc
    suspend_google_account,
    update_google_account,
    update_google_group,
)
from services.keycloak.interface import KeycloakService

from .models import AnonymousUser, PeopleGroup, PrivacySettings, ProjectUser, Skill
from .parsers import UserMultipartParser
from .permissions import HasBasePermission, HasPeopleGroupPermission, ReadOnly
from .serializers import (
    AccessTokenSerializer,
    CredentialsSerializer,
    EmptyPayloadResponseSerializer,
    PeopleGroupAddFeaturedProjectsSerializer,
    PeopleGroupAddTeamMembersSerializer,
    PeopleGroupLightSerializer,
    PeopleGroupRemoveFeaturedProjectsSerializer,
    PeopleGroupRemoveTeamMembersSerializer,
    PeopleGroupSerializer,
    PrivacySettingsSerializer,
    SkillSerializer,
    UserLightSerializer,
    UserSerializer,
)


class RetrieveUpdateModelViewSet(
    mixins.RetrieveModelMixin, mixins.UpdateModelMixin, viewsets.GenericViewSet
):
    """
    A viewset that provides `retrieve`, `list`, `update` and `partial_update`
    actions.

    To use it, override the class and set the `.queryset` and
    `.serializer_class` attributes.
    """


class ReadUpdateModelViewSet(
    mixins.ListModelMixin,
    mixins.RetrieveModelMixin,
    mixins.UpdateModelMixin,
    viewsets.GenericViewSet,
):
    """
    A viewset that provides `retrieve`, `list`, `update` and `partial_update`
    actions.

    To use it, override the class and set the `.queryset` and
    `.serializer_class` attributes.
    """


class UserViewSet(viewsets.ModelViewSet):
    serializer_class = UserSerializer
    lookup_field = "keycloak_id"
    lookup_value_regex = "([0-9a-f]{8}-[0-9a-f]{4}-[0-9a-f]{4}-[0-9a-f]{4}-[0-9a-f]{12}|[a-zA-Z0-9_@.-]+)"
    search_fields = [
        "given_name",
        "family_name",
        "email",
        "job",
        "groups__people_groups__name",
    ]
    parser_classes = (JSONParser, UserMultipartParser)
    filter_backends = (DjangoFilterBackend, OrderingFilter, SearchFilter)
    ordering_fields = ["given_name", "family_name", "job", "current_org_role"]

    def get_permissions(self):
        codename = map_action_to_permission(self.action, "projectuser")
        if codename:
            self.permission_classes = [
                IsAuthenticatedOrReadOnly,
                ReadOnly
                | IsOwner
                | HasBasePermission(codename, "accounts")
                | HasOrganizationPermission(codename),
            ]
        return super().get_permissions()

    def get_queryset(self):
        queryset = self.request.user.get_user_queryset()
        organization_pk = self.request.query_params.get("current_org_pk", None)
        if organization_pk is not None:
            organization = Organization.objects.get(pk=organization_pk)
            return queryset.annotate(
                current_org_role=Case(
                    When(
                        pk__in=organization.admins.values_list("pk", flat=True),
                        then=Value(Organization.DefaultGroup.ADMINS),
                    ),
                    When(
                        pk__in=organization.facilitators.values_list("pk", flat=True),
                        then=Value(Organization.DefaultGroup.FACILITATORS),
                    ),
                    When(
                        pk__in=organization.users.values_list("pk", flat=True),
                        then=Value(Organization.DefaultGroup.USERS),
                    ),
                    default=Value(None),
                )
            )
        return queryset

    def get_object(self):
        lookup_url_kwarg = self.lookup_url_kwarg or self.lookup_field
        try:
            obj = ProjectUser.objects.filter(slug=self.kwargs[lookup_url_kwarg])
            if obj.exists():
                self.kwargs[lookup_url_kwarg] = obj.get().keycloak_id
            return super().get_object()
        except Http404:
            if not ProjectUser.objects.filter(
                **{self.lookup_field: self.kwargs[lookup_url_kwarg]}
            ).exists():
                return KeycloakService.import_user(self.kwargs[self.lookup_field])
            raise Http404()

    def get_serializer_class(self):
        if self.action in ["list"]:
            return UserLightSerializer
        return self.serializer_class

    def get_serializer_context(self):
        context = super().get_serializer_context()
        context.update({"request": self.request})
        return context

    @extend_schema(
        parameters=[
            OpenApiParameter(
                name="current_org_pk",
                description="Organization id used to fetch the role of the users in the organization",
                required=False,
                type=str,
            ),
            OpenApiParameter(
                name="current_org_role",
                description="Used to filter the users by role in the organization",
                required=False,
                type=str,
            ),
        ]
    )
    def list(self, request, *args, **kwargs):
        return super().list(request, *args, **kwargs)

    @extend_schema(
        responses={200: UserSerializer},
    )
    @action(detail=False, methods=["GET"])
    def anonymous(self, request, *args, **kwargs):
        user = AnonymousUser()
        return Response(user.serialize(), status=status.HTTP_200_OK)

    @extend_schema(
        parameters=[
            OpenApiParameter(
                name="permissions",
                description="Representations of the permissions to check, separated by a comma",
                required=False,
                type=str,
            )
        ],
        responses={
            200: inline_serializer(name="Result", fields={"result": BooleanField()})
        },
    )
    @action(detail=True, methods=["GET"])
    def has_permissions(self, request, *args, **kwargs):
        user = self.get_object()
        permissions = self.request.query_params.get("permissions", "").split(",")
        for permission in permissions:
            codename, instance = get_permission_from_representation(permission)
            if not codename:
                raise Http404("Permission not found")
            if instance and user.has_perm(codename, instance):
                return Response({"result": True}, status=status.HTTP_200_OK)
            if not instance and user.has_perm(codename):
                return Response({"result": True}, status=status.HTTP_200_OK)
        return Response({"result": False}, status=status.HTTP_200_OK)

    def google_sync(self, instance, data, created):
        create_in_google = data.get("create_in_google", False)
        organizational_unit = data.get(
            "google_organizational_unit", "/CRI/Admin Staff" if created else None
        )
        exists_in_google = GoogleAccount.objects.filter(user=instance).exists()
        if create_in_google and not exists_in_google:
            create_google_account(instance, organizational_unit)
        elif not create_in_google and exists_in_google:
            update_google_account(instance, organizational_unit)
        instance.refresh_from_db()

    def create(self, request, *args, **kwargs):
        try:
            data = request.data.copy()
            # If no language is provided, use the organization's language
            organization_groups = Group.objects.filter(
                organizations__isnull=False,
                name__in=data.get("roles_to_add", []),
            )
            if organization_groups.exists() and "language" not in data.keys():
                group = organization_groups.first()
                organization = group.organizations.first()
                data["language"] = organization.language
            # Create user in keycloak and redirect to the organization portal
            data["keycloak_id"] = KeycloakService.create_user(
                data, request.query_params.get("organization", "DEFAULT")
            )
            serializer = self.get_serializer(data=data)
            serializer.is_valid(raise_exception=True)
            instance = self.perform_create(serializer)
            self.google_sync(instance, self.request.data, True)
            headers = self.get_success_headers(serializer.data)
            return Response(
                serializer.data, status=status.HTTP_201_CREATED, headers=headers
            )
        except (KeycloakPostError, KeycloakPutError) as e:
            keycloak_error = json.loads(e.response_body.decode()).get("errorMessage")
            return Response(
                {"error": f"An error occured in Keycloak : {keycloak_error}"},
                status=e.response_code,
            )
        except HttpError as e:
            return Response(
                {
                    "error": f"User was created but an error occured in Google : {e.reason}"
                },
                status=e.status_code,
            )

    def perform_create(self, serializer):
        if hasattr(self.request.user, "invitation"):
            invitation = self.request.user.invitation
            groups = [
                invitation.people_group.get_members()
                if invitation.people_group
                else None,
                invitation.organization.get_users()
                if invitation.organization
                else None,
            ]
            return serializer.save(groups=list(filter(lambda x: x, groups)))
        return serializer.save()

    def destroy(self, request, *args, **kwargs):
        try:
            instance = self.get_object()
            suspend_google_account(instance)
            with transaction.atomic():
                response = super().destroy(request, *args, **kwargs)
                KeycloakService.delete_user(instance)
            return response
        except KeycloakDeleteError as e:
            keycloak_error = json.loads(e.response_body.decode()).get("errorMessage")
            return Response(
                {"error": f"An error occured in Keycloak : {keycloak_error}"},
                status=e.response_code,
            )
        except HttpError as e:
            google_error = e.reason
            return Response(
                {"error": f"An error occured in Google : {google_error}"},
                status=e.status_code,
            )

    def update(self, request, *args, **kwargs):
        try:
            return super().update(request, *args, **kwargs)
        except KeycloakPutError as e:
            keycloak_error = json.loads(e.response_body.decode()).get("errorMessage")
            return Response(
                {"error": f"An error occured in Keycloak : {keycloak_error}"},
                status=e.response_code,
            )
        except HttpError as e:
            return Response(
                {
                    "error": f"User was updated but an error occured in Google : {e.reason}"
                },
                status=e.status_code,
            )

    def perform_update(self, serializer):
        with transaction.atomic():
            instance = serializer.save()
            KeycloakService.update_user(instance)
        self.google_sync(instance, self.request.data, False)

    @extend_schema(responses={200: OpenApiTypes.OBJECT})
    @action(
        detail=True,
        methods=["GET"],
        url_path="reset-password",
        permission_classes=[
            IsAuthenticated,
            IsOwner
            | HasBasePermission("change_projectuser", "accounts")
            | HasOrganizationPermission("change_projectuser"),
        ],
    )
    def reset_password(self, request, *args, **kwargs):
        user = self.get_object()
        redirect_organization_code = request.query_params.get("organization", "DEFAULT")
        KeycloakService.send_required_actions_email(
            str(user.keycloak_id), ["UPDATE_PASSWORD"], redirect_organization_code
        )
        return Response({"detail": "Email sent"}, status=status.HTTP_200_OK)

    @extend_schema(responses={200: OpenApiTypes.OBJECT})
    @action(
        detail=True,
        methods=["GET"],
        url_path="refresh-keycloak-actions-link",
        permission_classes=[ReadOnly],
    )
    def refresh_keycloak_actions_link(self, request, *args, **kwargs):
        user = self.get_object()
        try:
            redirect_organization_code = request.query_params.get(
                "organization", "DEFAULT"
            )
            email_sent = KeycloakService.send_required_actions_email(
                str(user.keycloak_id), [], redirect_organization_code
            )
            if email_sent:
                template_path = "execute_actions_email_success.html"
            else:
                template_path = "execute_actions_email_not_sent.html"
            with translation.override(user.language):
                return render(request, f"authentication/{template_path}")
        except Exception as e:  # noqa
            with translation.override(user.language):
                return render(
                    request,
                    "authentication/execute_actions_email_error.html",
                    {"error": e},
                )


class PeopleGroupViewSet(viewsets.ModelViewSet):
    queryset = PeopleGroup.objects.all()
    serializer_class = PeopleGroupSerializer
    filterset_class = PeopleGroupFilter
    lookup_field = "id"

    def get_object(self):
        lookup_url_kwarg = self.lookup_url_kwarg or self.lookup_field
        obj = PeopleGroup.objects.filter(slug=self.kwargs[lookup_url_kwarg])
        if obj.exists():
            self.kwargs[lookup_url_kwarg] = obj.get().id
        return super().get_object()

    def get_permissions(self):
        codename = map_action_to_permission(self.action, "peoplegroup")
        if codename:
            self.permission_classes = [
                IsAuthenticatedOrReadOnly,
                ReadOnly
                | HasBasePermission(codename, "accounts")
                | HasOrganizationPermission(codename)
                | HasPeopleGroupPermission(codename),
            ]
        return super().get_permissions()

    def get_queryset(self) -> QuerySet:
        """Prefetch related models"""
        if "organization_code" in self.kwargs:
            organization = Prefetch(
                "organization",
                queryset=Organization.objects.select_related(
                    "faq", "parent", "banner_image", "logo_image"
                ).prefetch_related("wikipedia_tags"),
            )
            return self.request.user.get_people_group_queryset(organization).filter(
                organization__code__in=get_hierarchy_codes(
                    [self.kwargs["organization_code"]]
                )
            )
        return PeopleGroup.objects.none()

    def get_serializer_class(self):
        if self.action == "list":
            return PeopleGroupLightSerializer
        return self.serializer_class

    def get_serializer_context(self):
        context = super().get_serializer_context()
        context.update({"request": self.request})
        return context

    def google_sync(self, instance, data):
        create_in_google = data.get("create_in_google", False)
        exists_in_google = GoogleGroup.objects.filter(people_group=instance).exists()
        if create_in_google and not exists_in_google:
            create_google_group(instance)
        elif not create_in_google and exists_in_google:
            update_google_group(instance)
        instance.refresh_from_db()

    def create(self, request, *args, **kwargs):
        try:
            organization = get_object_or_404(
                Organization, code=self.kwargs["organization_code"]
            )
            request.data.update({"organization": organization.code})
            return super().create(request, *args, **kwargs)
        except HttpError as e:
            return Response(
                {"error": f"An error occured in Google : {e.reason}"},
                status=e.status_code,
            )

    @transaction.atomic
    def perform_create(self, serializer):
        people_group = serializer.save()
        people_group.setup_permissions(self.request.user)
        self.google_sync(people_group, self.request.data)

    def update(self, request, *args, **kwargs):
        try:
            return super().update(request, *args, **kwargs)
        except HttpError as e:
            return Response(
                {"error": f"An error occured in Google : {e.reason}"},
                status=e.status_code,
            )

    @transaction.atomic
    def perform_update(self, serializer):
        instance = serializer.save()
        self.google_sync(instance, self.request.data)

    @extend_schema(
        request=PeopleGroupAddTeamMembersSerializer, responses=PeopleGroupSerializer
    )
    @action(
        detail=True,
        methods=["POST"],
        url_path="member/add",
        permission_classes=[
            IsAuthenticated,
            HasBasePermission("change_peoplegroup", "accounts")
            | HasOrganizationPermission("change_peoplegroup")
            | HasPeopleGroupPermission("change_peoplegroup"),
        ],
    )
    def add_member(self, request, *args, **kwargs):
        try:
            people_group = self.get_object()
            serializer = PeopleGroupAddTeamMembersSerializer(
                data={"people_group": people_group.pk, **request.data}
            )
            serializer.is_valid(raise_exception=True)
            with transaction.atomic():
                serializer.save()
                self.google_sync(people_group, dict())
            return Response(status=status.HTTP_204_NO_CONTENT)
        except HttpError as e:
            return Response(
                {"error": f"An error occured in Google : {e.reason}"},
                status=e.status_code,
            )

    @extend_schema(
        request=PeopleGroupRemoveTeamMembersSerializer, responses=PeopleGroupSerializer
    )
    @action(
        detail=True,
        methods=["POST"],
        url_path="member/remove",
        permission_classes=[
            IsAuthenticated,
            HasBasePermission("change_peoplegroup", "accounts")
            | HasOrganizationPermission("change_peoplegroup")
            | HasPeopleGroupPermission("change_peoplegroup"),
        ],
    )
    def remove_member(self, request, *args, **kwargs):
        try:
            people_group = self.get_object()
            serializer = PeopleGroupRemoveTeamMembersSerializer(
                data={"people_group": people_group.pk, **request.data}
            )
            serializer.is_valid(raise_exception=True)
            with transaction.atomic():
                serializer.save()
                self.google_sync(people_group, dict())
            return Response(status=status.HTTP_204_NO_CONTENT)
        except HttpError as e:
            return Response(
                {"error": f"An error occured in Google : {e.reason}"},
                status=e.status_code,
            )

    @extend_schema(
        parameters=[
            OpenApiParameter(
                name="limit",
                description="Number of results to return per page.",
                required=False,
                type=int,
            ),
            OpenApiParameter(
                name="offset",
                description="The initial index from which to return the results.",
                required=False,
                type=int,
            ),
        ]
    )
    @action(
        detail=True,
        methods=["GET"],
        url_path="member",
        permission_classes=[ReadOnly],
    )
    def member(self, request, *args, **kwargs):
        group = self.get_object()
        managers_ids = group.managers.all().values_list("keycloak_id", flat=True)
        leaders_ids = group.leaders.all().values_list("keycloak_id", flat=True)
        queryset = (
            group.get_all_members()
            .distinct()
            .annotate(
                is_leader=Case(
                    When(keycloak_id__in=leaders_ids, then=True), default=Value(False)
                )
            )
            .annotate(
                is_manager=Case(
                    When(keycloak_id__in=managers_ids, then=True), default=Value(False)
                )
            )
            .order_by("-is_leader", "-is_manager")
        )

        page = self.paginate_queryset(queryset)
        if page is not None:
            user_serializer = UserLightSerializer(
                page, many=True, context={"request": request}
            )
            return self.get_paginated_response(user_serializer.data)

        user_serializer = UserLightSerializer(
            queryset, many=True, context={"request": request}
        )
        return Response(user_serializer.data)

    @extend_schema(
        request=PeopleGroupAddFeaturedProjectsSerializer,
        responses=PeopleGroupSerializer,
    )
    @action(
        detail=True,
        methods=["POST"],
        url_path="project/add",
        permission_classes=[
            IsAuthenticated,
            HasBasePermission("change_peoplegroup", "accounts")
            | HasOrganizationPermission("change_peoplegroup")
            | HasPeopleGroupPermission("change_peoplegroup"),
        ],
    )
    @transaction.atomic
    def add_featured_project(self, request, *args, **kwargs):
        people_group = self.get_object()
        serializer = PeopleGroupAddFeaturedProjectsSerializer(
            data={"people_group": people_group.pk, **request.data},
            context={"request": request},
        )
        serializer.is_valid(raise_exception=True)
        serializer.save()
        return Response(status=status.HTTP_204_NO_CONTENT)

    @extend_schema(
        request=PeopleGroupRemoveFeaturedProjectsSerializer,
        responses=PeopleGroupSerializer,
    )
    @action(
        detail=True,
        methods=["POST"],
        url_path="project/remove",
        permission_classes=[
            IsAuthenticated,
            HasBasePermission("change_peoplegroup", "accounts")
            | HasOrganizationPermission("change_peoplegroup")
            | HasPeopleGroupPermission("change_peoplegroup"),
        ],
    )
    def remove_featured_project(self, request, *args, **kwargs):
        people_group = self.get_object()
        serializer = PeopleGroupRemoveFeaturedProjectsSerializer(
            data={"people_group": people_group.pk, **request.data}
        )
        serializer.is_valid(raise_exception=True)
        serializer.save()
        return Response(status=status.HTTP_204_NO_CONTENT)

    @extend_schema(
        parameters=[
            OpenApiParameter(
                name="limit",
                description="Number of results to return per page.",
                required=False,
                type=int,
            ),
            OpenApiParameter(
                name="offset",
                description="The initial index from which to return the results.",
                required=False,
                type=int,
            ),
        ]
    )
    @action(
        detail=True,
        methods=["GET"],
        url_path="project",
        permission_classes=[ReadOnly],
    )
    def project(self, request, *args, **kwargs):
        group = self.get_object()
        categories = Prefetch(
            "categories",
            queryset=ProjectCategory.objects.select_related("organization"),
        )
        featured_projects_ids = [p.id for p in group.featured_projects.all()]
        queryset = (
            self.request.user.get_project_queryset()
            .filter(
                Q(id__in=featured_projects_ids)
                | Q(groups__users__in=group.get_all_members().all())
            )
            .distinct()
            .prefetch_related(categories)
            .annotate(
                is_featured=Case(
                    When(id__in=featured_projects_ids, then=True), default=Value(False)
                )
            )
            .order_by("-is_featured")
        )

        page = self.paginate_queryset(queryset)
        if page is not None:
            project_serializer = ProjectLightSerializer(
                page, context={"request": request}, many=True
            )
            return self.get_paginated_response(project_serializer.data)

        project_serializer = ProjectLightSerializer(
            queryset, context={"request": request}, many=True
        )
        return Response(project_serializer.data)

    @action(
        detail=True,
        methods=["GET"],
        url_path="hierarchy",
        permission_classes=[ReadOnly],
    )
    def hierarchy(self, request, *args, **kwargs):
        people_group = self.get_object()
        if people_group.type != "group":
            return Response(
                {
                    "error": "Hierarchy is only available for 'group' type people-groups."
                },
                status=status.HTTP_400_BAD_REQUEST,
            )
        return Response(people_group.get_hierarchy(), status=status.HTTP_200_OK)


class PeopleGroupHeaderView(ImageStorageView):
    permission_classes = [
        IsAuthenticatedOrReadOnly,
        ReadOnly
        | IsOwner
        | HasBasePermission("change_peoplegroup", "accounts")
        | HasOrganizationPermission("change_peoplegroup")
        | HasPeopleGroupPermission("change_peoplegroup"),
    ]
    lookup_field = "id"
    lookup_value_regex = "[0-9]+"

    def get_object(self):
        """
        Retrieve the object within the QuerySet.
        There should be only one Image in the QuerySet.
        """
        queryset = self.filter_queryset(self.get_queryset())
        obj = get_object_or_404(queryset)
        self.check_object_permissions(self.request, obj)
        return obj

    def get_queryset(self):
        if all(k in self.kwargs for k in ["people_group_id", "organization_code"]):
            people_group = PeopleGroup.objects.get(
                organization__code=self.kwargs["organization_code"],
                id=self.kwargs["people_group_id"],
            )
            return Image.objects.filter(people_group_header=people_group)
        return Image.objects.none

    @staticmethod
    def upload_to(instance, filename) -> str:
        return f"people_group/header/{uuid.uuid4()}#{instance.name}"

    def add_image_to_model(self, image):
        if "people_group_id" in self.kwargs:
            people_group = PeopleGroup.objects.get(id=self.kwargs["people_group_id"])
            people_group.header_image = image
            people_group.save()
            return f"/v1/people-group/{self.kwargs['people_group_id']}/header"
        return None


class PeopleGroupLogoView(ImageStorageView):
    permission_classes = [
        IsAuthenticatedOrReadOnly,
        ReadOnly
        | IsOwner
        | HasBasePermission("change_peoplegroup", "accounts")
        | HasOrganizationPermission("change_peoplegroup")
        | HasPeopleGroupPermission("change_peoplegroup"),
    ]
    lookup_field = "id"
    lookup_value_regex = "[0-9]+"

    def get_object(self):
        """
        Retrieve the object within the QuerySet.
        There should be only one Image in the QuerySet.
        """
        queryset = self.filter_queryset(self.get_queryset())
        obj = get_object_or_404(queryset)
        self.check_object_permissions(self.request, obj)
        return obj

    def get_queryset(self):
        if all(k in self.kwargs for k in ["people_group_id", "organization_code"]):
            people_group = PeopleGroup.objects.get(
                organization__code=self.kwargs["organization_code"],
                id=self.kwargs["people_group_id"],
            )
            return Image.objects.filter(people_group_logo=people_group)
        return Image.objects.none

    @staticmethod
    def upload_to(instance, filename) -> str:
        return f"people_group/logo/{uuid.uuid4()}#{instance.name}"

    def add_image_to_model(self, image):
        if "people_group_id" in self.kwargs:
            people_group = PeopleGroup.objects.get(id=self.kwargs["people_group_id"])
            people_group.logo_image = image
            people_group.save()
            return f"/v1/people_group/{self.kwargs['people_group_id']}/logo"
        return None


class SkillViewSet(viewsets.ModelViewSet):
    queryset = Skill.objects.all()
    serializer_class = SkillSerializer
    filterset_class = SkillFilter
    permission_classes = [
        IsAuthenticatedOrReadOnly,
        ReadOnly
        | IsOwner
        | WillBeOwner
        | HasBasePermission("change_projectuser", "accounts")
        | HasOrganizationPermission("change_projectuser"),
    ]

    def create(self, request, *args, **kwargs):
        try:
            return super().create(request, *args, **kwargs)
        except IntegrityError:
            return Response(
                {"error": "Skill already added"}, status=status.HTTP_409_CONFLICT
            )


class DeleteCookieView(views.APIView):
    @extend_schema(request=None, responses=EmptyPayloadResponseSerializer)
    def get(self, request, *args, **kwargs):
        access_token = request.COOKIES.get(settings.JWT_ACCESS_TOKEN_COOKIE_NAME, None)
        if not access_token:
            return HttpResponse("Cookie already deleted")
        response = HttpResponse("Cookie deleted")
        response.delete_cookie(settings.JWT_ACCESS_TOKEN_COOKIE_NAME, samesite="None")
        return response


class UserProfilePictureView(ImageStorageView):
    permission_classes = [
        IsAuthenticatedOrReadOnly,
        ReadOnly
        | IsOwner
        | WillBeOwner
        | HasBasePermission("change_projectuser", "accounts")
        | HasOrganizationPermission("change_projectuser"),
    ]

    def get_queryset(self):
        if "user_keycloak_id" in self.kwargs:
            user = ProjectUser.objects.get(keycloak_id=self.kwargs["user_keycloak_id"])
            if self.request.user.is_anonymous:
                return Image.objects.filter(user=user)
            return Image.objects.filter(
                Q(user=user) | Q(owner=self.request.user)
            ).distinct()
        return Image.objects.none

    @staticmethod
    def upload_to(instance, filename) -> str:
        return f"account/profile/{uuid.uuid4()}#{instance.name}"

    def add_image_to_model(self, image):
        if "user_keycloak_id" in self.kwargs:
            user = ProjectUser.objects.get(keycloak_id=self.kwargs["user_keycloak_id"])
            user.profile_picture = image
            user.save()
            image.owner = user
            image.save()
            return (
                f"/v1/user/{self.kwargs['user_keycloak_id']}/profile-picture/{image.id}"
            )
        return None


class PrivacySettingsViewSet(RetrieveUpdateModelViewSet):
    """Allows getting or modifying a user's privacy settings."""

    permission_classes = [
        IsAuthenticatedOrReadOnly,
        ReadOnly
        | IsOwner
        | HasBasePermission("change_projectuser", "accounts")
        | HasOrganizationPermission("change_projectuser"),
    ]
    serializer_class = PrivacySettingsSerializer
    lookup_field = "user_id"
    lookup_url_kwarg = "user_keycloak_id"

    def get_queryset(self):
        qs = self.request.user.get_user_related_queryset(PrivacySettings.objects.all())
        if "user_keycloak_id" in self.kwargs:
            return qs.filter(user__keycloak_id=self.kwargs["user_keycloak_id"])
        return qs


class AccessTokenView(APIView):
    @extend_schema(request=CredentialsSerializer, responses=AccessTokenSerializer)
    def post(self, request):
        serializer = CredentialsSerializer(data=request.data)
        serializer.is_valid(raise_exception=True)
        code, token = KeycloakService.get_token_for_user(
            request.data["username"], request.data["password"]
        )
        return Response(AccessTokenSerializer(token).data, status=code)<|MERGE_RESOLUTION|>--- conflicted
+++ resolved
@@ -36,21 +36,11 @@
 from apps.organizations.permissions import HasOrganizationPermission
 from apps.organizations.utils import get_hierarchy_codes
 from apps.projects.serializers import ProjectLightSerializer
-<<<<<<< HEAD
-from keycloak import (
-    KeycloakDeleteError,
-    KeycloakError,
-    KeycloakPostError,
-    KeycloakPutError,
-)
+from keycloak import KeycloakDeleteError, KeycloakPostError, KeycloakPutError
 from services.google.models import GoogleAccount, GoogleGroup
 from services.google.tasks import (
     create_google_account,
     create_google_group,
-=======
-from keycloak import KeycloakDeleteError, KeycloakPostError, KeycloakPutError
-from services.google.utils import (
->>>>>>> edd3e4dc
     suspend_google_account,
     update_google_account,
     update_google_group,
