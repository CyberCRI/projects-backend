import logging
import math
import os
from functools import reduce
from typing import TYPE_CHECKING, Any, Iterable, List, Optional

import shortuuid as shortuuid
from django.conf import settings
from django.contrib.auth.models import Group, Permission
from django.contrib.contenttypes.models import ContentType
from django.contrib.postgres.fields import ArrayField
from django.core.cache import cache
from django.db import models, transaction
from django.utils import timezone
from django.utils.text import slugify
from django.utils.translation import gettext_lazy as _
from guardian.shortcuts import assign_perm
from simple_history.models import HistoricalRecords, HistoricForeignKey

from apps.analytics.models import Stat
from apps.commons.models import (
<<<<<<< HEAD
    SDG,
=======
    DuplicableModel,
>>>>>>> e03fc443
    HasMultipleIDs,
    HasOwner,
    Language,
    OrganizationRelated,
    PermissionsSetupModel,
    ProjectRelated,
)
from apps.commons.utils import get_write_permissions_from_subscopes
from apps.misc.models import Tag, WikipediaTag

from .exceptions import WrongProjectOrganizationError

logger = logging.getLogger(__file__)

if TYPE_CHECKING:
    from apps.accounts.models import PeopleGroup, ProjectUser
    from apps.organizations.models import Organization


def uuid_generator() -> str:
    """Generate a short UUID of only 8 character.

    Used for backward compatibility.
    """
    return shortuuid.ShortUUID().random(length=8)


class SoftDeleteManager(models.Manager):
    """Exclude by default soft-deleted Projects."""

    def get_queryset(self):
        """Exclude by default soft-deleted Projects."""
        return super().get_queryset().filter(deleted_at=None)

    def all_with_delete(self, pk=None):
        """Retrieve all projects, or the one corresponding to `pk` if given."""
        if pk is None:
            return super().get_queryset()
        return super().get_queryset().get(pk=pk)

    def deleted_projects(self):
        """Retrieve all soft-deleted projects."""
        return super().get_queryset().exclude(deleted_at=None)


class Project(
    HasMultipleIDs,
    PermissionsSetupModel,
    ProjectRelated,
    OrganizationRelated,
    DuplicableModel,
):
    """Main model of the app, represent a user project

    Attributes
    ----------
    id: Charfield
        UUID4 used as the model's PK.
    title: Charfield
        Title of the project.
    header_image: ForeignKey, optional
        Image used as header background of the project.
    description: CharField
        Description of the project
    purpose: TextField
        Purpose of the project.
    is_locked: BooleanField
        Whether the project is locked or not.
    is_shareable: BooleanField
        Whether the project is shareable or not.
    publication_status: CharField
        Visibility of the project.
    life_status: CharField
        Status of the project.
    language: CharField
        Language of the project.
    created_at: DateTimeField
        Date of creation of this project.
    updated_at: DateTimeField
        Date of the last change made to the project.
    deleted_at: DateTimeField
        Date the project was soft-deleted.
    images: ManyToManyField
        Images used by the project.
    category: ForeignKey
        Category of the project.
    organizations: ManyToManyField
        Organizations this project is part of.
    wikipedia_tags: ManyToManyField
        Tags this project is referred to.
    sdgs: ArrayField
        UN Sustainable Development Goals this project try to achieve.
    history: HistoricalRecords
        History of this project.
    """

    class PublicationStatus(models.TextChoices):
        """Visibility setting of a project."""

        PUBLIC = "public"
        PRIVATE = "private"
        ORG = "org"

    class LifeStatus(models.TextChoices):
        """State of a project."""

        RUNNING = "running"
        COMPLETED = "completed"
        CANCELED = "canceled"
        TO_REVIEW = "toreview"

    class DefaultGroup(models.TextChoices):
        """Default permission groups of a project."""

        MEMBERS = "members"
        OWNERS = "owners"
        REVIEWERS = "reviewers"
        PEOPLE_GROUPS = "people_groups"

    id = models.CharField(
        primary_key=True, auto_created=True, default=uuid_generator, max_length=8
    )
    title = models.CharField(max_length=255, verbose_name=_("title"))
    slug = models.SlugField(unique=True)
    header_image = models.ForeignKey(
        "files.Image",
        on_delete=models.SET_NULL,
        null=True,
        related_name="project_header",
    )
    description = models.TextField(blank=True, default="")
    purpose = models.TextField(blank=True, verbose_name=_("main goal"))
    is_locked = models.BooleanField(default=False)
    is_shareable = models.BooleanField(default=False)
    publication_status = models.CharField(
        max_length=10,
        choices=PublicationStatus.choices,
        default=PublicationStatus.PRIVATE,
        verbose_name=_("visibility"),
    )
    life_status = models.CharField(
        max_length=10,
        choices=LifeStatus.choices,
        default=LifeStatus.RUNNING.value,
        verbose_name=_("life status"),
    )
    language = models.CharField(
        max_length=2, choices=Language.choices, default=Language.default()
    )
    created_at = models.DateTimeField(auto_now_add=True)
    updated_at = models.DateTimeField(auto_now=True)
    deleted_at = models.DateTimeField(null=True)
    categories = models.ManyToManyField(
        "organizations.ProjectCategory",
        related_name="projects",
        verbose_name=_("categories"),
    )
    images = models.ManyToManyField("files.Image", related_name="projects")
    organizations = models.ManyToManyField(
        "organizations.Organization", related_name="projects"
    )
    # TODO : Skill update remove wikipedia_tags and organization_tags
    wikipedia_tags = models.ManyToManyField(
        WikipediaTag, related_name="projects", verbose_name=_("wikipedia tags")
    )
    organization_tags = models.ManyToManyField(
        Tag, verbose_name=_("organizational tags")
    )
    tags = models.ManyToManyField(
        "skills.Tag",
        related_name="projects",
        blank=True,
        db_table="projects_project_skills_tags",  # avoid conflicts with old Tag model
    )
    sdgs = ArrayField(
        models.PositiveSmallIntegerField(choices=SDG.choices),
        len(SDG),
        default=list,
        blank=True,
        verbose_name=_("sustainable development goals"),
    )
    main_category = HistoricForeignKey(
        "organizations.ProjectCategory",
        on_delete=models.SET_NULL,
        null=True,
        verbose_name=_("main category"),
    )
    groups = models.ManyToManyField(Group, related_name="projects")
    history = HistoricalRecords(
        related_name="archive",
        m2m_fields=[tags, categories],
    )
    objects = SoftDeleteManager()

    class Meta:
        write_only_subscopes = (
            ("review", "project's reviews"),
            ("comment", "project's comments"),
            ("follow", "project's follows"),
        )
        permissions = (
            ("view_projectmessage", "Can view project messages"),
            ("add_projectmessage", "Can add project messages"),
            ("lock_project", "Can lock and unlock a project"),
            ("duplicate_project", "Can duplicate a project"),
            ("change_locked_project", "Can update a locked project"),
            *get_write_permissions_from_subscopes(write_only_subscopes),
        )

    @property
    def url(self) -> str:
        return os.path.join(
            self.organizations.first().website_url, f"project/{self.pk}/"
        )

    @property
    def content_type(self) -> ContentType:
        return ContentType.objects.get_for_model(Project)

    def __init__(self, *args, **kwargs):
        super(Project, self).__init__(*args, **kwargs)
        self._original_description = self.description

    @classmethod
    def get_id_field_name(cls, object_id: Any) -> str:
        """Get the name of the field which contains the given ID."""
        if len(object_id) == 8:
            return "id"
        return "slug"

    def get_slug(self) -> str:
        if self.slug == "":
            raw_slug = slugify(self.title[0:46])
            if len(raw_slug) == 0:
                raw_slug = "project-0"
            if len(raw_slug) <= 8:
                raw_slug = f"project-{raw_slug}"  # Prevent clashes with ids
            slug = raw_slug
            same_slug_count = 0
            while Project.objects.all_with_delete().filter(slug=slug).exists():
                same_slug_count += 1
                slug = f"{raw_slug}-{same_slug_count}"
            return slug
        return self.slug

    @transaction.atomic
    def save(self, *args, **kwargs):
        self.slug = self.get_slug()
        super().save(*args, **kwargs)
        if hasattr(self, "stat"):
            if self._original_description != self.description:
                self.stat.update_description_length()
            self.stat.update_versions()

    def delete(self, using=None, keep_parents=False):
        """Only soft-delete the project."""
        self.deleted_at = timezone.localtime(timezone.now())
        self.save()

    @transaction.atomic
    def hard_delete(self):
        """Hard-delete the project."""
        self.groups.all().delete()
        super(Project, self).delete()

    def restore(self):
        """Restore a soft-deleted project."""
        self.deleted_at = None
        self.save()

    def set_cached_views(self, timeout: int = 60 * settings.CACHE_PROJECT_VIEWS):
        if settings.ENABLE_CACHE:
            key = f"project.{self.id}.views"
            views_cache = {
                organization.code: self.mixpanel_events.filter(
                    organization=organization
                ).count()
                for organization in self.organizations.all()
            }
            views_cache["_total"] = self.mixpanel_events.count()
            cache.set(key, views_cache, timeout)

    def get_cached_views(self):
        """Caches all views of the project."""
        key = f"project.{self.id}.views"
        if key not in cache.keys("*"):  # noqa: SIM118
            self.set_cached_views()
        return cache.get(key)

    @classmethod
    def get_queryset_cached_views(cls, projects: models.QuerySet["Project"]):
        """Caches all views of the project."""
        keys = [f"project.{project.id}.views" for project in projects]
        cache_keys = cache.keys("*")
        absent_projects = [
            project
            for project in projects
            if f"project.{project.id}.views" not in cache_keys
        ]
        for project in absent_projects:
            project.set_cached_views()
        return cache.get_many(keys)

    @classmethod
    def get_queryset_total_views(cls, projects: models.QuerySet["Project"]):
        """Caches all views of the project."""
        if settings.ENABLE_CACHE:
            views = cls.get_queryset_cached_views(projects)
            return {key.split(".")[1]: value["_total"] for key, value in views.items()}
        return {project.id: project.mixpanel_events.count() for project in projects}

    @classmethod
    def get_queryset_organization_views(
        cls, projects: models.QuerySet["Project"], organization: "Organization"
    ):
        """Caches all views of the project."""
        if settings.ENABLE_CACHE:
            views = cls.get_queryset_cached_views(projects)
            return {
                key.split(".")[1]: value.get(organization.code, 0)
                for key, value in views.items()
            }
        return {
            project.id: project.mixpanel_events.filter(
                organization=organization
            ).count()
            for project in projects
        }

    def get_views(self) -> int:
        """Return the project's views on the whole platform."""
        if settings.ENABLE_CACHE:
            return self.get_cached_views().get("_total", 0)
        return self.mixpanel_events.count()

    def get_views_organizations(self, organizations: List["Organization"]) -> int:
        """Return the project's views inside the given organization.

        If you plan on using this method multiple time, prefetch `organizations`
        to avoid any n+1 performance issue.
        """
        if settings.ENABLE_CACHE:
            if not organizations:
                return self.get_views()
            if not any(o in self.organizations.all() for o in organizations):
                raise WrongProjectOrganizationError(
                    self.title, [o.name for o in organizations]
                )
            return sum(self.get_cached_views().get(o.code, 0) for o in organizations)
        return self.mixpanel_events.filter(organization__in=organizations).count()

    def get_related_project(self) -> Optional["Project"]:
        """Return the project related to this model."""
        return self

    def get_related_organizations(self) -> List["Organization"]:
        """Return the organizations related to this model."""
        return self.organizations.all()

    def get_default_owners_permissions(self) -> Iterable[Permission]:
        excluded_permissions = [
            f"{action}_{subscope}"
            for action in ["change", "delete", "add"]
            for subscope in ["review", "locked_project"]
        ]
        return Permission.objects.filter(content_type=self.content_type).exclude(
            codename__in=excluded_permissions
        )

    def get_default_reviewers_permissions(self) -> Iterable[Permission]:
        return Permission.objects.filter(content_type=self.content_type)

    def get_default_members_permissions(self) -> Iterable[Permission]:
        return Permission.objects.filter(
            content_type=self.content_type,
            codename__in=[
                "view_project",
                "view_projectmessage",
                "add_projectmessage",
            ],
        )

    def setup_permissions(self, user: Optional["ProjectUser"] = None):
        """Setup the project with default permissions."""
        owners = self.get_owners()
        owners.permissions.clear()
        for permission in self.get_default_owners_permissions():
            assign_perm(permission, owners, self)

        reviewers = self.get_reviewers()
        reviewers.permissions.clear()
        for permission in self.get_default_reviewers_permissions():
            assign_perm(permission, reviewers, self)

        members = self.get_members()
        members.permissions.clear()
        for permission in self.get_default_members_permissions():
            assign_perm(permission, members, self)

        member_people_groups = self.get_people_groups()
        member_people_groups.permissions.clear()
        for permission in self.get_default_members_permissions():
            assign_perm(permission, member_people_groups, self)

        if user:
            owners.users.add(user)
        self.groups.add(owners, reviewers, members)
        self.permissions_up_to_date = True
        # Saving is also mandatory to trigger indexing in Algolia
        self.save(update_fields=["permissions_up_to_date"])

    def remove_duplicated_roles(self):
        """Remove duplicated roles in the group."""
        self.members.set(
            self.members.exclude(
                pk__in=self.reviewers.values_list("pk", flat=True)
            ).exclude(pk__in=self.owners.values_list("pk", flat=True))
        )
        self.owners.set(
            self.owners.exclude(pk__in=self.reviewers.values_list("pk", flat=True))
        )

    def get_or_create_group(self, name: str) -> Group:
        """Return the group with the given name."""
        group, created = Group.objects.get_or_create(
            name=f"{self.content_type.model}:#{self.pk}:{name}",
        )
        if created:
            self.groups.add(group)
        return group

    def get_owners(self) -> Group:
        """Return the owners group."""
        return self.get_or_create_group(self.DefaultGroup.OWNERS)

    def get_reviewers(self) -> Group:
        """Return the reviewers group."""
        return self.get_or_create_group(self.DefaultGroup.REVIEWERS)

    def get_members(self) -> Group:
        """Return the members group."""
        return self.get_or_create_group(self.DefaultGroup.MEMBERS)

    def get_people_groups(self) -> Group:
        """Return the members group."""
        return self.get_or_create_group(self.DefaultGroup.PEOPLE_GROUPS)

    @property
    def owners(self) -> List["ProjectUser"]:
        return self.get_owners().users

    @property
    def reviewers(self) -> List["ProjectUser"]:
        return self.get_reviewers().users

    @property
    def members(self) -> List["ProjectUser"]:
        return self.get_members().users

    @property
    def member_people_groups(self) -> List["PeopleGroup"]:
        return self.get_people_groups().people_groups

    @property
    def member_people_groups_members(self) -> List["ProjectUser"]:
        return self.get_people_groups().users

    def set_people_group_members(self):
        people_groups = self.member_people_groups.all()
        people_groups_users = [
            people_group.get_all_members() for people_group in people_groups
        ]
        people_groups_users = reduce(
            lambda x, y: x.union(y), people_groups_users, set()
        )
        self.member_people_groups_members.set(people_groups_users)

    def get_all_members(self) -> List["ProjectUser"]:
        """Return the all members."""
        return (
            self.owners.all() | self.reviewers.all() | self.members.all()
        ).distinct()

    def get_or_create_score(self) -> "ProjectScore":
        score, created = ProjectScore.objects.get_or_create(project=self)
        if created:
            return score.set_score()
        return score

    def calculate_score(self) -> "ProjectScore":
        return self.get_or_create_score().set_score()

    # @transaction.atomic
    def duplicate(self, owner: Optional["ProjectUser"] = None) -> "Project":
        header = self.header_image.duplicate(owner) if self.header_image else None
        project = Project.objects.create(
            title=self.title,
            header_image=header,
            description=self.description,
            purpose=self.purpose,
            is_locked=self.is_locked,
            is_shareable=self.is_shareable,
            publication_status=Project.PublicationStatus.PRIVATE,
            life_status=self.life_status,
            language=self.language,
            sdgs=self.sdgs,
            main_category=self.main_category,
        )
        project.categories.set(self.categories.all())
        project.organizations.set(self.organizations.all())
        project.wikipedia_tags.set(self.wikipedia_tags.all())
        project.organization_tags.set(self.organization_tags.all())
        for image in self.images.all():
            new_image = image.duplicate(owner)
            project.images.add(new_image)
            for identifier in [self.pk, self.slug]:
                project.description = project.description.replace(
                    f"/v1/project/{identifier}/image/{image.pk}/",
                    f"/v1/project/{project.pk}/image/{new_image.pk}/",
                )
        project.save()
        project.setup_permissions(user=owner)
        for blog_entry in self.blog_entries.all():
            blog_entry.duplicate(project, self, owner)
        for announcement in self.announcements.all():
            announcement.duplicate(project)
        for location in self.locations.all():
            location.duplicate(project)
        for goal in self.goals.all():
            goal.duplicate(project)
        for link in self.links.all():
            link.duplicate(project)
        for file in self.files.all():
            file.duplicate(project)
        Stat.objects.create(project=project)
        return project


class ProjectScore(models.Model, ProjectRelated, OrganizationRelated):
    project = models.OneToOneField(
        "projects.Project", on_delete=models.CASCADE, related_name="score"
    )
    completeness = models.FloatField(default=0)
    popularity = models.FloatField(default=0)
    activity = models.FloatField(default=0)
    score = models.FloatField(default=0)

    def get_related_project(self) -> Project:
        return self.project

    def get_related_organizations(self) -> List["Organization"]:
        return self.project.get_related_organizations()

    def get_completeness(self) -> float:
        has_ressources = self.project.links.exists() or self.project.files.exists()
        has_blogs = self.project.blog_entries.exists()
        has_goals = self.project.goals.exists()
        has_location = self.project.locations.exists()
        has_rich_content = (
            "<img" in self.project.description
            or "<iframe" in self.project.description
            or any(
                "<img" in blog_entry.content or "<iframe" in blog_entry.content
                for blog_entry in self.project.blog_entries.all()
            )
        )
        description_length = len(self.project.description)
        blog_entries_length = sum(
            len(blog_entry.content) + len(blog_entry.title)
            for blog_entry in self.project.blog_entries.all()
        )
        return (
            int(has_ressources)
            + int(has_blogs)
            + int(has_goals)
            + int(has_location)
            + int(has_rich_content)
            + math.log10(1 + description_length + blog_entries_length)
        )

    def get_popularity(self) -> float:
        follows_count = math.log(self.project.follows.count() + 1, 4)
        views_count = math.log(self.project.get_views() + 1, 8)
        comments_length = sum(
            len(comment.content) for comment in self.project.comments.all()
        )
        return math.log10(1 + comments_length) + follows_count + views_count

    def get_activity(self) -> float:
        last_activity = self.project.updated_at
        weeks_since_last_activity = (
            timezone.localtime(timezone.now()) - last_activity
        ).days / 7
        return 10 / (1 + weeks_since_last_activity)

    def set_score(self) -> "ProjectScore":
        completeness = self.get_completeness()
        popularity = self.get_popularity()
        activity = self.get_activity()
        score = completeness + popularity + activity
        self.completeness = completeness
        self.popularity = popularity
        self.activity = activity
        self.score = score
        self.save()
        return self


class LinkedProject(models.Model, ProjectRelated, OrganizationRelated):
    """Store unidirectional link between projects.

    Attributes
    ----------
    project: ForeignKey
        `Project` being linked.
    target: ForeignKey
        `Project` the first one is being linked to.
    """

    project = models.ForeignKey(
        Project, on_delete=models.CASCADE, related_name="linked_to"
    )
    target = HistoricForeignKey(
        Project, on_delete=models.CASCADE, related_name="linked_projects"
    )
    history = HistoricalRecords()

    class Meta:
        unique_together = ("project", "target")

    def get_related_project(self) -> Optional["Project"]:
        """Return the projects related to this model."""
        return self.target

    def get_related_organizations(self) -> List["Organization"]:
        """Return the organizations related to this model."""
        return self.target.get_related_organizations()


class BlogEntry(models.Model, ProjectRelated, OrganizationRelated, DuplicableModel):
    """A blog entry in a project.

    Attributes
    ----------
    project: ForeignKey
        Project this blog entry belong to.
    title: CharField
        Title of the blog entry.
    content: CharField
        Title of the blog entry.
    images: ManyToManyField
        Images used by the entry.
    created_at: DateTimeField
        Date of creation of this blog entry.
    updated_at: DateTimeField
        Date of the last change made to the blog entry.
    """

    project = models.ForeignKey(
        Project, on_delete=models.CASCADE, related_name="blog_entries"
    )
    title = models.CharField(max_length=255)
    content = models.TextField(blank=True)
    images = models.ManyToManyField("files.Image", related_name="blog_entries")
    created_at = models.DateTimeField(auto_now_add=True)
    updated_at = models.DateTimeField(auto_now=True)

    class Meta:
        ordering = ["-created_at"]

    @transaction.atomic
    def save(self, *args, **kwargs):
        create = self.pk is None
        super().save(*args, **kwargs)
        if create and hasattr(self.project, "stat"):
            self.project.stat.update_blog_entries()

    @transaction.atomic
    def delete(self, using=None, keep_parents=False):
        project = self.project
        super().delete(using, keep_parents)
        if hasattr(project, "stat"):
            project.stat.update_blog_entries()

    def get_related_project(self) -> Optional["Project"]:
        """Return the projects related to this model."""
        return self.project

    def get_related_organizations(self) -> List["Organization"]:
        """Return the organizations related to this model."""
        return self.project.get_related_organizations()

    def duplicate(
        self,
        project: "Project",
        initial_project: Optional["Project"] = None,
        owner: Optional["ProjectUser"] = None,
    ) -> "BlogEntry":
        blog_entry = BlogEntry.objects.create(
            project=project,
            title=self.title,
            content=self.content,
        )
        for image in self.images.all():
            new_image = image.duplicate(owner)
            blog_entry.images.add(new_image)
            for identifier in [initial_project.pk, initial_project.slug]:
                blog_entry.content = blog_entry.content.replace(
                    f"/v1/project/{identifier}/blog-entry-image/{image.pk}/",
                    f"/v1/project/{project.pk}/blog-entry-image/{new_image.pk}/",
                )
        blog_entry.created_at = self.created_at
        blog_entry.save()
        return blog_entry


<<<<<<< HEAD
class Goal(models.Model, ProjectRelated, OrganizationRelated):
    """Goal of a project.

    Attributes
    ----------
    id: Charfield
        UUID4 used as the model's PK.
    project: ForeignKey
        Project following this Goal.
    title: Charfield
        Title of the Goal.
    description: TextField
        Description of the Goal.
    deadline_at: BooleanField, optional
        Deadline of the Goal.
    status: CharField,
        Status of the Goal.
    """

    class GoalStatus(models.TextChoices):
        NONE = "na"
        ONGOING = "ongoing"
        COMPLETE = "complete"
        CANCEL = "cancel"

    project = models.ForeignKey(
        "projects.Project", on_delete=models.CASCADE, related_name="goals"
    )
    title = models.CharField(max_length=255, blank=True)
    description = models.TextField(blank=True)
    deadline_at = models.DateField(null=True)
    status = models.CharField(
        max_length=24, choices=GoalStatus.choices, default=GoalStatus.NONE
    )

    @transaction.atomic
    def save(self, *args, **kwargs):
        create = self.pk is None
        super().save(*args, **kwargs)
        if create and hasattr(self.project, "stat"):
            self.project.stat.update_goals()

    @transaction.atomic
    def delete(self, using=None, keep_parents=False):
        project = self.project
        super().delete(using, keep_parents)
        if hasattr(project, "stat"):
            project.stat.update_goals()

    def get_related_organizations(self) -> List["Organization"]:
        """Return the organizations related to this model."""
        return self.project.get_related_organizations()

    def get_related_project(self) -> Optional["Project"]:
        """Return the project related to this model."""
        return self.project


class Location(models.Model, ProjectRelated, OrganizationRelated):
=======
class Location(models.Model, ProjectRelated, OrganizationRelated, DuplicableModel):
>>>>>>> e03fc443
    """A project location on Earth.

    Attributes
    ----------
    id: Charfield
        UUID4 used as the model's PK.
    project: ForeignKey
        Project at this location.
    title: Charfield
        Title of the location.
    description: TextField
        Description of the location.
    lat: FloatField
        Latitude of the location.
    lng: FloatField
        Longitude of the location.
    type: CharField
        Type of the location (team or impact).
    """

    class LocationType(models.TextChoices):
        """Type of a location."""

        TEAM = "team"
        IMPACT = "impact"

    project = models.ForeignKey(
        Project, on_delete=models.CASCADE, related_name="locations"
    )
    title = models.CharField(max_length=255, blank=True)
    description = models.TextField(blank=True)
    lat = models.FloatField()
    lng = models.FloatField()
    type = models.CharField(
        max_length=6,
        choices=LocationType.choices,
        default=LocationType.TEAM,
    )

    def get_related_project(self) -> Optional["Project"]:
        """Return the projects related to this model."""
        return self.project

    def get_related_organizations(self) -> List["Organization"]:
        """Return the organizations related to this model."""
        return self.project.get_related_organizations()

    def duplicate(self, project: "Project") -> "Location":
        return Location.objects.create(
            project=project,
            title=self.title,
            description=self.description,
            lat=self.lat,
            lng=self.lng,
            type=self.type,
        )


class ProjectMessage(models.Model, ProjectRelated, OrganizationRelated, HasOwner):
    """
    A message in a project.

    Attributes
    ----------
    project: ForeignKey projects.Project
        Project this message belong to.
    author: ForeignKey accounts.ProjectUser
        Author of the message.
    reply_on: ForeignKey self
        Message this one is replying to (if any).
    content: TextField
        Content of the message.
    created_at: DateTimeField
        Date of creation of this message.
    updated_at: DateTimeField
        Date of the last change made to the message.
    deleted_at: DateTimeField
        Date the message was soft-deleted.
    images: ManyToManyField files.Image
        Images used by the message.
    """

    project = models.ForeignKey(
        "projects.Project",
        on_delete=models.CASCADE,
        related_name="messages",
    )
    author = models.ForeignKey(
        "accounts.ProjectUser",
        on_delete=models.CASCADE,
        related_name="project_messages",
    )
    reply_on = models.ForeignKey(
        "self",
        on_delete=models.CASCADE,
        default=None,
        null=True,
        related_name="replies",
    )
    content = models.TextField(blank=True)
    created_at = models.DateTimeField(auto_now_add=True)
    updated_at = models.DateTimeField(auto_now=True)
    deleted_at = models.DateTimeField(null=True, default=None)
    images = models.ManyToManyField("files.Image", related_name="project_messages")

    def __str__(self):
        return f"Project message from {self.author} on {self.project}"

    def get_related_project(self) -> "Project":
        """Return the projects related to this model."""
        return self.project

    def get_related_organizations(self) -> List["Organization"]:
        """Return the organizations related to this model."""
        return self.project.get_related_organizations()

    class Meta:
        ordering = ["-created_at"]

    def soft_delete(self):
        self.deleted_at = timezone.localtime(timezone.now())
        self.save()

    def get_owner(self):
        """Get the owner of the object."""
        return self.author

    def is_owned_by(self, user: "ProjectUser") -> bool:
        """Whether the given user is the owner of the object."""
        return self.author == user<|MERGE_RESOLUTION|>--- conflicted
+++ resolved
@@ -19,11 +19,8 @@
 
 from apps.analytics.models import Stat
 from apps.commons.models import (
-<<<<<<< HEAD
     SDG,
-=======
     DuplicableModel,
->>>>>>> e03fc443
     HasMultipleIDs,
     HasOwner,
     Language,
@@ -740,8 +737,7 @@
         return blog_entry
 
 
-<<<<<<< HEAD
-class Goal(models.Model, ProjectRelated, OrganizationRelated):
+class Goal(models.Model, ProjectRelated, OrganizationRelated, DuplicableModel):
     """Goal of a project.
 
     Attributes
@@ -798,11 +794,17 @@
         """Return the project related to this model."""
         return self.project
 
-
-class Location(models.Model, ProjectRelated, OrganizationRelated):
-=======
+    def duplicate(self, project: "Project") -> "Goal":
+        return Goal.objects.create(
+            project=project,
+            title=self.title,
+            description=self.description,
+            deadline_at=self.deadline_at,
+            status=self.status,
+        )
+
+
 class Location(models.Model, ProjectRelated, OrganizationRelated, DuplicableModel):
->>>>>>> e03fc443
     """A project location on Earth.
 
     Attributes
