import logging
import uuid
from types import SimpleNamespace
from typing import Dict, List, Union

from django.conf import settings
from django.db.models import Q
from django.shortcuts import get_object_or_404
from rest_framework import serializers
from rest_framework.relations import SlugRelatedField

from apps.accounts.models import ProjectUser
from apps.commons.fields import HiddenPrimaryKeyRelatedField, UserMultipleIdRelatedField
from apps.commons.models import GroupData
from apps.commons.serializers import OrganizationRelatedSerializer
from apps.commons.utils import process_text
from apps.files.models import Image
from apps.files.serializers import ImageSerializer
from apps.projects.models import Project
from apps.skills.models import TagClassification
from apps.skills.serializers import (
    TagClassificationMultipleIdRelatedField,
    TagRelatedField,
)
from services.keycloak.serializers import IdentityProviderSerializer
from services.translator.serializers import AutoTranslatedModelSerializer

from .exceptions import (
    CategoryHierarchyLoopError,
    DefaultTagClassificationIsNotEnabledError,
    FeaturedProjectPermissionDeniedError,
    NonRootCategoryParentError,
    OrganizationHierarchyLoopError,
    ParentCategoryOrganizationError,
    RootCategoryParentError,
)
from .models import Organization, ProjectCategory, Template, TermsAndConditions

logger = logging.getLogger(__name__)


class TermsAndConditionsSerializer(
    AutoTranslatedModelSerializer, serializers.ModelSerializer
):

    class Meta:
        model = TermsAndConditions
        read_only_fields = ["id", "version"]
        fields = read_only_fields + ["content"]


class OrganizationAddTeamMembersSerializer(serializers.Serializer):
    organization = HiddenPrimaryKeyRelatedField(
        required=False, write_only=True, queryset=Organization.objects.all()
    )
    admins = UserMultipleIdRelatedField(
        many=True, write_only=True, required=False, queryset=ProjectUser.objects.all()
    )
    facilitators = UserMultipleIdRelatedField(
        many=True, write_only=True, required=False, queryset=ProjectUser.objects.all()
    )
    users = UserMultipleIdRelatedField(
        many=True, write_only=True, required=False, queryset=ProjectUser.objects.all()
    )

    def create(self, validated_data):
        organization = validated_data["organization"]
        for role in GroupData.organization_roles():
            users = validated_data.get(role, [])
            group = getattr(organization, f"get_{role}")()
            for user in users:
                user.groups.remove(*organization.groups.filter(users=user))
                user.groups.add(group)
        return validated_data


class OrganizationRemoveTeamMembersSerializer(serializers.Serializer):
    organization = HiddenPrimaryKeyRelatedField(
        required=False, write_only=True, queryset=Organization.objects.all()
    )
    users = UserMultipleIdRelatedField(
        many=True, write_only=True, required=False, queryset=ProjectUser.objects.all()
    )

    def create(self, validated_data):
        organization = validated_data["organization"]
        users = validated_data.get("users", [])
        for user in users:
            user.groups.remove(*organization.groups.filter(users=user))
        return validated_data


class OrganizationAddFeaturedProjectsSerializer(serializers.Serializer):
    organization = HiddenPrimaryKeyRelatedField(
        required=False, write_only=True, queryset=Organization.objects.all()
    )
    featured_projects_ids = serializers.PrimaryKeyRelatedField(
        many=True, write_only=True, required=False, queryset=Project.objects.all()
    )

    def validate_featured_projects_ids(self, projects: List[Project]) -> List[Project]:
        request = self.context.get("request")
        if not all(request.user.can_see_project(project) for project in projects):
            raise FeaturedProjectPermissionDeniedError
        return projects

    def create(self, validated_data):
        organization = validated_data["organization"]
        projects_ids = validated_data.get("featured_projects_ids", [])
        projects = Project.objects.filter(
            id__in=[project.id for project in projects_ids]
        )
        organization.featured_projects.add(*projects)
        return validated_data


class OrganizationRemoveFeaturedProjectsSerializer(serializers.Serializer):
    organization = HiddenPrimaryKeyRelatedField(
        write_only=True, queryset=Organization.objects.all()
    )
    featured_projects_ids = serializers.PrimaryKeyRelatedField(
        many=True, write_only=True, required=False, queryset=Project.objects.all()
    )

    def create(self, validated_data):
        organization = validated_data["organization"]
        projects_ids = validated_data.get("featured_projects_ids", [])
        projects = Project.objects.filter(
            id__in=[project.id for project in projects_ids]
        )
        organization.featured_projects.remove(*projects)
        return validated_data


class OrganizationSerializer(
    AutoTranslatedModelSerializer,
    OrganizationRelatedSerializer,
    serializers.ModelSerializer,
):
    parent_code = SlugRelatedField(
        many=False,
        required=False,
        queryset=Organization.objects.all(),
        source="parent",
        slug_field="code",
    )
    enabled_projects_tag_classifications = TagClassificationMultipleIdRelatedField(
        many=True, required=False
    )
    enabled_skills_tag_classifications = TagClassificationMultipleIdRelatedField(
        many=True, required=False
    )
    default_projects_tag_classification = TagClassificationMultipleIdRelatedField(
        required=False
    )
    default_skills_tag_classification = TagClassificationMultipleIdRelatedField(
        required=False
    )
    default_projects_tags = TagRelatedField(many=True, required=False)
    default_skills_tags = TagRelatedField(many=True, required=False)
    # read_only
    terms_and_conditions = TermsAndConditionsSerializer(read_only=True)
    banner_image = ImageSerializer(read_only=True)
    logo_image = ImageSerializer(read_only=True)
    identity_providers = IdentityProviderSerializer(many=True, read_only=True)
    google_sync_enabled = serializers.SerializerMethodField()
    children = SlugRelatedField(
        many=True,
        read_only=True,
        slug_field="code",
    )
    attachment_files_count = serializers.SerializerMethodField()
    # write_only
    banner_image_id = serializers.PrimaryKeyRelatedField(
        write_only=True,
        queryset=Image.objects.all(),
        source="banner_image",
        required=False,
    )
    logo_image_id = serializers.PrimaryKeyRelatedField(
        write_only=True, queryset=Image.objects.all(), source="logo_image"
    )
    team = OrganizationAddTeamMembersSerializer(required=False, write_only=True)

    class Meta:
        model = Organization
        fields = [
            "id",
            "code",
            "name",
            "parent_code",
            "contact_email",
            "dashboard_title",
            "dashboard_subtitle",
            "description",
            "chat_url",
            "chat_button_text",
            "languages",
            "language",
            "is_logo_visible_on_parent_dashboard",
            "background_color",
            "access_request_enabled",
            "onboarding_enabled",
            "force_login_form_display",
            "website_url",
            "created_at",
            "updated_at",
            "enabled_projects_tag_classifications",
            "enabled_skills_tag_classifications",
            "default_projects_tag_classification",
            "default_skills_tag_classification",
            "default_projects_tags",
            "default_skills_tags",
            # read_only
            "terms_and_conditions",
            "banner_image",
            "logo_image",
            "children",
            "google_sync_enabled",
            "identity_providers",
            "attachment_files_count",
            # write_only
            "banner_image_id",
            "logo_image_id",
            "team",
        ]

    def validate_parent_code(self, value: Organization) -> Organization:
        if not self.instance:
            return value
        parent = value
        while parent is not None:
            if self.instance == parent:
                raise OrganizationHierarchyLoopError
            parent = parent.parent
        return value

    def _validate_default_tag_classification(
        self, value: TagClassification, field_name: str
    ) -> TagClassification:
        if not self.instance or field_name in self.initial_data:
            enabled_tag_classifications = self.initial_data.get(field_name, [])
            enabled_tag_classifications = TagClassification.objects.filter(
                Q(id__in=enabled_tag_classifications)
                | Q(slug__in=enabled_tag_classifications)
            ).distinct()
        elif self.instance:
            enabled_tag_classifications = getattr(self.instance, field_name).all()
        if value and value not in enabled_tag_classifications:
            raise DefaultTagClassificationIsNotEnabledError
        return value

    def validate_default_projects_tag_classification(
        self, value: TagClassification
    ) -> TagClassification:
        return self._validate_default_tag_classification(
            value, "enabled_projects_tag_classifications"
        )

    def validate_default_skills_tag_classification(
        self, value: TagClassification
    ) -> TagClassification:
        return self._validate_default_tag_classification(
            value, "enabled_skills_tag_classifications"
        )

    def get_related_organizations(self) -> Organization:
        # We're not supposed to be here since only super admin can create
        # organization and this function should not be called in this case.
        # see the view and permissions associated with this serializer.
        #
        # We return a dummy value so that the permission process can continue
        # and return a `False`.
        return [SimpleNamespace(code=uuid.uuid4(), pk=uuid.uuid4())]

    def get_google_sync_enabled(self, organization: Organization) -> bool:
        return organization.code == settings.GOOGLE_SYNCED_ORGANIZATION

    def get_attachment_files_count(self, organization: Organization) -> int:
        return organization.attachment_files.count()

    def create(self, validated_data):
        team = validated_data.pop("team", {})
        organization = super(OrganizationSerializer, self).create(validated_data)
        OrganizationAddTeamMembersSerializer().create(
            {"organization": organization, **team}
        )
        return organization

    def update(self, instance, validated_data):
        validated_data.pop("team", {})
        return super(OrganizationSerializer, self).update(instance, validated_data)


class OrganizationLightSerializer(
    AutoTranslatedModelSerializer,
    OrganizationRelatedSerializer,
    serializers.ModelSerializer,
):
    logo_image = ImageSerializer(read_only=True)

    class Meta:
        model = Organization
        fields = [
            "id",
            "code",
            "is_logo_visible_on_parent_dashboard",
            "background_color",
            "website_url",
            "name",
            # read_only
            "logo_image",
            "is_logo_visible_on_parent_dashboard",
        ]

    def get_related_organizations(self) -> Organization:
        # We're not supposed to be here since only super admin can create
        # organization and this function should not be called in this case.
        # see the view and permissions associated with this serializer.
        #
        # We return a dummy value so that the permission process can continue
        # and return a `False`.
        return [SimpleNamespace(code=uuid.uuid4(), pk=uuid.uuid4())]

    def create(self, validated_data):
        """Create the instance's permissions and default groups."""
        organization = super().create(validated_data)
        organization.setup_permissions(self.context["request"].user)
        return organization


class TemplateLightSerializer(OrganizationRelatedSerializer):
    organization = SlugRelatedField(read_only=True, slug_field="code")

    class Meta:
        model = Template
        fields = [
            "id",
            "name",
            "description",
            "language",
            "organization",
        ]

    def get_related_organizations(self) -> List[Organization]:
        return [self.instance.organization] if self.instance else []


class ProjectCategoryLightSerializer(OrganizationRelatedSerializer):
    organization = SlugRelatedField(read_only=True, slug_field="code")

    class Meta:
        model = ProjectCategory
        fields = [
            "id",
            "slug",
            "name",
            "background_color",
            "foreground_color",
            "organization",
            "is_reviewable",
        ]

    def get_related_organizations(self) -> List[Organization]:
        self.is_valid(raise_exception=True)
        return [ProjectCategory.objects.get(id=self.validated_data["id"]).organization]


class ProjectTemplateSerializer(OrganizationRelatedSerializer):
    project_tags = TagRelatedField(many=True, read_only=True)

    class Meta:
        model = Template
        read_only_fields = [
            "id",
            "name",
            "description",
            "language",
            "project_title",
            "project_description",
            "project_tags",
            "blogentry_title",
            "blogentry_content",
            "goal_title",
            "goal_description",
            "review_title",
            "review_description",
            "audience",
            "time_estimation",
            "share_globally",
        ]
        fields = read_only_fields


class TemplateSerializer(OrganizationRelatedSerializer):
    project_tags = TagRelatedField(many=True, required=False)
    organization = SlugRelatedField(read_only=True, slug_field="code")
    categories = ProjectCategoryLightSerializer(many=True, read_only=True)
    # write-only
    categories_ids = serializers.PrimaryKeyRelatedField(
        many=True,
        required=False,
        write_only=True,
        queryset=ProjectCategory.objects.all(),
        source="categories",
    )

    class Meta:
        model = Template
        read_only_fields = ["id", "organization", "categories"]
        fields = read_only_fields + [
            "name",
            "description",
            "language",
            "project_title",
            "project_description",
            "project_tags",
            "blogentry_title",
            "blogentry_content",
            "goal_title",
            "goal_description",
<<<<<<< HEAD
            "review_title",
            "review_description",
            "audience",
            "time_estimation",
            "share_globally",
            "categories_ids",
=======
            "comment",
            "language",
            # read-only
            "images",
            # write-only
            "images_ids",
>>>>>>> c89cc8bf
        ]

    def save(self, **kwargs):
        if not self.instance:
            super().save(**kwargs)
        for field in [
            "description",
            "project_description",
            "blogentry_content",
            "goal_description",
            "review_description",
        ]:
            text, images = process_text(
                request=self.context["request"],
                instance=self.instance,
                text=self.validated_data[field],
                upload_to="template/images/",
                view="Template-images-detail",
                organization_code=self.instance.organization.code,
                template_id=self.instance.id,
            )
            self.validated_data[field] = text
            self.instance.images.add(*images)
        return super().save(**kwargs)

    def get_related_organizations(self) -> List[Organization]:
        """Retrieve the related organizations"""
        return [self.validated_data.get("organization", [])]


class ProjectCategorySerializer(
    AutoTranslatedModelSerializer,
    OrganizationRelatedSerializer,
    serializers.ModelSerializer,
):
    parent = serializers.PrimaryKeyRelatedField(
        queryset=ProjectCategory.objects.all(),
        required=False,
        allow_null=True,
        write_only=True,
    )
    tags = TagRelatedField(many=True, required=False)
    # read-only
    templates = TemplateLightSerializer(many=True, read_only=True)
    background_image = ImageSerializer(read_only=True)
    organization = SlugRelatedField(read_only=True, slug_field="code")
    hierarchy = serializers.SerializerMethodField()
    children = serializers.SerializerMethodField()
    projects_count = serializers.SerializerMethodField()
    # write-only
    background_image_id = serializers.PrimaryKeyRelatedField(
        write_only=True,
        queryset=Image.objects.all(),
        source="background_image",
        required=False,
    )
    templates_ids = serializers.PrimaryKeyRelatedField(
        many=True,
        required=False,
        write_only=True,
        queryset=Template.objects.all(),
        source="templates",
    )

    class Meta:
        model = ProjectCategory
        read_only_fields = ["slug", "organization", "background_image", "templates"]
        fields = read_only_fields + [
            "id",
            "name",
            "description",
            "background_color",
            "foreground_color",
            "is_reviewable",
            "order_index",
            "template",
            "only_reviewer_can_publish",
            "parent",
            "hierarchy",
            "children",
            "projects_count",
            "tags",
            # write-only
            "background_image_id",
            "templates_ids",
        ]

    def get_hierarchy(self, obj: ProjectCategory) -> List[Dict[str, Union[str, int]]]:
        hierarchy = []
        while obj.parent and not obj.parent.is_root:
            obj = obj.parent
            hierarchy.append({"id": obj.id, "slug": obj.slug, "name": obj.name})
        return [{"order": i, **h} for i, h in enumerate(hierarchy[::-1])]

    def get_children(self, obj: ProjectCategory) -> List[Dict[str, Union[str, int]]]:
        return [
            {
                "id": child.id,
                "slug": child.slug,
                "name": child.name,
            }
            for child in obj.children.all().order_by("name")
        ]

    def get_projects_count(self, obj: ProjectCategory) -> int:
        return obj.projects.count()

    def get_related_organizations(self) -> List[Organization]:
        """Retrieve the related organizations"""
        if "organization" in self.validated_data:
            return [self.validated_data["organization"]]
        return []

    def validate_parent(self, value):
        organization_code = (
            self.initial_data["organization_code"]
            if not self.instance
            else self.instance.organization.code
        )
        if (not value and not self.instance) or (
            not value and self.instance and not self.instance.is_root
        ):
            organization = get_object_or_404(Organization, code=organization_code)
            value = ProjectCategory.update_or_create_root(organization)
        if value and self.instance and self.instance.is_root is True:
            raise RootCategoryParentError
        if not value and self.instance and self.instance.is_root is False:
            raise NonRootCategoryParentError
        if value and value.organization.code != organization_code:
            raise ParentCategoryOrganizationError
        parent = value
        while parent is not None:
            if self.instance == parent:
                raise CategoryHierarchyLoopError
            parent = parent.parent
<<<<<<< HEAD
        return value
=======
        return value

    @transaction.atomic
    def save(self, **kwargs):
        images = []
        if self.validated_data.get("template") and self.validated_data["template"].get(
            "description_placeholder"
        ):
            if not self.instance or not self.instance.template:
                super(ProjectCategorySerializer, self).save(**kwargs)
            text, description_images = process_text(
                request=self.context["request"],
                instance=self.instance.template,
                text=self.validated_data["template"]["description_placeholder"],
                upload_to="template/images/",
                view="Template-images-detail",
                category_id=self.instance.id,
            )
            self.validated_data["template"]["description_placeholder"] = text
            images += description_images
        if self.validated_data.get("template") and self.validated_data["template"].get(
            "blogentry_placeholder"
        ):
            if not self.instance or not self.instance.template:
                super(ProjectCategorySerializer, self).save(**kwargs)
            text, blog_images = process_text(
                request=self.context["request"],
                instance=self.instance.template,
                text=self.validated_data["template"]["blogentry_placeholder"],
                upload_to="template/images/",
                view="Template-images-detail",
                category_id=self.instance.id,
            )
            self.validated_data["template"]["blogentry_placeholder"] = text
            images += blog_images
        for image in images:
            self.instance.template.images.add(image)
        return super(ProjectCategorySerializer, self).save(**kwargs)

    @transaction.atomic
    def create(self, validated_data: Dict) -> ProjectCategory:
        if validated_data.get("template", None):
            validated_data["template"] = Template.objects.create(
                **validated_data["template"]
            )
        else:
            validated_data["template"] = Template.objects.create()
        return super().create(validated_data)

    @transaction.atomic
    def update(
        self, instance: ProjectCategory, validated_data: Dict
    ) -> ProjectCategory:
        if "template" in validated_data:
            if validated_data["template"] is None:
                instance.template = Template(id=instance.template_id)
            else:
                for attr, value in validated_data["template"].items():
                    setattr(instance.template, attr, value)
            instance.template.save()
            validated_data.pop("template")
        return super().update(instance, validated_data)


class ProjectCategoryLightSerializer(
    AutoTranslatedModelSerializer,
    OrganizationRelatedSerializer,
    serializers.ModelSerializer,
):
    organization = SlugRelatedField(read_only=True, slug_field="code")

    class Meta:
        model = ProjectCategory
        fields = [
            "id",
            "slug",
            "name",
            "background_color",
            "foreground_color",
            "organization",
            "is_reviewable",
        ]

    def get_related_organizations(self) -> List[Organization]:
        self.is_valid(raise_exception=True)
        return [ProjectCategory.objects.get(id=self.validated_data["id"]).organization]
>>>>>>> c89cc8bf
<|MERGE_RESOLUTION|>--- conflicted
+++ resolved
@@ -385,6 +385,7 @@
             "goal_description",
             "review_title",
             "review_description",
+            "comment_content",
             "audience",
             "time_estimation",
             "share_globally",
@@ -419,21 +420,13 @@
             "blogentry_content",
             "goal_title",
             "goal_description",
-<<<<<<< HEAD
             "review_title",
             "review_description",
+            "comment_content",
             "audience",
             "time_estimation",
             "share_globally",
             "categories_ids",
-=======
-            "comment",
-            "language",
-            # read-only
-            "images",
-            # write-only
-            "images_ids",
->>>>>>> c89cc8bf
         ]
 
     def save(self, **kwargs):
@@ -445,6 +438,7 @@
             "blogentry_content",
             "goal_description",
             "review_description",
+            "comment_content",
         ]:
             text, images = process_text(
                 request=self.context["request"],
@@ -569,93 +563,4 @@
             if self.instance == parent:
                 raise CategoryHierarchyLoopError
             parent = parent.parent
-<<<<<<< HEAD
-        return value
-=======
-        return value
-
-    @transaction.atomic
-    def save(self, **kwargs):
-        images = []
-        if self.validated_data.get("template") and self.validated_data["template"].get(
-            "description_placeholder"
-        ):
-            if not self.instance or not self.instance.template:
-                super(ProjectCategorySerializer, self).save(**kwargs)
-            text, description_images = process_text(
-                request=self.context["request"],
-                instance=self.instance.template,
-                text=self.validated_data["template"]["description_placeholder"],
-                upload_to="template/images/",
-                view="Template-images-detail",
-                category_id=self.instance.id,
-            )
-            self.validated_data["template"]["description_placeholder"] = text
-            images += description_images
-        if self.validated_data.get("template") and self.validated_data["template"].get(
-            "blogentry_placeholder"
-        ):
-            if not self.instance or not self.instance.template:
-                super(ProjectCategorySerializer, self).save(**kwargs)
-            text, blog_images = process_text(
-                request=self.context["request"],
-                instance=self.instance.template,
-                text=self.validated_data["template"]["blogentry_placeholder"],
-                upload_to="template/images/",
-                view="Template-images-detail",
-                category_id=self.instance.id,
-            )
-            self.validated_data["template"]["blogentry_placeholder"] = text
-            images += blog_images
-        for image in images:
-            self.instance.template.images.add(image)
-        return super(ProjectCategorySerializer, self).save(**kwargs)
-
-    @transaction.atomic
-    def create(self, validated_data: Dict) -> ProjectCategory:
-        if validated_data.get("template", None):
-            validated_data["template"] = Template.objects.create(
-                **validated_data["template"]
-            )
-        else:
-            validated_data["template"] = Template.objects.create()
-        return super().create(validated_data)
-
-    @transaction.atomic
-    def update(
-        self, instance: ProjectCategory, validated_data: Dict
-    ) -> ProjectCategory:
-        if "template" in validated_data:
-            if validated_data["template"] is None:
-                instance.template = Template(id=instance.template_id)
-            else:
-                for attr, value in validated_data["template"].items():
-                    setattr(instance.template, attr, value)
-            instance.template.save()
-            validated_data.pop("template")
-        return super().update(instance, validated_data)
-
-
-class ProjectCategoryLightSerializer(
-    AutoTranslatedModelSerializer,
-    OrganizationRelatedSerializer,
-    serializers.ModelSerializer,
-):
-    organization = SlugRelatedField(read_only=True, slug_field="code")
-
-    class Meta:
-        model = ProjectCategory
-        fields = [
-            "id",
-            "slug",
-            "name",
-            "background_color",
-            "foreground_color",
-            "organization",
-            "is_reviewable",
-        ]
-
-    def get_related_organizations(self) -> List[Organization]:
-        self.is_valid(raise_exception=True)
-        return [ProjectCategory.objects.get(id=self.validated_data["id"]).organization]
->>>>>>> c89cc8bf
+        return value