from collections import Counter, defaultdict

from django.db.models import Count, Q
from django.db.models.functions import TruncMonth
from django.shortcuts import get_object_or_404
from drf_spectacular.utils import OpenApiParameter, extend_schema
from rest_framework import mixins
from rest_framework.request import Request
from rest_framework.response import Response
from rest_framework.viewsets import GenericViewSet

from apps.accounts.permissions import HasBasePermission
from apps.commons.models import SDG
from apps.commons.permissions import ReadOnly
from apps.organizations.models import Organization
from apps.organizations.permissions import HasOrganizationPermission
from apps.projects.models import Project
from apps.skills.models import Tag

from .serializers import StatsSerializer


@extend_schema(
    parameters=[
        OpenApiParameter(
            name="publication_status",
            description="Filter project by the given publish status.",
            type=str,
            enum=[
                Project.PublicationStatus.PUBLIC,
                Project.PublicationStatus.PRIVATE,
                Project.PublicationStatus.ORG,
                "all",
            ],
        )
    ]
)
class StatsViewSet(mixins.ListModelMixin, GenericViewSet):
    permission_classes = [
        ReadOnly,
        HasBasePermission("view_stat")
        | HasOrganizationPermission("view_stat", "organizations"),
    ]
    serializer_class = StatsSerializer

    def get_organization(self) -> Organization:
        organization_code = self.kwargs["organization_code"]
        return get_object_or_404(Organization, code=organization_code)

    def get_queryset(self):
        current_organization = self.get_organization()
        publication_status = self.request.query_params.get("publication_status", "all")
        projects = Project.objects.all()
        if publication_status != "all":
            projects = projects.filter(publication_status=publication_status)
        return projects.filter(organizations__in=[current_organization]).distinct()

    def list(self, request: Request, *args, **kwargs) -> Response:
        projects = self.get_queryset()

        # Number of project per SDG
        by_sdg = [
            {"sdg": sdg, "project_count": projects.filter(sdgs__contains=[sdg]).count()}
            for sdg in SDG
        ]

        by_month = defaultdict(lambda: {"created_count": 0, "updated_count": 0})
        # Number of project created each month
        created_by_month = projects.annotate(month=TruncMonth("created_at"))
        created_by_month = Counter([project.month for project in created_by_month])
        for month, count in created_by_month.items():
            by_month[month.date()]["created_count"] += count

        # Number of project updated each month
        updated_by_month = projects.annotate(month=TruncMonth("updated_at"))
        updated_by_month = Counter([project.month for project in updated_by_month])
        for month, count in updated_by_month.items():
            by_month[month.date()]["updated_count"] += count

<<<<<<< HEAD
        # Top ten tags
        tags = Tag.objects.annotate(
            project_count=Count("projects", filter=Q(projects__in=projects))
        ).order_by("-project_count")[:10]
=======
        # Top ten wikipedia_tags
        wikipedia_tags = (
            WikipediaTag.objects.annotate(
                project_count=Count("projects", filter=Q(projects__in=projects))
            )
            .filter(project_count__gt=0)
            .order_by("-project_count")[:10]
        )
>>>>>>> eb81a078

        by_month = [{**{"month": k}, **v} for k, v in by_month.items()]
        serializer = StatsSerializer(
            {
                "total": projects.count(),
                "by_sdg": by_sdg,
                "by_month": by_month,
                "top_tags": tags,
            }
        )
        return Response(serializer.data)<|MERGE_RESOLUTION|>--- conflicted
+++ resolved
@@ -77,21 +77,14 @@
         for month, count in updated_by_month.items():
             by_month[month.date()]["updated_count"] += count
 
-<<<<<<< HEAD
-        # Top ten tags
-        tags = Tag.objects.annotate(
-            project_count=Count("projects", filter=Q(projects__in=projects))
-        ).order_by("-project_count")[:10]
-=======
         # Top ten wikipedia_tags
-        wikipedia_tags = (
-            WikipediaTag.objects.annotate(
+        tags = (
+            Tag.objects.annotate(
                 project_count=Count("projects", filter=Q(projects__in=projects))
             )
             .filter(project_count__gt=0)
             .order_by("-project_count")[:10]
         )
->>>>>>> eb81a078
 
         by_month = [{**{"month": k}, **v} for k, v in by_month.items()]
         serializer = StatsSerializer(
