import datetime

from django import test
from django.urls import reverse
from rest_framework import status

from apps.commons.test import JwtAPITestCase
<<<<<<< HEAD
from apps.organizations.factories import OrganizationFactory
=======
>>>>>>> bfad493b
from services.crisalid.factories import (
    DocumentContributorFactory,
    DocumentFactory,
    ResearcherFactory,
)
from services.crisalid.models import DocumentTypeCentralized

PUBLICATION_TYPE = DocumentTypeCentralized.publications[0]


class TestDocumentView(test.TestCase):
    @classmethod
    def setUpClass(cls) -> None:
        super().setUpClass()

        cls.organization = OrganizationFactory()

        cls.researcher = ResearcherFactory()
        cls.researcher_2 = ResearcherFactory()

        grp = cls.organization.get_users()
        cls.researcher.user.groups.add(grp)
        cls.researcher_2.user.groups.add(grp)

        # only for researcher 1
        for i in range(10):
            document = DocumentFactory(
                document_type=PUBLICATION_TYPE,
                publication_date=datetime.datetime(1990 + i, 1, 1).date(),
            )
            DocumentContributorFactory(
                document=document, researcher=cls.researcher, roles=["authors"]
            )

        # only for researcher 2
        for i in range(5):
            document = DocumentFactory(
                document_type=PUBLICATION_TYPE,
                publication_date=datetime.datetime(1990 + i, 1, 1).date(),
            )
            DocumentContributorFactory(
                document=document, researcher=cls.researcher_2, roles=["authors"]
            )

        # for both
        for i in range(2):
            document = DocumentFactory(
                document_type=PUBLICATION_TYPE,
                publication_date=datetime.datetime(1990 + i, 1, 1).date(),
            )
            DocumentContributorFactory(
                document=document, researcher=cls.researcher, roles=["authors"]
            )
            DocumentContributorFactory(
                document=document, researcher=cls.researcher_2, roles=["authors"]
            )

    def test_get_publications(self):
        # researcher 1
        result = self.client.get(
            reverse(
                "ResearcherPublications-list",
                args=(
                    self.organization.code,
                    self.researcher.pk,
                ),
            )
        )

        result = result.json()
        data = result["results"]
        self.assertEqual(len(data), 12)

        # researcher 2
        result = self.client.get(
            reverse(
                "ResearcherPublications-list",
                args=(
                    self.organization.code,
                    self.researcher_2.pk,
                ),
            )
        )

        result = result.json()
        data = result["results"]
        self.assertEqual(len(data), 7)

    def test_get_analytics(self):
        result = self.client.get(
            reverse(
                "ResearcherPublications-analytics",
                args=(
                    self.organization.code,
                    self.researcher.pk,
                ),
            )
        )

        data = result.json()
        expected = {
            "document_types": {PUBLICATION_TYPE: 12},
            "years": [
                {"total": 1, "year": 1999},
                {"total": 1, "year": 1998},
                {"total": 1, "year": 1997},
                {"total": 1, "year": 1996},
                {"total": 1, "year": 1995},
                {"total": 1, "year": 1994},
                {"total": 1, "year": 1993},
                {"total": 1, "year": 1992},
                {"total": 2, "year": 1991},
                {"total": 2, "year": 1990},
            ],
        }
        self.assertEqual(data["document_types"], expected["document_types"])
        self.assertEqual(data["years"], expected["years"])

    def test_get_analytics_limit(self):
        result = self.client.get(
            reverse(
                "ResearcherPublications-analytics",
                args=(
                    self.organization.code,
                    self.researcher.pk,
                ),
            )
            + "?limit=4"
        )

        data = result.json()
        expected = {
            "document_types": {PUBLICATION_TYPE: 12},
            "years": [
                {"total": 1, "year": 1999},
                {"total": 1, "year": 1998},
                {"total": 1, "year": 1997},
                {"total": 1, "year": 1996},
            ],
        }
        self.assertEqual(data["years"], expected["years"])


class TestResearcherView(JwtAPITestCase):
    @classmethod
    def setUpClass(cls):
        super().setUpClass()
        cls.organization = OrganizationFactory()
        cls.organization_2 = OrganizationFactory()

        cls.researcher = ResearcherFactory()
        cls.researcher_2 = ResearcherFactory()
        cls.researcher_3 = ResearcherFactory()

        grp = cls.organization.get_users()
        cls.researcher.user.groups.add(grp)
        cls.researcher_2.user.groups.add(grp)

        # other researcher from other organization is not availables
        grp = cls.organization_2.get_users()
        cls.researcher_3.user.groups.add(grp)

    def setUp(self) -> None:
        super().setUp()
        self.client.force_authenticate(self.researcher.user)

    def setUp(self) -> None:
        super().setUp()
        self.client.force_authenticate(self.researcher.user)

    def test_get_list(self):
        response = self.client.get(
            reverse("Researcher-list", args=(self.organization.code,))
        )

        data = response.json()
        researcher_ids = sorted(researcher["id"] for researcher in data["results"])
        expected = sorted((self.researcher.id, self.researcher_2.id))
        self.assertSequenceEqual(researcher_ids, expected)

    def test_get_detail(self):
        response = self.client.get(
            reverse(
                "Researcher-detail",
                args=(
                    self.organization.code,
                    self.researcher.id,
                ),
            )
        )

        researcher = response.json()
        self.assertEqual(researcher["id"], self.researcher.id)

    def test_get_detail_not_know(self):
        response = self.client.get(
            reverse(
                "Researcher-detail",
                args=(
                    self.organization.code,
                    666,
                ),
            )
        )

        self.assertEqual(response.status_code, status.HTTP_404_NOT_FOUND)

    def test_search_not_found(self):
        response = self.client.get(
            reverse("Researcher-search", args=(self.organization.code,)),
            # data is queryparams
            data={"harvester": "idref", "values": "6666666"},
        )

        data = response.json()
        expected = {}
        self.assertEqual(data["results"], expected)

    def test_not_same_organization(self):
        response = self.client.get(
            reverse("Researcher-search", args=(self.organization_2.code,)),
            # data is queryparams
            data={"harvester": "idref", "values": "6666666"},
        )

        self.assertEqual(response.status_code, status.HTTP_403_FORBIDDEN)

    def test_search_found(self):
        identifier = self.researcher.identifiers.first()
        response = self.client.get(
            reverse("Researcher-search", args=(self.organization.code,)),
            # data is queryparams
            data={
                "harvester": identifier.harvester,
                "values": identifier.value,
            },
        )

        data = response.json()
        results = data["results"]

        self.assertEqual(results[identifier.value]["id"], self.researcher.id)

    def test_get_list_not_connected(self):
        self.client.logout()

        response = self.client.get(reverse("Researcher-list"))

        self.assertEqual(response.status_code, status.HTTP_401_UNAUTHORIZED)<|MERGE_RESOLUTION|>--- conflicted
+++ resolved
@@ -1,14 +1,10 @@
 import datetime
 
-from django import test
 from django.urls import reverse
 from rest_framework import status
 
 from apps.commons.test import JwtAPITestCase
-<<<<<<< HEAD
 from apps.organizations.factories import OrganizationFactory
-=======
->>>>>>> bfad493b
 from services.crisalid.factories import (
     DocumentContributorFactory,
     DocumentFactory,
@@ -19,7 +15,7 @@
 PUBLICATION_TYPE = DocumentTypeCentralized.publications[0]
 
 
-class TestDocumentView(test.TestCase):
+class TestDocumentView(JwtAPITestCase):
     @classmethod
     def setUpClass(cls) -> None:
         super().setUpClass()
@@ -65,6 +61,10 @@
             DocumentContributorFactory(
                 document=document, researcher=cls.researcher_2, roles=["authors"]
             )
+
+    def setUp(self) -> None:
+        super().setUp()
+        self.client.force_authenticate(self.researcher.user)
 
     def test_get_publications(self):
         # researcher 1
@@ -175,10 +175,6 @@
         super().setUp()
         self.client.force_authenticate(self.researcher.user)
 
-    def setUp(self) -> None:
-        super().setUp()
-        self.client.force_authenticate(self.researcher.user)
-
     def test_get_list(self):
         response = self.client.get(
             reverse("Researcher-list", args=(self.organization.code,))
@@ -255,6 +251,8 @@
     def test_get_list_not_connected(self):
         self.client.logout()
 
-        response = self.client.get(reverse("Researcher-list"))
+        response = self.client.get(
+            reverse("Researcher-list", args=(self.organization.code,))
+        )
 
         self.assertEqual(response.status_code, status.HTTP_401_UNAUTHORIZED)