from azure.ai.translation.text import TextTranslationClient
from azure.core.credentials import AzureKeyCredential
from django.conf import settings


class AzureTranslatorService:

    credentials = AzureKeyCredential(settings.AZURE_TRANSLATOR_KEY)
    service = TextTranslationClient(
        credential=credentials,
        region=settings.AZURE_TRANSLATOR_REGION,
        endpoint=settings.AZURE_TRANSLATOR_ENDPOINT,
    )

    @classmethod
    def clean_translation(cls, text: str | None) -> str | None:
        if text:
            return text.replace("\xa0»", '"').replace("\xa0", "")
        return text

    @classmethod
    def translate_text_content(
<<<<<<< HEAD
        cls, content: str, languages: list[str]
    ) -> tuple[list[dict], str]:
=======
        cls, content: str, languages: List[str], field_type: str
    ) -> Tuple[List[dict], str]:
>>>>>>> b0b1d5cd
        """
        Translate text content to the specified languages.
        """
        response = cls.service.translate(
            body=[content],
            to_language=set(languages),
            text_type=field_type.lower(),
        )
        response = response[0]
        detected_language = response.detected_language.language
        translations = response.translations
        translations = [
            {"to": translation.to, "text": cls.clean_translation(translation.text)}
            for translation in translations
        ]
        return translations, detected_language<|MERGE_RESOLUTION|>--- conflicted
+++ resolved
@@ -20,13 +20,8 @@
 
     @classmethod
     def translate_text_content(
-<<<<<<< HEAD
-        cls, content: str, languages: list[str]
+        cls, content: str, languages: list[str], field_type: str
     ) -> tuple[list[dict], str]:
-=======
-        cls, content: str, languages: List[str], field_type: str
-    ) -> Tuple[List[dict], str]:
->>>>>>> b0b1d5cd
         """
         Translate text content to the specified languages.
         """
