servedUrls:
- '{{ printf ".%s" .Values.hostname }}' # .example.com will match both example.com and www.example.com
- '{{ tpl $.Values.fullName $ }}' # The full name of the k8s service, called from inside the namespace
- '{{ tpl $.Values.fullName $ }}.{{ $.Values.namespace }}' # The full name of the k8s service, called from outside the namespace
- '{{ tpl $.Values.fullName $ }}.{{ $.Values.namespace }}.svc.cluster.local' # Alternative to the full name of the k8s service, called from outside the namespace
- '127.0.0.1' # The localhost, test if this is required
- '.localhost' # The localhost, test if this is required
- '0.0.0.0' # The localhost, test if this is required

additionnalServedUrls: [] # Use this if you want to add custom urls to the list above from the argocd application

corsAllowedDomains: []

config:
  nonSensitive:
    ALLOWED_HOSTS: '{{ tpl (join "," .Values.servedUrls) $ }}'
    CORS_ALLOWED_DOMAINS: '{{ join "," .Values.corsAllowedDomains}}'
    # Kubernetes pods, required for the probes
    POSTGRES_DB: projects
    BEHIND_HTTPS_PROXY: "True"
    ANALYTICS_URL: http://projects-analytics
    MJML_HTTPSERVER_URL: http://mjml-server.mjml/v1/render
    CELERY_BROKER_URL: "redis://redis-backend:6379/0"
    CELERY_RESULT_BACKEND: "redis://redis-backend:6379/0"
    CACHE_REDIS_URL: "redis://redis-backend:6379/1"
    EMAIL_HOST: projects-mailhog
    EMAIL_PORT: "1025"
    # Debug
    DJANGO_CHECK_FAIL_LEVEL: ERROR
    INSTANCE: "{{ .Values.instance }}"
    PUBLIC_URL: "https://{{ .Values.hostname }}"
    PORT: "{{ .Values.backend.port | toString }}"
    GUNICORN_WORKERS_COUNT: "4"
    GUNICORN_MAX_REQUESTS: "1000"
    GUNICORN_MAX_REQUESTS_JITTER: "50"
    GUNICORN_LOG_LEVEL: "info"
    KEYCLOAK_REALM: lp
    VERSION: "{{ .Values.application.revision }}"
    OPENSEARCH_DSL_AUTO_REFRESH: "True"
    OPENSEARCH_DSL_AUTOSYNC: "True"
    OPENSEARCH_USE_SSL: "True"
    OPENSEARCH_USERNAME: projects
    OPENSEARCH_HOST: https://opensearch-cluster-master.opensearch:9200
    OPENSEARCH_INDEX_PREFIX: proj-main

fullName: projects-backend

monitoringNamespace: monitoring

image:
  repository: criprodprod.azurecr.io
  path: projects-backend
  tag: "{{ .Values.application.revision }}"

ingressPath: /
ingressMiddlewares: []

backend:
  replicaCount: 1
  commonLabels:
    app.kubernetes.io/name: projects-backend
    app.kubernetes.io/component: backend
    app.kubernetes.io/part-of: projects
    app.kubernetes.io/managed-by: helm
    app.kubernetes.io/version: "{{ .Chart.AppVersion }}"
    app.kubernetes.io/instance: "{{ .Values.instance }}"
  resources:
    requests:
      cpu: 250m
      memory: 170M
    limits:
      memory: 300M
  port: 8000
  horizontalScaling:
    enabled: true
    minReplicas: 1
    maxReplicas: 4
    targetCPUUtilizationPercentage: 50
  networkPolicyAdditionalIngresses:
  - from:
    # Incoming traffic from projects namespace
    - namespaceSelector:
        matchLabels:
          kubernetes.io/metadata.name: "{{ .Values.namespace }}"
    # Incoming traffic from monitoring namespace
    - namespaceSelector:
        matchLabels:
          kubernetes.io/metadata.name: "{{ .Values.monitoringNamespace }}"
    ports:
    - protocol: TCP
      port: http

celery:
  enabled: true
  replicaCount: 1
  commonLabels:
    app.kubernetes.io/name: projects-celery
    app.kubernetes.io/component: celery
    app.kubernetes.io/part-of: projects
    app.kubernetes.io/managed-by: helm
    app.kubernetes.io/version: "{{ .Chart.AppVersion }}"
    app.kubernetes.io/instance: "{{ .Values.instance }}"
  resources:
    requests:
      cpu: 100m
      memory: 700Mi
    limits:
      memory: 1Gi
  metrics:
    enabled: true
    portNumber: 9808
    image:
      repository: danihodovic
      path: celery-exporter
      tag: "0.10.2"
    brokerUrlIsSecret: false
    livenessProbe:
      periodSeconds: 10
      timeoutSeconds: 5
      failureThreshold: 5
      successThreshold: 1
    readinessProbe:
      periodSeconds: 10
      timeoutSeconds: 15
      failureThreshold: 5
      successThreshold: 1
    service:
      enabled: true
      port: 9808
    serviceMonitor:
      enabled: true
      interval: 30s
      scrapeTimeout: 10s

redis:
  enabled: true
  autoSync: false
  valueFiles: []
  argocdAppName: projects-api-redis
  helmReleaseName: projects-api-redis
  targetRevision: main
  cascadeDelete: true

instance: main # By default, the instance of the backend is the main one

workflow:
  resourceName: '{{tpl .Values.fullName $}}-workflow'
  rbac:
    executorClusterRoleName: executor
    serviceAccountName: workflow
  lifecycle:
    enabled: false
    resourceName: '{{ $.Values.fullName }}-lifecycle'
  backups:
    enabled: false
    resourceName: '{{ $.Values.fullName }}-backups'
    slackChannel: '#alerts-prod-error'
    backup:
      cron:
        enabled: false
        schedule: '0 5 * * Tue-Sat' # Backup yesterday's data, so tuesday-saturday to backup monday-friday
    checkPresence:
      cron:
        enabled: false
        schedule: '0 9 * * Tue-Sat' # Backup yesterday's data, so tuesday-saturday to backup monday-friday
    storageAccountName: criparisprodprodbackup
  databaseWorkflowTemplate:
    name: database
    dropDb:
      templateName: drop-db
    createDb:
      templateName: create-db
  opensearch:
    enabled: true
    name: opensearch
    resourceName: opensearch
    createRoleAndUser:
      templateName: create-role-and-user
  e2e:
    enabled: false
    name: e2e
    resourceName: e2e
<<<<<<< HEAD
runMigrations: true
=======
runMigrations: false
>>>>>>> b0b1d5cd

sablier:
  enabled: false
  groupName: projects
  traefikMiddleware: "{{.Values.namespace}}-{{.Values.sablier.groupName}}-sablier@kubernetescrd"

uvicorn:
  entrypoint: projects.asgi:application
  workers: 2
  host: 0.0.0.0
  limitRequests: true
  maxRequests: 1000<|MERGE_RESOLUTION|>--- conflicted
+++ resolved
@@ -180,11 +180,7 @@
     enabled: false
     name: e2e
     resourceName: e2e
-<<<<<<< HEAD
-runMigrations: true
-=======
 runMigrations: false
->>>>>>> b0b1d5cd
 
 sablier:
   enabled: false
