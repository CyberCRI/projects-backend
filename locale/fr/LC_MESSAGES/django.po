# SOME DESCRIPTIVE TITLE.
# Copyright (C) YEAR THE PACKAGE'S COPYRIGHT HOLDER
# This file is distributed under the same license as the PACKAGE package.
# FIRST AUTHOR <EMAIL@ADDRESS>, YEAR.
#
#, fuzzy
msgid ""
msgstr ""
"Project-Id-Version: PACKAGE VERSION\n"
"Report-Msgid-Bugs-To: \n"
<<<<<<< HEAD
"POT-Creation-Date: 2024-11-20 13:48+0100\n"
=======
"POT-Creation-Date: 2024-11-21 16:14+0100\n"
>>>>>>> d46a3b72
"PO-Revision-Date: YEAR-MO-DA HO:MI+ZONE\n"
"Last-Translator: FULL NAME <EMAIL@ADDRESS>\n"
"Language-Team: LANGUAGE <LL@li.org>\n"
"Language: \n"
"MIME-Version: 1.0\n"
"Content-Type: text/plain; charset=UTF-8\n"
"Content-Transfer-Encoding: 8bit\n"
"Plural-Forms: nplurals=2; plural=(n > 1);\n"

#: apps/accounts/exceptions.py:17
msgid "Token contained no recognizable user identification"
msgstr "Le token n'a pas permis de retrouver un utilisateur"

#: apps/accounts/exceptions.py:23
msgid "User is inactive"
msgstr "L'utilisateur·ice est inactif·ve"

#: apps/accounts/exceptions.py:29
msgid "Invitation link not found or expired"
msgstr "Invitation invalide ou expirée"

#: apps/accounts/exceptions.py:35
msgid "Access token has expired"
msgstr "Le token d'accès a expiré"

#: apps/accounts/exceptions.py:41
msgid "Token prefix is missing"
msgstr "Le préfixe du token est manquant"

#: apps/accounts/exceptions.py:50 apps/organizations/exceptions.py:18
msgid "You cannot add projects that you do not have access to"
msgstr "Vous ne pouvez pas ajouter des projets auxquels vous n'avez pas accès"

#: apps/accounts/exceptions.py:56
msgid "You do not have the permission to assign this role"
msgstr "Vous n'avez pas la permission d'assigner ce rôle"

#: apps/accounts/exceptions.py:61
#, python-brace-format
msgid "You do not have the permission to assign this role : {role}"
msgstr "Vous n'avez pas la permission d'assigner ce rôle : {role}"

#: apps/accounts/exceptions.py:74
msgid ""
"email_type query parameter is missing. Choices are : admin_created, "
"invitation, reset_password"
msgstr ""
"Le paramètre email_type est manquant. Les choix sont : admin_created, "
"invitation, reset_password"

#: apps/accounts/exceptions.py:81
msgid "Permission not found"
msgstr "La permission n'a pas été trouvée"

#: apps/accounts/exceptions.py:87
msgid "An error occurred while syncing with Keycloak"
msgstr "Une erreur est survenue lors de la synchronisation avec Keycloak"

#: apps/accounts/exceptions.py:92
#, python-brace-format
msgid "An error occurred while syncing with Keycloak : {message}"
msgstr ""
"Une erreur est survenue lors de la synchronisation avec Keycloak : {message}"

#: apps/accounts/exceptions.py:102
msgid "An error occurred while syncing with Google"
msgstr "Une erreur est survenue lors de la synchronisation avec Google"

#: apps/accounts/exceptions.py:107
#, python-brace-format
msgid "An error occurred while syncing with Google : {message}"
msgstr ""
"Une erreur est survenue lors de la synchronisation avec Google : {message}"

#: apps/accounts/exceptions.py:120
msgid "The organization of a group cannot be changed"
msgstr "L'organisation d'un groupe ne peut pas être modifiée"

#: apps/accounts/exceptions.py:126
msgid "The root group cannot have a parent group"
msgstr "Le groupe racine ne peut pas avoir de groupe parent"

#: apps/accounts/exceptions.py:132
msgid "A non-root group must have a parent group"
msgstr "Un groupe doit avoir un groupe parent"

#: apps/accounts/exceptions.py:138
msgid "The parent group must belong to the same organization"
msgstr "Le groupe parent doit appartenir à la même organisation"

#: apps/accounts/exceptions.py:144
msgid "You are trying to create a loop in the group's hierarchy"
msgstr "Vous essayez de créer une boucle dans la hiérarchie des groupes"

#: apps/accounts/exceptions.py:150
msgid "You cannot assign this role to a user"
msgstr "Vous ne pouvez pas assigner ce rôle à un·e utilisateur·ice"

#: apps/accounts/exceptions.py:155
#, python-brace-format
msgid "You cannot assign this role to a user : {role}"
msgstr "Vous ne pouvez pas assigner ce rôle à un·e utilisateur·ice : {role}"

<<<<<<< HEAD
#: apps/accounts/models.py:131 apps/projects/models.py:162
msgid "visibility"
msgstr "visibilité"

#: apps/accounts/models.py:826
msgid "Hide"
msgstr "Caché"

#: apps/accounts/models.py:827
msgid "Organization"
msgstr "Organisation"

#: apps/accounts/models.py:828
=======
#: apps/accounts/models.py:130 apps/projects/models.py:162
msgid "visibility"
msgstr "visibilité"

#: apps/accounts/models.py:816
msgid "Hide"
msgstr "Caché"

#: apps/accounts/models.py:817
msgid "Organization"
msgstr "Organisation"

#: apps/accounts/models.py:818
>>>>>>> d46a3b72
msgid "Public"
msgstr "Publique"

#: apps/accounts/templates/authentication/execute_actions_email_error.html:2
#, python-format
msgid ""
"\n"
"<div style=\"font-family:Arial;display:flex;align-items:center;flex-"
"direction:column;\">\n"
"    <p style=\"font-size: 24px;\">An error happened while resending the link:"
"</p>\n"
"    <p style=\"font-size: 20px;\">%(error)s</p>\n"
"</div>\n"
msgstr ""
"\n"
"<div style=\"font-family:Arial;display:flex;align-items:center;flex-"
"direction:column;\">\n"
"    <p style=\"font-size: 24px;\">Une erreur a eu lieu lors du renvoi du "
"lien:</p>\n"
"    <p style=\"font-size: 20px;\">%(error)s</p>\n"
"</div>\n"

#: apps/accounts/templates/authentication/execute_actions_email_not_sent.html:2
msgid ""
"\n"
"<div style=\"font-family:Arial;display:flex;align-items:center;flex-"
"direction:column;\">\n"
"    <p style=\"font-size: 24px;\">Link was not resent because no action is "
"required.</p>\n"
"</div>\n"
msgstr ""
"\n"
"<div style=\"font-family:Arial;display:flex;align-items:center;flex-"
"direction:column;\">\n"
"    <p style=\"font-size: 24px;\">Le lien n'a pas été renvoyé car aucune "
"action n'est requise.</p>\n"
"</div>\n"

#: apps/accounts/templates/authentication/execute_actions_email_success.html:2
msgid ""
"\n"
"<div style=\"font-family:Arial;display:flex;align-items:center;flex-"
"direction:column;\">\n"
"    <p style=\"font-size: 24px;\">Link resent successfully!</p>\n"
"    <p style=\"font-size: 20px;\">You can refresh your mailbox to find it 😊"
"</p>\n"
"</div>\n"
msgstr ""
"\n"
"<div style=\"font-family:Arial;display:flex;align-items:center;flex-"
"direction:column;\">\n"
"    <p style=\"font-size: 24px;\">Lien renvoyé avec succès!</p>\n"
"    <p style=\"font-size: 20px;\">Rafraîchissez votre boîte mail pour le "
"trouver 😊</p>\n"
"</div>\n"

#: apps/analytics/exceptions.py:10
msgid "Unknown publication status"
msgstr "Statut de publication inconnu"

#: apps/analytics/exceptions.py:15
#, python-brace-format
msgid "Unknown publication status '{publication_status}'"
msgstr "Statut de publication inconnu '{publication_status}'"

#: apps/commons/fields.py:28 apps/skills/serializers.py:101
msgid "This field is required."
msgstr "Ce champ est obligatoire."

#: apps/commons/fields.py:29
#, python-brace-format
msgid "Invalid id \"{user_id}\" - object does not exist."
msgstr "identifiant invalide \"{user_id}\" - cet objet n'existe pas."

#: apps/commons/fields.py:31 apps/skills/serializers.py:106
#, python-brace-format
msgid "Incorrect type. Expected str value, received {data_type}."
msgstr "Type incorrect. Valeur str attendue, {data_type} reçue."

#: apps/emailing/templates/contact/contact/email_with_name.html:13
#: apps/notifications/templates/new_application/mail.html:13
#: apps/notifications/templates/reminder/mail.html:14
#, python-format
msgid ""
"\n"
"                    Hello %(given_name)s,\n"
"                    "
msgstr ""
"\n"
"                    Bonjour %(given_name)s,\n"
"                    "

#: apps/emailing/templates/contact/contact/email_with_name.txt:2
#, python-format
msgid "Hello %(given_name)s,"
msgstr "Bonjour %(given_name)s,"

#: apps/feedbacks/exceptions.py:12
msgid "You don't have the permission to comment on this project"
msgstr "Vous n'avez pas la permission de commenter ce projet"

#: apps/feedbacks/exceptions.py:18
#, python-brace-format
msgid ""
"You don't have the permission to comment on this project : {project_title}"
msgstr "Vous n'avez pas la permission de commenter ce projet : {project_title}"

#: apps/feedbacks/exceptions.py:28
msgid "You don't have the permission to follow this project"
msgstr "Vous n'avez pas la permission de suivre ce projet"

#: apps/feedbacks/exceptions.py:33
#, python-brace-format
msgid "You don't have the permission to follow this project : {project_title}"
msgstr "Vous n'avez pas la permission de suivre ce projet : {project_title}"

#: apps/feedbacks/exceptions.py:45 apps/projects/exceptions.py:110
msgid "You cannot reply to a reply"
msgstr "Vous ne pouvez pas répondre à une réponse"

#: apps/feedbacks/exceptions.py:51
msgid "A comment cannot be a reply to itself"
msgstr "Un commentaire ne peut pas être une réponse à lui-même"

#: apps/files/exceptions.py:14
msgid "The file you are trying to upload is already attached to this project"
msgstr "Le fichier que vous essayez d'attacher est déjà lié à ce projet"

#: apps/files/exceptions.py:22
msgid "The link you are trying to attach is already attached to this project"
msgstr "Le lien que vous essayez d'attacher est déjà lié à ce projet"

#: apps/files/exceptions.py:30
#, python-brace-format
msgid "File too large. Size should not exceed {settings.MAX_FILE_SIZE} MB"
msgstr ""
"Fichier trop volumineux. La taille ne doit pas dépasser {settings."
"MAX_FILE_SIZE} Mo"

#: apps/files/exceptions.py:37
msgid "You can't change the project of a file"
msgstr "Vous ne pouvez pas changer le projet d'un fichier"

#: apps/files/exceptions.py:43
msgid "You can't change the project of a link"
msgstr "Vous ne pouvez pas changer le projet d'un lien"

#: apps/files/exceptions.py:52
msgid "You can't delete this picture: It is related to another object"
msgstr ""
"Vous ne pouvez pas supprimer cette image: elle est liée à un autre objet"

#: apps/files/exceptions.py:58
msgid ""
"You can't delete this picture: It is related to an instance of "
"{relation['model']} with pk={relation['pk']} through field "
"{relation['field']}"
msgstr ""
"Vous ne pouvez pas supprimer cette image: elle est liée à une instance de "
"{relation['model']} avec pk={relation['pk']} via le champ {relation['field']}"

#: apps/invitations/exceptions.py:12
msgid "The email type is not valid"
msgstr "Le type d'email n'est pas valide"

#: apps/invitations/exceptions.py:17
#, python-brace-format
msgid "The email type '{email_type}' is not valid"
msgstr "Le type d'email '{email_type}' n'est pas valide"

#: apps/invitations/exceptions.py:29
msgid "People group must belong to the invitation's organization"
msgstr "Le groupe doit appartenir à l'organisation de l'invitation"

#: apps/invitations/exceptions.py:35
msgid "You cannot change the organization of an invitation"
msgstr "Vous ne pouvez pas changer l'organisation d'une invitation"

#: apps/invitations/exceptions.py:41
msgid "This user is already a member of this organization"
msgstr "Cet·te utilisateur·rice est déjà membre de cette organisation"

#: apps/invitations/exceptions.py:47
msgid "A user with this email already exists"
msgstr "Un·e utilisateur·rice avec cette adresse email existe déjà"

#: apps/invitations/exceptions.py:53
msgid "This organization does not accept access requests"
msgstr "Cette organisation n'accepte pas les demandes d'accès"

#: apps/invitations/exceptions.py:59
msgid "An access request for this email already exists"
msgstr "Une demande d'accès pour cette adresse email existe déjà"

#: apps/invitations/exceptions.py:65
msgid "An access request for this user already exists"
msgstr "Une demande d'accès pour cet·te utilisateur·rice existe déjà"

#: apps/invitations/templates/access_requests_base.html:56
#: services/keycloak/templates/keycloak_base.html:56
msgid ""
"\n"
"          Need any help?\n"
"          "
msgstr ""
"\n"
"          Besoin d'aide?\n"
"          "

#: apps/invitations/templates/access_requests_base.html:61
#: services/keycloak/templates/keycloak_base.html:61
msgid ""
"\n"
"          For questions or assistance, you can <a class=\"lpi-link\" "
"href=\"mailto:projects.platform@learningplanetinstitute.org\">email us</a>. "
"We will come back to you during business hours (mon-fri 9am-6pm) as fast as "
"we can.\n"
"          "
msgstr ""
"\n"
"          Pour toute question ou demande d'assistance, <a class=\"lpi-link\" "
"href=\"mailto:projects.platform@learningplanetinstitute.org\">vous pouvez "
"nous contacter par email</a>. Nous reviendrons vers vous pendant les heures "
"de travail (du lundi au vendredi, de 9h à 18h) aussi vite que possible.\n"
"          "

#: apps/invitations/templates/access_requests_base.html:66
#: services/keycloak/templates/keycloak_base.html:66
msgid ""
"\n"
"          You can also visit our <a class=\"lpi-link\" href=\"https://docs."
"projects.lp-i.org\">help center</a>.\n"
"          "
msgstr ""
"\n"
"          Vous pouvez aussi <a class=\"lpi-link\" href=\"https://docs."
"projects.lp-i.org\">visiter notre centre d'aide</a>.\n"
"          "

#: apps/invitations/templates/access_requests_base.html:71
#: services/keycloak/templates/keycloak_base.html:71
msgid ""
"\n"
"          We hope you'll enjoy our new platform!\n"
"          <br/>\n"
"          The LPI team.\n"
"          "
msgstr ""
"\n"
"          Nous espérons que vous apprécierez notre nouvelle plateforme!\n"
"          <br/>\n"
"          L'équipe du LPI.\n"
"          "

#: apps/invitations/templates/access_requests_base.html:83
#: apps/skills/templates/mentorship_base.html:208
#: services/keycloak/templates/keycloak_base.html:83
msgid ""
"\n"
"          Made with ❤️ by Learning Planet Institute.\n"
"          "
msgstr ""
"\n"
"          Fait avec ♥ par le Learning Planet Institute.\n"
"          "

#: apps/invitations/templates/request_accepted/mail.html:8
#: services/keycloak/templates/admin_created/mail.html:8
#, python-format
msgid ""
"\n"
"    Welcome to the Projects portal of %(organization_name)s, "
"%(given_name)s!\n"
"    "
msgstr ""
"\n"
"    Bienvenue sur le portail Projects de %(organization_name)s, "
"%(given_name)s!\n"
"    "

#: apps/invitations/templates/request_accepted/mail.html:13
#: apps/invitations/templates/request_declined/mail.html:13
#, python-format
msgid ""
"\n"
"    Dear %(given_name)s,\n"
"    "
msgstr ""
"\n"
"    Bonjour %(given_name)s,\n"
"    "

#: apps/invitations/templates/request_accepted/mail.html:18
#, python-format
msgid ""
"\n"
"    You can now access the %(organization_name)s portal on Projects "
"platform.\n"
"    "
msgstr ""
"\n"
"    Vous pouvez maintenant accéder au portail %(organization_name)s sur la "
"plateforme Projects.\n"
"    "

#: apps/invitations/templates/request_accepted/mail.html:23
msgid ""
"\n"
"    We hope you'll enjoy this new portal!\n"
"    "
msgstr ""
"\n"
"    Nous espérons que vous apprécierez cette nouvelle plateforme!\n"
"    "

#: apps/invitations/templates/request_accepted/mail.html:28
#, python-format
msgid ""
"\n"
"    Login to %(organization_name)s portal\n"
"    "
msgstr ""
"\n"
"    Accéder au portail %(organization_name)s\n"
"    "

#: apps/invitations/templates/request_accepted/mail.txt:2
#, python-format
msgid ""
"\n"
"Welcome to the Projects portal of %(organization_name)s, %(given_name)s!\n"
"Dear %(given_name)s, You can now access the %(organization_name)s portal on "
"Projects platform.\n"
"We hope you'll enjoy this new portal!\n"
"Login to %(organization_name)s portal : %(website_url)s\n"
msgstr ""
"\n"
"Bienvenue sur le portail Projects de %(organization_name)s, %(given_name)s!\n"
"Bonjour %(given_name)s, Vous pouvez maintenant accéder au portail "
"%(organization_name)s sur la plateforme Projects.\n"
"Nous espérons que vous apprécierez cette nouvelle plateforme!\n"
"Accéder au portail %(organization_name)s : %(website_url)s\n"

#: apps/invitations/templates/request_accepted/object.txt:2
#, python-format
msgid ""
"\n"
"Welcome to the %(org_name)s Projects platform\n"
msgstr ""
"\n"
"Bienvenue sur la plateforme Projects de %(org_name)s\n"

#: apps/invitations/templates/request_declined/mail.html:8
#, python-format
msgid ""
"\n"
"    Your request to join the %(organization_name)s Projects portal has been "
"declined\n"
"    "
msgstr ""
"\n"
"    Votre demande d'accès au portail %(organization_name)s Projects a été "
"refusée\n"
"    "

#: apps/invitations/templates/request_declined/mail.html:18
#, python-format
msgid ""
"\n"
"    Thank you for requesting access to the %(organization_name)s Projects "
"portal. Unfortunately, we are unable to grant your request at this time.\n"
"    "
msgstr ""
"\n"
"    Merci d'avoir demandé l'accès au portail %(organization_name)s Projects. "
"Malheureusement, nous ne pouvons pas donner suite à votre demande pour le "
"moment.\n"
"    "

#: apps/invitations/templates/request_declined/mail.html:23
#, python-format
msgid ""
"\n"
"    If you think this is a mistake, please contact the <a class=\"lpi-link\" "
"href=\"mailto:%(contact_email)s\">%(organization_name)s Projects portal "
"administrator</a>.\n"
"    "
msgstr ""
"\n"
"    Si vous pensez qu'il s'agit d'une erreur, veuillez contacter <a "
"class=\"lpi-link\" href=\"mailto:%(contact_email)s\">l'administrateur du "
"portail %(organization_name)s Projects</a>.\n"
"    "

#: apps/invitations/templates/request_declined/mail.txt:2
#, python-format
msgid ""
"\n"
"Your request to join the %(organization_name)s Projects portal has been "
"declined\n"
"Dear %(given_name)s,\n"
"Thank you for requesting access to the %(organization_name)s Projects "
"portal. Unfortunately, we are unable to grant your request at this time.\n"
"If you think this is a mistake, please contact the %(organization_name)s : "
"%(contact_email)s.\n"
msgstr ""
"\n"
"Votre demande d'accès au portail %(organization_name)s Projects a été "
"refusée\n"
"Bonjour %(given_name)s,\n"
"Merci d'avoir demandé l'accès au portail %(organization_name)s Projects. "
"Malheureusement, nous ne pouvons pas donner suite à votre demande pour le "
"moment.\n"
"Si vous pensez qu'il s'agit d'une erreur, veuillez contacter "
"%(organization_name)s : %(contact_email)s.\n"

#: apps/invitations/templates/request_declined/object.txt:2
#, python-format
msgid ""
"\n"
"Your access request for the %(org_name)s Projects platform has been "
"declined\n"
msgstr ""
"\n"
"Votre demande d'accès à la plateforme Projects de %(org_name)s a été "
"refusée\n"

#: apps/newsfeed/exceptions.py:9
msgid "The people groups of a news must belong to the same organization"
msgstr "Les groupes d'une news doivent appartenir à la même organisation"

#: apps/newsfeed/exceptions.py:17
msgid "The people groups of an event must belong to the same organization"
msgstr "Les groupes d'une actualité doivent appartenir à la même organisation"

#: apps/newsfeed/exceptions.py:25
msgid ""
"The people groups of an instruction must belong to the same organization"
msgstr ""
"Les groupes d'une instruction doivent appartenir à la même organisation"

#: apps/notifications/tasks.py:188 apps/notifications/tasks.py:229
msgid "editor"
msgstr "éditeur"

#: apps/notifications/tasks.py:189 apps/notifications/tasks.py:230
msgid "participant"
msgstr "participant"

#: apps/notifications/tasks.py:190 apps/notifications/tasks.py:231
msgid "reviewer"
msgstr "correcteur"

#: apps/notifications/templates/group_member_added_other/reminder.txt:2
#, python-format
msgid ""
"\n"
"%(full_name)s added a group as member to the project %(project)s.\n"
msgid_plural ""
"\n"
"%(full_name)s added %(count)s groups as members to the project %(project)s.\n"
msgstr[0] ""
"\n"
"%(full_name)s a ajouté un groupe comme membre du projet %(project)s.\n"
msgstr[1] ""
"\n"
"%(full_name)s a ajouté %(count)s groupes comme membres du projet "
"%(project)s.\n"

#: apps/notifications/templates/group_member_added_self/mail.html:13
#: apps/notifications/templates/member_added_self/mail.html:13
#: apps/notifications/templates/member_updated_self/mail.html:13
#: apps/notifications/templates/new_comment/mail.html:13
#: apps/notifications/templates/new_instruction/mail.html:13
#: apps/notifications/templates/new_private_message/mail.html:13
#: apps/notifications/templates/new_reply/mail.html:13
#: apps/notifications/templates/new_review/mail.html:13
#: apps/notifications/templates/project_ready_for_review/mail.html:13
#, python-format
msgid ""
"\n"
"          Hello %(given_name)s,\n"
"          "
msgstr ""
"\n"
"          Bonjour %(given_name)s,\n"
"          "

#: apps/notifications/templates/group_member_added_self/mail.html:18
#, python-format
msgid ""
"\n"
"          %(full_name)s added the group %(group)s you are part of to the "
"team of project <a class=\"lpi-link\" href=\"%(website_url)s/projects/"
"%(project_slug)s/summary?fromNotification\">%(project_title)s</a>.\n"
"          "
msgstr ""
"\n"
"          %(full_name)s vous a ajouté le groupe %(group)s dont vous faites "
"partie à l'équipe du projet <a class=\"lpi-link\" href=\"%(website_url)s/"
"projects/%(project_slug)s/summary?fromNotification\">%(project_title)s</a>.\n"
"          "

#: apps/notifications/templates/group_member_added_self/mail.html:28
#: apps/notifications/templates/member_added_self/mail.html:28
#: apps/notifications/templates/member_updated_self/mail.html:28
#: apps/notifications/templates/new_review/mail.html:35
#: apps/notifications/templates/project_ready_for_review/mail.html:28
#: apps/notifications/templates/reminder/mail.html:42
msgid "Go to project"
msgstr "Voir le projet"

#: apps/notifications/templates/group_member_added_self/mail.txt:2
#, python-format
msgid ""
"\n"
"Hello %(recipient.given_name)s, %(full_name)s added the group %(group)s you "
"are part of to the team of project \"%(project_title)s\".\n"
msgstr ""
"\n"
"Bonjour %(recipient.given_name)s, %(full_name)s a ajouté le groupe %(group)s "
"dont vous faites partie à l'équipe du projet \"%(project_title)s\".\n"

#: apps/notifications/templates/group_member_added_self/object.txt:2
#, python-format
msgid ""
"\n"
"%(full_name)s added group %(group)s you are part of to project "
"%(project_title)s.\n"
msgstr ""
"\n"
"%(full_name)s a ajouté le groupe %(group)s dont vous faites partie à "
"l'équipe du projet %(project_title)s.\n"

#: apps/notifications/templates/group_member_removed_other/reminder.txt:2
#, python-format
msgid ""
"\n"
"%(full_name)s removed a group from members.\n"
msgid_plural ""
"\n"
"%(full_name)s removed %(count)s groups from members.\n"
msgstr[0] ""
"\n"
"%(full_name)s a retiré un groupe des membres.\n"
msgstr[1] ""
"\n"
"%(full_name)s a retiré %(count)s groupes des membres.\n"

#: apps/notifications/templates/invitation_reminder_last_day/mail.html:13
#: apps/notifications/templates/invitation_reminder_one_week/mail.html:13
#, python-format
msgid ""
"\n"
"          Hello %(name)s,\n"
"          "
msgstr ""
"\n"
"          Bonjour %(name)s,\n"
"          "

#: apps/notifications/templates/invitation_reminder_last_day/mail.html:18
#, python-format
msgid ""
"\n"
"          A registration link you created for the group %(group_name)s will "
"expire today.\n"
"          "
msgstr ""
"\n"
"          Un lien d’enregistrement que vous avez créé pour le groupe "
"%(group_name)s arrive à expiration aujourdh'hui.\n"
"          "

#: apps/notifications/templates/invitation_reminder_last_day/mail.html:23
#: apps/notifications/templates/invitation_reminder_one_week/mail.html:23
#, python-format
msgid ""
"\n"
"          You can create a new registration link <a class=\"lpi-link\" "
"href=\"%(website_url)s/admin/links/list\">here</a>.\n"
"          "
msgstr ""
"\n"
"          Vous pouvez créer un nouveau lien d’enregistrement <a class=\"lpi-"
"link\" href=\"%(website_url)s/admin/links/list\">ici</a>.\n"
"          "

#: apps/notifications/templates/invitation_reminder_last_day/mail.txt:2
#, python-format
msgid ""
"\n"
"Hello %(name)s, A registration link you created for the group %(group_name)s "
"will expire today.\n"
"You can create a new registration link here.\n"
msgstr ""
"\n"
"Bonjour %(name)s, Un lien d’enregistrement que vous avez créé pour le groupe "
"%(group_name)s arrive à expiration aujourd'hui.\n"
"Vous pouvez créer un nouveau lien d’enregistrement ici.\n"

#: apps/notifications/templates/invitation_reminder_last_day/object.txt:2
msgid "Registration link to expire today"
msgstr "Lien d'enregistrement arrivant à expiration aujourd'hui"

#: apps/notifications/templates/invitation_reminder_one_week/mail.html:18
#, python-format
msgid ""
"\n"
"          A registration link you created for the group %(group_name)s will "
"expire in a week.\n"
"          "
msgstr ""
"\n"
"          Un lien d’enregistrement que vous avez créé pour le groupe "
"%(group_name)s arrivera à expiration dans une semaine.\n"
"          "

#: apps/notifications/templates/invitation_reminder_one_week/mail.txt:2
#, python-format
msgid ""
"\n"
"Hello %(name)s, A registration link you created for the group %(group_name)s "
"will expire in a week.\n"
"You can create a new registration link here.\n"
msgstr ""
"\n"
"Bonjour %(name)s, Un lien d’enregistrement que vous avez créé pour le groupe "
"%(group_name)s arrivera à expiration dans une semaine.\n"
"Vous pouvez créer un nouveau lien d’enregistrement ici.\n"

#: apps/notifications/templates/invitation_reminder_one_week/object.txt:2
msgid "Registration link to expire in one week"
msgstr "Lien d'enregistrement arrivant à expiration dans une semaine"

#: apps/notifications/templates/member_added_other/reminder.txt:2
#, python-format
msgid ""
"\n"
"%(full_name)s added a new member.\n"
msgid_plural ""
"\n"
"%(full_name)s added %(count)s new members.\n"
msgstr[0] ""
"\n"
"%(full_name)s a ajouté un membre.\n"
msgstr[1] ""
"\n"
"%(full_name)s a ajouté %(count)s membres.\n"

#: apps/notifications/templates/member_added_self/mail.html:18
#, python-format
msgid ""
"\n"
"          %(full_name)s added you to the team of project <a class=\"lpi-"
"link\" href=\"%(website_url)s/projects/%(project_slug)s/summary?"
"fromNotification\">%(project_title)s</a>.\n"
"          "
msgstr ""
"\n"
"          %(full_name)s vous a ajouté à l'équipe du projet <a class=\"lpi-"
"link\" href=\"%(website_url)s/projects/%(project_slug)s/summary?"
"fromNotification\">%(project_title)s</a>.\n"
"          "

#: apps/notifications/templates/member_added_self/mail.txt:2
#, python-format
msgid ""
"\n"
"Hello %(recipient.given_name)s, %(full_name)s added you to the team of "
"project \"%(project_title)s\".\n"
msgstr ""
"\n"
"Bonjour %(recipient.given_name)s, %(full_name)s vous a ajouté à l'équipe du "
"projet \"%(project_title)s\".\n"

#: apps/notifications/templates/member_added_self/object.txt:2
#, python-format
msgid ""
"\n"
"%(full_name)s added you to the team of project %(project_title)s.\n"
msgstr ""
"\n"
"%(full_name)s vous a ajouté à l'équipe du projet %(project_title)s.\n"

#: apps/notifications/templates/member_removed_other/reminder.txt:2
#, python-format
msgid ""
"\n"
"%(full_name)s removed a member.\n"
msgid_plural ""
"\n"
"%(full_name)s removed %(count)s members.\n"
msgstr[0] ""
"\n"
"%(full_name)s a retiré un membre.\n"
msgstr[1] ""
"\n"
"%(full_name)s a retiré %(count)s membres.\n"

#: apps/notifications/templates/member_updated_other/reminder.txt:2
#, python-format
msgid ""
"\n"
"%(full_name)s updated a member.\n"
msgid_plural ""
"\n"
"%(full_name)s updated %(count)s members.\n"
msgstr[0] ""
"\n"
"%(full_name)s a mis à jour le rôle d'un membre.\n"
msgstr[1] ""
"\n"
"%(full_name)s a mis à jour le rôle de %(count)s membres.\n"

#: apps/notifications/templates/member_updated_self/mail.html:18
#, python-format
msgid ""
"\n"
"          %(full_name)s gave you %(role)s rights in project <a class=\"lpi-"
"link\" href=\"%(website_url)s/projects/%(project_slug)s/summary?"
"fromNotification\">%(project_title)s</a>.\n"
"          "
msgstr ""
"\n"
"          %(full_name)s vous a donné le rôle %(role)s dans le projet <a "
"class=\"lpi-link\" href=\"%(website_url)s/projects/%(project_slug)s/summary?"
"fromNotification\">%(project_title)s</a>.\n"
"          "

#: apps/notifications/templates/member_updated_self/mail.txt:2
#, python-format
msgid ""
"\n"
"%(full_name)s gave you %(role)s rights in project \"%(project_title)s\".\n"
msgstr ""
"\n"
"%(full_name)s vous a donné le rôle %(role)s dans le projet "
"\"%(project_title)s\".\n"

#: apps/notifications/templates/member_updated_self/object.txt:2
#, python-format
msgid ""
"\n"
"%(full_name)s gave you %(role)s rights in project %(project_title)s.\n"
msgstr ""
"\n"
"%(full_name)s vous a donné le rôle %(role)s dans le projet "
"%(project_title)s.\n"

#: apps/notifications/templates/new_access_request/mail.html:8
msgid ""
"\n"
"            Hello,\n"
"            "
msgstr ""
"\n"
"          Bonjour,\n"
"          "

#: apps/notifications/templates/new_access_request/mail.html:13
#, python-format
msgid ""
"\n"
"            You have received a new access request for %(org_name)s Projects "
"platform.\n"
"            "
msgstr ""
"\n"
"           Vous avez reçu une nouvelle demande d'accès pour la plateforme "
"Projects de %(org_name)s\n"
"    "

#: apps/notifications/templates/new_access_request/mail.html:22
msgid ""
"\n"
"          First name:\n"
"          "
msgstr ""
"\n"
"          Prénom:\n"
"          "

#: apps/notifications/templates/new_access_request/mail.html:29
#, python-format
msgid ""
"\n"
"          %(given_name)s\n"
"          "
msgstr ""
"\n"
"          %(given_name)s,\n"
"          "

#: apps/notifications/templates/new_access_request/mail.html:38
msgid ""
"\n"
"          Last name:\n"
"          "
msgstr ""
"\n"
"          Nom de famille:\n"
"          "

#: apps/notifications/templates/new_access_request/mail.html:45
#, python-format
msgid ""
"\n"
"          %(family_name)s\n"
"          "
msgstr ""
"\n"
"          %(family_name)s\n"
"          "

#: apps/notifications/templates/new_access_request/mail.html:54
msgid ""
"\n"
"          Email:\n"
"          "
msgstr ""
"\n"
"          Email:\n"
"          "

#: apps/notifications/templates/new_access_request/mail.html:61
#, python-format
msgid ""
"\n"
"          %(email)s\n"
"          "
msgstr ""
"\n"
"          %(email)s\n"
"          "

#: apps/notifications/templates/new_access_request/mail.html:70
msgid ""
"\n"
"          Title:\n"
"          "
msgstr ""
"\n"
"          Titre:\n"
"          "

#: apps/notifications/templates/new_access_request/mail.html:77
#, python-format
msgid ""
"\n"
"          %(job)s\n"
"          "
msgstr ""
"\n"
"          %(job)s\n"
"          "

#: apps/notifications/templates/new_access_request/mail.html:86
msgid ""
"\n"
"          Message:\n"
"          "
msgstr ""
"\n"
"          Message:\n"
"          "

#: apps/notifications/templates/new_access_request/mail.html:93
#, python-format
msgid ""
"\n"
"          %(message)s\n"
"          "
msgstr ""
"\n"
"          %(message)s\n"
"          "

#: apps/notifications/templates/new_access_request/mail.html:102
#, python-format
msgid ""
"\n"
"          See <a class=\"lpi-link\" href=\"%(website_url)s/admin/"
"requests\">request in platform</a>.\n"
"          "
msgstr ""
"\n"
"          Voir <a class=\"lpi-link\" href=\"%(website_url)s/admin/"
"requests\">la requête sur la plateforme</a>.\n"
"          "

#: apps/notifications/templates/new_access_request/mail.txt:2
#, python-format
msgid ""
"\n"
"Hello,\n"
"You have received a new access request for %(org_name)s Projects platform.\n"
"First name: %(given_name)s\n"
"Last name: %(family_name)s\n"
"Email: %(email)s\n"
"Title: %(job)s\n"
"Message:%(message)s\n"
"See <a class=\"lpi-link\" href=\"%(website_url)s/admin/requests\">request in "
"platform</a>.\n"
msgstr ""
"\n"
"Bonjour,\n"
"Vous avez reçu une nouvelle demande d'accès pour la plateforme Projects de "
"%(org_name)s\n"
"Prénom: %(given_name)s\n"
"Nom de famille: %(family_name)s\n"
"Email: %(email)s\n"
"Titre: %(job)s\n"
"Message: %(message)s\n"
"Voir <a class=\"lpi-link\" href=\"%(website_url)s/admin/requests\">la "
"requête sur la plateforme</a>.\n"

#: apps/notifications/templates/new_access_request/object.txt:2
#, python-format
msgid ""
"\n"
"New access request for %(org_name)s Projects platform\n"
msgstr ""
"\n"
"Nouvelle demande d'accès pour la plateforme Projects de %(org_name)s\n"

#: apps/notifications/templates/new_announcement/reminder.txt:2
#, python-format
msgid ""
"\n"
"%(full_name)s published a new announcement.\n"
msgid_plural ""
"\n"
"%(full_name)s published %(count)s new announcements.\n"
msgstr[0] ""
"\n"
"%(full_name)s a publié une nouvelle annonce.\n"
msgstr[1] ""
"\n"
"%(full_name)s a publié %(count)s nouvelles annonces.\n"

#: apps/notifications/templates/new_application/mail.html:19
#, python-format
msgid ""
"\n"
"                    applied to the announcement "
"<strong>\"%(announcement_title)s\"</strong>\n"
"                    of the project <a class=\"lpi-link\" "
"href=\"%(website_url)s/projects/%(project_slug)s/summary?"
"fromNotification\">%(project_title)s</a>.\n"
"                    "
msgstr ""
"\n"
"                    a postulé à l'annonce "
"<strong>\"%(announcement_title)s\"</strong>\n"
"                    pour le projet <a class=\"lpi-link\" "
"href=\"%(website_url)s/projects/%(project_slug)s/summary?"
"fromNotification\">%(project_title)s</a>.\n"
"                    "

#: apps/notifications/templates/new_application/mail.html:29
msgid "Applicant:"
msgstr "Candidat:"

#: apps/notifications/templates/new_application/mail.html:30
msgid "Email:"
msgstr "Email:"

#: apps/notifications/templates/new_application/mail.html:34
msgid "Applicant's message:"
msgstr "Message du candidat:"

#: apps/notifications/templates/new_application/mail.txt:2
#, python-format
msgid ""
"\n"
"%(application.applicant_firstname)s %(application.applicant_name)s applied "
"to on the project: %(project_title)s For a job work of "
"%(announcement_title)s:\n"
msgstr ""
"\n"
"%(application.applicant_firstname)s %(application.applicant_name)s a postulé "
"à l'annonce %(announcement_title)s pour le projet: %(project_title)s:\n"

#: apps/notifications/templates/new_application/mail.txt:5
#, python-format
msgid ""
"\n"
"Description of the job: %(item.description|safe)s\n"
msgstr ""
"\n"
"Description du poste: %(item.description|safe)s\n"

#: apps/notifications/templates/new_application/mail.txt:8
#, python-format
msgid ""
"\n"
"User's email: %(application.applicant_email)s\n"
msgstr ""
"\n"
"Adresse mail du candidat: %(application.applicant_email)s\n"

#: apps/notifications/templates/new_application/mail.txt:11
#, python-format
msgid ""
"\n"
"User message: %(application.applicant_message|safe)s\n"
msgstr ""
"\n"
"Message du candidat: %(application.applicant_message|safe)s\n"

#: apps/notifications/templates/new_application/object.txt:2
#, python-format
msgid ""
"\n"
"%(firstname)s %(lastname)s applied to the announcement: "
"%(announcement_title)s.\n"
msgstr ""
"\n"
"%(firstname)s %(lastname)s a postulé à l'annonce: %(announcement_title)s.\n"

#: apps/notifications/templates/new_blogentry/reminder.txt:2
#, python-format
msgid ""
"\n"
"%(full_name)s published a new blog entry.\n"
msgid_plural ""
"\n"
"%(full_name)s published %(count)s new blog entries.\n"
msgstr[0] ""
"\n"
"%(full_name)s a publié une nouvelle entrée de blog.\n"
msgstr[1] ""
"\n"
"%(full_name)s a publié %(count)s nouvelles entrées de blog.\n"

#: apps/notifications/templates/new_comment/mail.html:18
#, python-format
msgid ""
"\n"
"          %(full_name)s commented project <a class=\"lpi-link\" "
"href=\"%(website_url)s/projects/%(project_slug)s/summary?"
"fromNotification\">%(project_title)s</a>.\n"
"          "
msgstr ""
"\n"
"          %(full_name)s a commenté le projet <a class=\"lpi-link\" "
"href=\"%(website_url)s/projects/%(project_slug)s/summary?"
"fromNotification\">%(project_title)s</a>.\n"
"          "

#: apps/notifications/templates/new_comment/mail.html:26
#: apps/notifications/templates/new_reply/mail.html:26
msgid "Comment by"
msgstr "Commentaire de"

#: apps/notifications/templates/new_comment/mail.html:35
#: apps/notifications/templates/new_reply/mail.html:35
msgid "Go to comment"
msgstr "Voir le commentaire"

#: apps/notifications/templates/new_comment/mail.txt:2
#: apps/notifications/templates/new_comment/object.txt:2
#: apps/notifications/templates/new_comment/reminder.txt:2
#, python-format
msgid ""
"\n"
"%(full_name)s commented project %(project_title)s.\n"
msgid_plural ""
"\n"
"%(full_name)s added %(count)s comments to project %(project_title)s.\n"
msgstr[0] ""
"\n"
"%(full_name)s a commenté le projet %(project_title)s.\n"
msgstr[1] ""
"\n"
"%(full_name)s a ajouté %(count)s commentaires au projet %(project_title)s.\n"

#: apps/notifications/templates/new_instruction/mail.html:18
msgid ""
"\n"
"          You have received a new instruction.\n"
"          "
msgstr ""
"\n"
"           Vous avez reçu une nouvelle instruction.\n"
"    "

#: apps/notifications/templates/new_instruction/mail.html:28
msgid "Go to instruction"
msgstr "Voir le projet"

#: apps/notifications/templates/new_instruction/mail.txt:2
#, python-format
msgid ""
"\n"
"Hello %(recipient.given_name)s, You have received a new instruction.\n"
msgstr ""
"\n"
"Bonjour %(recipient.given_name)s, Vous avez reçu une nouvelle instruction.\n"

#: apps/notifications/templates/new_instruction/object.txt:2
msgid ""
"\n"
"New instruction\n"
msgstr ""

#: apps/notifications/templates/new_instruction/reminder.txt:2
msgid ""
"\n"
"You received a new instruction.\n"
msgstr ""
"\n"
"Vous avez reçu une nouvelle instruction.\n"

#: apps/notifications/templates/new_private_message/mail.html:18
#, python-format
msgid ""
"\n"
"          %(full_name)s posted a message on <a class=\"lpi-link\" "
"href=\"%(website_url)s/projects/%(project_slug)s/private-exchange?"
"fromNotification\">%(project_title)s</a>.\n"
"          "
msgstr ""
"\n"
"          %(full_name)s a envoyé un message au projet <a class=\"lpi-link\" "
"href=\"%(website_url)s/projects/%(project_slug)s/private-exchange?"
"fromNotification\">%(project_title)s</a>.\n"
"          "

#: apps/notifications/templates/new_private_message/mail.html:26
msgid "Message by"
msgstr "Message de"

#: apps/notifications/templates/new_private_message/mail.html:35
msgid "Go to message"
msgstr "Voir le message"

#: apps/notifications/templates/new_private_message/mail.txt:2
#: apps/notifications/templates/new_private_message/object.txt:2
#: apps/notifications/templates/new_private_message/reminder.txt:2
#, python-format
msgid ""
"\n"
"%(full_name)s posted a message on %(project_title)s.\n"
msgid_plural ""
"\n"
"%(full_name)s posted %(count)s messages on project %(project_title)s.\n"
msgstr[0] ""
"\n"
"%(full_name)s a envoyé un message au projet %(project_title)s.\n"
msgstr[1] ""
"\n"
"%(full_name)s a envoyé %(count)s messages au projet %(project_title)s.\n"

#: apps/notifications/templates/new_reply/mail.html:18
#, python-format
msgid ""
"\n"
"          %(full_name)s replied to your comment on project <a class=\"lpi-"
"link\" href=\"%(website_url)s/projects/%(project_slug)s/summary?"
"fromNotification\">%(project_title)s</a>.\n"
"          "
msgstr ""
"\n"
"          %(full_name)s a répondu à votre commentaire sur le projet <a "
"class=\"lpi-link\" href=\"%(website_url)s/projects/%(project_slug)s/summary?"
"fromNotification\">%(project_title)s</a>.\n"
"          "

#: apps/notifications/templates/new_reply/mail.txt:2
#, python-format
msgid ""
"\n"
"%(full_name)s has replied on your comment on project %(project_title)s.\n"
msgstr ""
"\n"
"%(full_name)s a répondu à votre commentaire sur le projet "
"%(project_title)s.\n"

#: apps/notifications/templates/new_reply/object.txt:2
#, python-format
msgid ""
"\n"
"%(full_name)s replied to your comment on project %(project_title)s.\n"
msgstr ""
"\n"
"%(full_name)s a répondu à votre commentaire sur le projet "
"%(project_title)s.\n"

#: apps/notifications/templates/new_review/mail.html:18
#, python-format
msgid ""
"\n"
"          %(full_name)s reviewed project <a class=\"lpi-link\" "
"href=\"%(website_url)s/projects/%(project_slug)s/summary?"
"fromNotification\">%(project_title)s</a>.\n"
"          "
msgstr ""
"\n"
"          %(full_name)s a relu le projet <a class=\"lpi-link\" "
"href=\"%(website_url)s/projects/%(project_slug)s/summary?"
"fromNotification\">%(project_title)s</a>.\n"
"          "

#: apps/notifications/templates/new_review/mail.html:26
msgid "Review by"
msgstr "Commentaire de"

#: apps/notifications/templates/new_review/mail.txt:2
#: apps/notifications/templates/new_review/object.txt:2
#, python-format
msgid ""
"\n"
"%(full_name)s reviewed project %(project_title)s.\n"
msgstr ""
"\n"
"%(full_name)s a relu le projet %(project_title)s.\n"

#: apps/notifications/templates/notifications_base.html:45
msgid ""
"\n"
"          the platform made to share your projects.<br/>\n"
"          Created for you by the Learning Planet Institute<br/>\n"
"          8bis, rue Charles V, 75004 Paris, France\n"
"          "
msgstr ""
"\n"
"          la plateforme pour partager vos projets.<br/>\n"
"          Créée pour vous par le Learning Planet Institute<br/>\n"
"          8bis, rue Charles V, 75004 Paris, France\n"
"          "

#: apps/notifications/templates/notifications_base.html:52
msgid ""
"You receive this mail because you are subscribed to these notifications on "
"Projects platform."
msgstr ""
"Vous recevez cet email car vous êtes abonné·e aux notifications sur la "
"plateforme Projects."

#: apps/notifications/templates/notifications_base.html:53
msgid "Change your notification settings here."
msgstr "Modifiez vos préférences de notification ici."

#: apps/notifications/templates/project_edited/reminder.txt:2
#, python-format
msgid ""
"\n"
"%(full_name)s edited the %(updated_fields)s.\n"
msgstr ""
"\n"
"%(full_name)s a modifié les champs suivants: %(updated_fields)s.\n"

#: apps/notifications/templates/project_ready_for_review/mail.html:18
#, python-format
msgid ""
"\n"
"          %(full_name)s marked project <a class=\"lpi-link\" "
"href=\"%(website_url)s/projects/%(project_slug)s/summary?"
"fromNotification\">%(project_title)s</a> as ready for review.\n"
"          "
msgstr ""
"\n"
"          %(full_name)s a indiqué que le projet <a class=\"lpi-link\" "
"href=\"%(website_url)s/projects/%(project_slug)s/summary?"
"fromNotification\">%(project_title)s</a> est prêt à être relu.\n"
"          "

#: apps/notifications/templates/project_ready_for_review/mail.txt:2
#, python-format
msgid ""
"\n"
"Hello %(recipient.given_name)s, %(full_name)s marked project "
"%(project_title)s as ready for review.\n"
msgstr ""
"\n"
"Bonjour %(recipient.given_name)s, %(full_name)s a indiqué que le projet "
"%(project_title)s est prêt à être relu.\n"

#: apps/notifications/templates/project_ready_for_review/object.txt:2
#, python-format
msgid ""
"\n"
"%(full_name)s marked project %(project_title)s as ready for review.\n"
msgstr ""
"\n"
"%(full_name)s a indiqué que le projet %(project_title)s est prêt à être "
"relu.\n"

#: apps/notifications/templates/reminder/mail.html:19
#, python-format
msgid ""
"\n"
"                    Here are your highlights for %(dateOfTheDay)s\n"
"                    "
msgstr ""
"\n"
"                    Voici votre résumé d'activité pour le %(dateOfTheDay)s\n"
"                    "

#: apps/notifications/templates/reminder/mail.html:30
msgid "Project"
msgstr "Projet"

#: apps/notifications/templates/reminder/mail.txt:2
#, python-format
msgid ""
"\n"
"Here are your highlights for %(dateOfTheDay)s\n"
msgstr ""
"\n"
"Voici votre résumé d'activité pour le %(dateOfTheDay)s\n"

#: apps/notifications/templates/reminder/object.txt:2
msgid "New highlights on Projects"
msgstr "Résumé de l'activité sur Projects"

#: apps/notifications/utils.py:233
msgid " and "
msgstr " et "

#: apps/organizations/exceptions.py:11
msgid "You are trying to create a loop in the organization's hierarchy."
msgstr "Vous essayez de créer une boucle dans la hiérarchie de l'organisation."

#: apps/organizations/exceptions.py:24
msgid "The root category cannot have a parent category"
msgstr "La catégorie racine ne peut pas avoir de catégorie parente"

#: apps/organizations/exceptions.py:30
msgid "A non-root category must have a parent category"
msgstr "Une catégorie doit avoir une catégorie parente"

#: apps/organizations/exceptions.py:36
msgid "The parent category must belong to the same organization"
msgstr "La catégorie parente doit appartenir à la même organisation"

#: apps/organizations/exceptions.py:42
msgid "You are trying to create a loop in the category's hierarchy"
msgstr "Vous essayez de créer une boucle dans la hiérarchie des catégories"

#: apps/organizations/exceptions.py:48
msgid "You must choose a default tag classification that is enabled"
msgstr "La classification de tags par défaut doit être activée sur le portail"

#: apps/projects/exceptions.py:12
msgid "You don't have the permission to link this project"
msgstr "Vous n'avez pas la permission de lier ce projet"

#: apps/projects/exceptions.py:17
#, python-brace-format
msgid "You don't have the permission to link this project : {project_title}"
msgstr "Vous n'avez pas la permission de lier ce projet : {project_title}"

#: apps/projects/exceptions.py:27
msgid "You do not have the rights to add a project in this organization"
msgstr "Vous ne pouvez pas ajouter de projet dans cette organisation"

#: apps/projects/exceptions.py:37
msgid "The organizations parameter is mandatory"
msgstr "Le paramètre organizations est obligatoire."

#: apps/projects/exceptions.py:43
msgid "The project does not belong to any of the given organizations"
msgstr "Le projet n'appartient à aucune des organisations données"

#: apps/projects/exceptions.py:64
msgid "You cannot remove all the owners of a project"
msgstr "Vous ne pouvez pas supprimer tou·te·s les éditeur·ices d'un projet"

#: apps/projects/exceptions.py:70
msgid "A project must belong to at least one organization"
msgstr "Un projet doit appartenir à au moins une organisation"

#: apps/projects/exceptions.py:76
msgid "Only a reviewer can change this project's status"
msgstr "Seul un correcteur peut modifier le statut de ce projet."

#: apps/projects/exceptions.py:82
msgid "You cannot empty the description of a project"
msgstr "Vous ne pouvez pas vider la description d'un projet"

#: apps/projects/exceptions.py:89
msgid ""
"A project cannot be in a category if it doesn't belong to one of the "
"project's organizations"
msgstr ""
"Un projet ne peut pas être dans une catégorie si elle n'appartient pas à "
"l'une des organisations du projet"

#: apps/projects/exceptions.py:96
msgid "A project can't be linked to itself"
msgstr "Un projet ne peut pas être lié à lui-même"

#: apps/projects/exceptions.py:101
#, python-brace-format
msgid "The project '{project_title}' can't be linked to itself"
msgstr "Le projet '{project_title}' ne peut pas être lié à lui-même"

#: apps/projects/exceptions.py:116
msgid "A message cannot be a reply to itself"
msgstr "Un message ne peut pas être une réponse à lui-même"

#: apps/projects/models.py:146
msgid "title"
msgstr "titre"

#: apps/projects/models.py:155
msgid "main goal"
msgstr "objectif principal"

#: apps/projects/models.py:168
msgid "life status"
msgstr "état d'avancement"

#: apps/projects/models.py:179
msgid "categories"
msgstr "catégories"

#: apps/projects/models.py:187
msgid "wikipedia tags"
msgstr "tags wikipedia"

#: apps/projects/models.py:190
msgid "organizational tags"
msgstr "tags organisationnels"

#: apps/projects/models.py:203
msgid "sustainable development goals"
msgstr "objectifs de développement durable"

#: apps/projects/models.py:209
msgid "main category"
msgstr "objectif principal"

#: apps/skills/exceptions.py:10
msgid "User ID must be provided through url"
msgstr "L'identifiant de l'utilisateur·ice doit être fourni via l'url"

#: apps/skills/exceptions.py:16
msgid "This user cannot be a mentor for this skill"
msgstr "Cet·te utilisateur·ice ne peut pas être mentor·e pour cette compétence"

#: apps/skills/exceptions.py:22
msgid "This user does not need a mentor for this skill"
msgstr ""
"Cet·te utilisateur·ice n'a pas besoin de mentor·e pour cette compétence"

#: apps/skills/exceptions.py:28
msgid "You already have this skill in your profile"
msgstr "Vous avez déjà cette compétence dans votre profil"

#: apps/skills/exceptions.py:34
msgid "Only custom tags can be updated"
msgstr "Seuls les tags personnalisés peuvent être mis à jour"

#: apps/skills/exceptions.py:40
msgid "Only custom tags classifications can be updated"
msgstr ""
"Seules les classifications de tags personnalisés peuvent être mises à jour"

#: apps/skills/exceptions.py:46
msgid "You can only search for 50 Wikipedia tags at a time"
msgstr "Vous ne pouvez rechercher que 50 tags Wikipedia à la fois"

#: apps/skills/exceptions.py:55
msgid "Tags must belong to the classification's organization"
msgstr "Les tags doivent appartenir à l'organisation de la classification"

#: apps/skills/exceptions.py:61
msgid "Tag title must be 50 characters or less"
msgstr "Le titre du tag doit comporter 50 caractères ou moins"

#: apps/skills/exceptions.py:67
msgid "Tag description must be 500 characters or less"
msgstr "La description du tag doit comporter 500 caractères ou moins"

#: apps/skills/serializers.py:103
#, python-brace-format
msgid "Invalid id \"{tag_classification_id}\" - object does not exist."
msgstr ""
"identifiant invalide \"{tag_classification_id}\" - cet objet n'existe pas."

#: apps/skills/templates/contact_mentor/mail.html:14
#: apps/skills/templates/contact_mentoree/mail.html:14
msgid ""
"\n"
"    Reply\n"
"    "
msgstr ""
"\n"
"    Répondre\n"
"    "

#: apps/skills/templates/contact_mentor/mail.txt:2
#: apps/skills/templates/contact_mentoree/mail.txt:2
#, python-format
msgid ""
"\n"
"%(title)s\n"
"\n"
"%(content)s\n"
"\n"
"Reply : %(reply_to)s\n"
msgstr ""
"\n"
"%(title)s\n"
"\n"
"%(content)s\n"
"\n"
"Répondre : %(reply_to)s\n"

#: apps/skills/templates/contact_mentor/object.txt:2
#, python-format
msgid ""
"\n"
"Would you mentor %(mentoree_name)s ?\n"
msgstr ""
"\n"
"Accepteriez-vous de mentorer %(mentoree_name)s ?\n"

#: apps/skills/templates/contact_mentoree/object.txt:2
#, python-format
msgid ""
"\n"
"%(mentor_name)s wants to mentor you.\n"
msgstr ""
"\n"
"%(mentor_name)s propose de vous mentorer.\n"

#: apps/skills/templates/mentorship_base.html:57
msgid ""
"\n"
"          Mentoring guide : advice for mentors and mentorees\n"
"          "
msgstr ""
"\n"
"          Guide du mentorat : conseils pour les mentor·es et les mentoré·es\n"
"          "

#: apps/skills/templates/mentorship_base.html:62
msgid ""
"\n"
"          Dear Mentors and Mentorees, 👩‍🏫👨‍🎓\n"
"          <br/>\n"
"          First of all, the Projects team would like to warmly congratulate "
"you for embarking on your mentorship journey. It’s sure to be filled with "
"exciting discoveries and achievements!\n"
"          "
msgstr ""
"\n"
"          Chères mentor·es et mentoré·es, 👩‍🏫👨‍🎓\n"
"          <br/>\n"
"          L’équipe Projects tient tout d'abord à vous féliciter "
"chaleureusement de vous être engagé·e·s dans cette aventure de mentorat. "
"Elle promet d'être riche en découvertes et en succès !\n"
"          "

#: apps/skills/templates/mentorship_base.html:69
msgid ""
"\n"
"          🌟 To get started\n"
"          "
msgstr ""
"\n"
"          🌟 Pour bien démarrer\n"
"          "

#: apps/skills/templates/mentorship_base.html:74
msgid ""
"\n"
"          We encourage you to watch this video to learn more about the roles "
"of both mentor and mentoree.\n"
"          "
msgstr ""
"\n"
"          Nous vous encourageons à regarder cette vidéo pour en savoir plus "
"sur les rôles de mentor·e et de mentoré·e.\n"
"          "

#: apps/skills/templates/mentorship_base.html:78
msgid ""
"\n"
"        <mj-button css-class=\"lpi-button\" href=\"https://www.youtube.com/"
"watch?v=T_iGnufU1kY\">\n"
"          Watch video\n"
"        </mj-button>\n"
"        "
msgstr ""
"\n"
"        <mj-button css-class=\"lpi-button\" href=\"https://www.youtube.com/"
"watch?v=Og6TiFTim0A\">\n"
"          Regarder la vidéo\n"
"        </mj-button>\n"
"        "

#: apps/skills/templates/mentorship_base.html:84
msgid ""
"\n"
"          In brief : \n"
"          "
msgstr ""
"\n"
"          En résumé : \n"
"          "

#: apps/skills/templates/mentorship_base.html:89
msgid ""
"\n"
"          - <strong>A mentor</strong> serves as a supportive guide who "
"<strong>listens attentively, asks thoughtful questions, and offers direction "
"without dictating decisions.</strong> By fostering a trusting environment "
"that promotes open communication, the mentor assists the mentoree in making "
"progress.\n"
"          <br/>\n"
"          - <strong>For mentorees,</strong> it's crucial to clearly "
"<strong>define your needs and goals</strong>. You are <strong>the primary "
"agent of your own development</strong>, applying your mentor's guidance to "
"achieve your objectives.\n"
"          "
msgstr ""
"\n"
"          - <strong>Un·e mentor·e</strong> joue un rôle de guide "
"bienveillant·e qui <strong>écoute activement, questionne et oriente sans "
"imposer de décisions.</strong> En instaurant un climat de confiance propice "
"aux échanges, il favorise une relation ouverte où il ou elle aide le ou la "
"mentoré·e à progresser.\n"
"          <br/>\n"
"          - Quant aux <strong>mentoré·es</strong>, il est essentiel de "
"<strong>clarifier vos besoins et vos objectifs</strong>. Vous restez "
"<strong>l'acteur·ice principal·e de votre progression</strong>, en "
"appliquant les conseils de votre mentor·e pour atteindre vos objectifs.\n"
"          "

#: apps/skills/templates/mentorship_base.html:97
msgid ""
"\n"
"          📅 Mentoring structures :\n"
"          "
msgstr ""
"\n"
"          📅 Structures possibles du mentorat :\n"
"          "

#: apps/skills/templates/mentorship_base.html:102
msgid ""
"\n"
"          Here are a few suggested structures for your mentoring sessions. "
"Make them your own and adjust each meeting to suit the needs and "
"availability of everyone involved.\n"
"          "
msgstr ""
"\n"
"          Voici quelques idées de structure pour votre accompagnement, "
"appropriez-vous ces formats et ajustez les séances en fonction des besoins "
"et des disponibilités de chacun·e : \n"
"          "

#: apps/skills/templates/mentorship_base.html:107
msgid ""
"\n"
"          🔹 <strong>Single session</strong> : Ideal for a quick, one-hour "
"boost. This could be for feedback on a project, help with an important "
"decision, or specific advice.\n"
"          "
msgstr ""
"\n"
"          🔹 <strong>Séance unique</strong> : Parfait pour un coup de pouce "
"ponctuel d’une heure, que ce soit pour un retour sur un projet, une décision "
"importante, ou une réponse à une question spécifique.\n"
"          "

#: apps/skills/templates/mentorship_base.html:112
msgid ""
"\n"
"          🔹 <strong>Three one-hour sessions</strong> : Great for diving "
"deeper into a problem. Here’s a possible breakdown:\n"
"          "
msgstr ""
"\n"
"          🔹 <strong>Trois séances d’une heure</strong> : Idéal pour "
"approfondir une problématique. Voici un exemple de déroulé :\n"
"          "

#: apps/skills/templates/mentorship_base.html:117
msgid ""
"\n"
"              - 👂 <strong>Session 1</strong> : Understand the issue and "
"provide initial suggestions.\n"
"          "
msgstr ""
"\n"
"              - 👂 <strong>Séance 1</strong> : Compréhension de la "
"problématique et suggestions initiales.\n"
"          "

#: apps/skills/templates/mentorship_base.html:122
msgid ""
"\n"
"              - 📚 <strong>Session 2</strong> : Share research and set clear "
"goals.\n"
"          "
msgstr ""
"\n"
"              - 📚 <strong>Séance 2</strong> : Partage de recherches et "
"définition d'objectifs concrets.\n"
"          "

#: apps/skills/templates/mentorship_base.html:127
msgid ""
"\n"
"              - 🌟 <strong>Session 3</strong> : Review progress and adjust "
"the approach.\n"
"          "
msgstr ""
"\n"
"              - 🌟 <strong>Séance 3</strong> : Bilan des progrès réalisés.\n"
"          "

#: apps/skills/templates/mentorship_base.html:132
msgid ""
"\n"
"          🔹 <strong>Year-long mentoring (2 hours/month)</strong> : Perfect "
"for long-term guidance. A typical session might look like this:\n"
"          "
msgstr ""
"\n"
"          🔹 <strong>Accompagnement sur un an (2h/mois)</strong> : Pour un "
"suivi régulier et durable. Voici un déroulé type pour une séance : \n"
"          "

#: apps/skills/templates/mentorship_base.html:137
msgid ""
"\n"
"              - 🏅 <strong>Progress review</strong> : Discuss achievements "
"and new challenges.\n"
"          "
msgstr ""
"\n"
"              - 🏅 <strong>Progrès réalisés</strong> : Discussion sur les "
"avancées et nouveaux besoins.\n"
"          "

#: apps/skills/templates/mentorship_base.html:142
msgid ""
"\n"
"              - 🎯 <strong>Goals</strong> : Set 2-3 objectives to work on "
"before the next session.\n"
"          "
msgstr ""
"\n"
"              - 🎯 <strong>Objectifs</strong> : Fixer 2-3 objectifs clairs à "
"atteindre avant la prochaine séance.\n"
"          "

#: apps/skills/templates/mentorship_base.html:147
msgid ""
"\n"
"              - 📖 <strong>Resources</strong> : Share helpful content "
"(videos, articles, etc.) to explore between sessions.\n"
"          "
msgstr ""
"\n"
"              - 📖 <strong>Ressources</strong> : Envoi de contenus (vidéos, "
"articles, etc.) à explorer entre les séances.\n"
"          "

#: apps/skills/templates/mentorship_base.html:152
msgid ""
"\n"
"              - 🗓️ <strong>Next session</strong> : Schedule the upcoming "
"meeting.\n"
"          "
msgstr ""
"\n"
"              - 🗓️ <strong>Prochaine séance</strong> : Planification du "
"prochain rendez-vous.\n"
"          "

#: apps/skills/templates/mentorship_base.html:158
msgid ""
"\n"
"          ✅ Tips for successful mentoring :\n"
"          "
msgstr ""
"\n"
"          ✅ Conseils pratiques pour un mentorat réussi :\n"
"          "

#: apps/skills/templates/mentorship_base.html:163
msgid ""
"\n"
"          📝 <strong>Prepare for each session :</strong> Think about the "
"topics you want to discuss, goals you want to achieve, and any questions you "
"have.\n"
"          "
msgstr ""
"\n"
"          📝 <strong>Préparez vos séances :</strong> Réfléchissez aux sujets "
"à aborder, aux objectifs à atteindre et aux questions à poser.\n"
"          "

#: apps/skills/templates/mentorship_base.html:168
msgid ""
"\n"
"          🤝 <strong>Be open and honest :</strong> Building trust requires "
"transparency.\n"
"          "
msgstr ""
"\n"
"          🤝 <strong>Soyez ouvert·e et honnête :</strong> La transparence "
"est essentielle pour instaurer une relation de confiance.\n"
"          "

#: apps/skills/templates/mentorship_base.html:173
msgid ""
"\n"
"          👂 <strong>Practice active listening :</strong> Ask questions and "
"rephrase to confirm you’ve understood.\n"
"          "
msgstr ""
"\n"
"          👂 <strong>Pratiquez l'écoute active :</strong> Posez des "
"questions et reformulez pour bien comprendre.\n"
"          "

#: apps/skills/templates/mentorship_base.html:178
msgid ""
"\n"
"          🎯 <strong>Set clear goals</strong> after each session.\n"
"          "
msgstr ""
"\n"
"          🎯 <strong>Fixez des objectifs concrets</strong> à chaque fin de "
"séance.\n"
"          "

#: apps/skills/templates/mentorship_base.html:183
msgid ""
"\n"
"          📬 <strong>Share useful resources</strong> between meetings to "
"enhance learning.\n"
"          "
msgstr ""
"\n"
"          📬 <strong>Partagez des ressources</strong> utilse entre les "
"séances pour enrichir l'apprentissage.\n"
"          "

#: apps/skills/templates/mentorship_base.html:188
msgid ""
"\n"
"          📆 <strong>Always schedule the next session</strong> to maintain "
"progress.\n"
"          "
msgstr ""
"\n"
"          📆 <strong>Planifiez toujours le prochain rendez-vous</strong> "
"pour maintenir le suivi.\n"
"          "

#: apps/skills/templates/mentorship_base.html:194
msgid ""
"\n"
"          We hope these tips help you better navigate your mentorship "
"experience ! Thank you all, and happy mentoring ✨\n"
"          <br/>\n"
"          Best regards,\n"
"          <br/>\n"
"          The Projects team\n"
"          "
msgstr ""
"\n"
"          Nous espérons que ces conseils vous aideront à mieux appréhender "
"le mentorat ! Merci à tous et bon mentorat ✨\n"
"          <br/>\n"
"          Cordialement,\n"
"          <br/>\n"
"          L’équipe Projects\n"
"          "

<<<<<<< HEAD
#: projects/settings/base.py:265
msgid "English"
msgstr "Anglais"

#: projects/settings/base.py:266
=======
#: projects/settings/base.py:271
msgid "English"
msgstr "Anglais"

#: projects/settings/base.py:272
>>>>>>> d46a3b72
msgid "French"
msgstr "Français"

#: services/google/exceptions.py:7
msgid "This email is already used by another group"
msgstr "Cet email est déjà utilisé par un autre groupe"

#: services/google/exceptions.py:13
msgid "This email is already used by another user"
msgstr "Cet email est déjà utilisé par un·e autre utilisateur·ice"

#: services/keycloak/exceptions.py:12
msgid "Invalid user credentials"
msgstr ""

#: services/keycloak/exceptions.py:21
msgid "Given user does not have a keycloak account"
msgstr "L'utilisateur·ice n'a pas de compte keycloak."

#: services/keycloak/exceptions.py:27
msgid "No user was found with the given keycloak id"
msgstr "Aucun·e utilisateur·ice n'a été trouvé·e avec l'id keycloak donné"

#: services/keycloak/exceptions.py:33
msgid "The 'redirect_uri' parameter is mandatory"
msgstr "Le paramètre 'redirect_uri' est obligatoire"

#: services/keycloak/exceptions.py:39
msgid "The given email type is not valid"
msgstr "Le type d'email donné n'est pas valide"

#: services/keycloak/exceptions.py:44
#, python-brace-format
msgid "Email type '{email_type}' is not valid"
msgstr "Le type d'email '{email_type}' n'est pas valide"

#: services/keycloak/templates/admin_created/mail.html:13
msgid ""
"\n"
"    Your Projects account has just been created. You just have to choose a "
"password and you will be able to join Projects, a platform to share projects "
"in your organization and foster collaboration for the common good.\n"
"    "
msgstr ""
"\n"
"    Votre compte Projects vient d'être créé. Il ne vous reste plus qu'à "
"choisir un mot de passe et vous pourrez rejoindre Projects, une plateforme "
"pour partager des projets au sein de votre organisation et favoriser la "
"collaboration pour le bien commun.\n"
"    "

#: services/keycloak/templates/admin_created/mail.html:18
msgid ""
"\n"
"    Create my password\n"
"    "
msgstr ""
"\n"
"    Créer un mot de passe\n"
"    "

#: services/keycloak/templates/admin_created/mail.html:23
#: services/keycloak/templates/force_reset_password/mail.html:23
#: services/keycloak/templates/invitation/mail.html:23
#: services/keycloak/templates/reset_password/mail.html:23
msgid ""
"\n"
"    If you didn’t request this email, there is nothing to worry about, you "
"can safely ignore it.\n"
"    "
msgstr ""
"\n"
"    Si vous n'êtes pas à l'origine de cette demande, vous pouvez simplement "
"ignorer cet email.\n"
"    "

#: services/keycloak/templates/admin_created/mail.html:28
#: services/keycloak/templates/force_reset_password/mail.html:28
#: services/keycloak/templates/invitation/mail.html:28
#, python-format
msgid ""
"\n"
"    Link expires on %(expiration_date)s at %(expiration_time)s. <a "
"class=\"lpi-link\" href=\"%(refresh_link)s\">Click here</a> to request a new "
"link.\n"
"    "
msgstr ""
"\n"
"    Le lien expire le %(expiration_date)s à %(expiration_time)s. <a "
"class=\"lpi-link\" href=\"%(refresh_link)s\">Cliquez ici</a> pour demander "
"un nouveau lien.\n"
"    "

#: services/keycloak/templates/admin_created/mail.txt:2
#, python-format
msgid ""
"\n"
"Welcome to the Projects portal of %(organization_name)s, %(given_name)s!\n"
"Your Projects account has just been created. You just have to choose a "
"password and you will be able to join Projects, a platform to share projects "
"in your organization and foster collaboration for the common good.\n"
"Create my password : %(link)s\n"
"If you didn’t request this email, there is nothing to worry about, you can "
"safely ignore it.\n"
"Link expires on %(expiration_date)s at %(expiration_time)s. Demandez un "
"nouveau lien en cliquant sur %(refresh_link)s.\n"
msgstr ""
"\n"
"Bienvenue sur le portail Projects de %(organization_name)s, %(given_name)s!\n"
"Votre compte Projects vient d'être créé. Il ne vous reste plus qu'à choisir "
"un mot de passe et vous pourrez rejoindre Projects, une plateforme pour "
"partager des projets au sein de votre organisation et favoriser la "
"collaboration pour le bien commun.\n"
"Créer un mot de passe : %(link)s\n"
"Si vous n'êtes pas à l'origine de cette demande, vous pouvez simplement "
"ignorer cet email.\n"
"Le lien expire le %(expiration_date)s à %(expiration_time)s. Demandez un "
"nouveau lien en cliquant sur %(refresh_link)s.\n"

#: services/keycloak/templates/admin_created/object.txt:2
#, python-format
msgid ""
"\n"
"Welcome to your new %(org_name)s Projects platform\n"
msgstr ""
"\n"
"Bienvenue sur votre nouvelle plateforme %(org_name)s Projects\n"

#: services/keycloak/templates/force_reset_password/mail.html:8
#, python-format
msgid ""
"\n"
"    A request to reset your password has been made for your "
"%(organization_name)s Projects account.\n"
"    "
msgstr ""
"\n"
"    Une demande de réinitialisation de votre mot de passe a été faite pour "
"votre compte %(organization_name)s Projects.\n"
"    "

#: services/keycloak/templates/force_reset_password/mail.html:13
#: services/keycloak/templates/reset_password/mail.html:13
msgid ""
"\n"
"    Someone requested that we change your password. If this was you, click "
"on the link below to update your password.\n"
"    "
msgstr ""
"\n"
"    Quelqu'un a demandé à changer votre mot de passe. Si c'était vous, "
"cliquez sur le lien ci-dessous pour mettre à jour votre mot de passe.\n"
"    "

#: services/keycloak/templates/force_reset_password/mail.html:18
#: services/keycloak/templates/reset_password/mail.html:18
msgid ""
"\n"
"    Update password\n"
"    "
msgstr ""
"\n"
"    Mettre à jour le mot de passe\n"
"    "

#: services/keycloak/templates/force_reset_password/mail.txt:2
#, python-format
msgid ""
"\n"
"A request to reset your password has been made for your "
"%(organization_name)s Projects account.\n"
"Someone requested that we change your password. If this was you, click on "
"the link below to update your password.\n"
"Update password : %(link.link)s\n"
"If you didn’t request this email, there is nothing to worry about, you can "
"safely ignore it.\n"
"Link expires on %(expiration_date)s at %(expiration_time)s. Click on "
"%(refresh_link)s to request a new link.\n"
msgstr ""
"\n"
"Une demande de réinitialisation de votre mot de passe a été faite pour votre "
"compte %(organization_name)s Projects.\n"
"Quelqu'un a demandé à changer votre mot de passe. Si c'était vous, cliquez "
"sur le lien ci-dessous pour mettre à jour votre mot de passe.\n"
"Mettre à jour le mot de passe : %(link.link)s\n"
"Si vous n'êtes pas à l'origine de cette demande, vous pouvez simplement "
"ignorer cet email.\n"
"Le lien expire le %(expiration_date)s à %(expiration_time)s. Demandez un "
"nouveau lien en cliquant sur %(refresh_link)s.\n"

#: services/keycloak/templates/force_reset_password/object.txt:2
#, python-format
msgid ""
"\n"
"Update your %(org_name)s Projects password\n"
msgstr ""
"\n"
"Mettez à jour votre mot de passe %(org_name)s Projects\n"

#: services/keycloak/templates/invitation/mail.html:8
#, python-format
msgid ""
"\n"
"    Confirm your email address to get started on the Projects portal of "
"%(organization_name)s.\n"
"    "
msgstr ""
"\n"
"    Confirmez votre adresse email pour commencer à utiliser le portail "
"Projects de %(organization_name)s.\n"
"    "

#: services/keycloak/templates/invitation/mail.html:13
#, python-format
msgid ""
"\n"
"    Once you have confirmed that <strong>%(contact_email)s</strong> is your "
"address, we'll help you get started on the platform.\n"
"    "
msgstr ""
"\n"
"    Une fois que vous aurez confirmé que <strong>%(contact_email)s</strong> "
"est bien votre adresse, nous vous aiderons à découvrir la plateforme.\n"
"    "

#: services/keycloak/templates/invitation/mail.html:18
msgid ""
"\n"
"    Confirm email address\n"
"    "
msgstr ""
"\n"
"    Confirmer l'adresse email\n"
"    "

#: services/keycloak/templates/invitation/mail.txt:2
#, python-format
msgid ""
"\n"
"Confirm your email address to get started on the Projects portal of "
"%(organization_name)s.\n"
"Once you have confirmed that <strong>%(contact_email)s</strong> is your "
"address, we'll help you get started on the platform.\n"
"Confirm email address : %(link)s\n"
"If you didn’t request this email, there is nothing to worry about, you can "
"safely ignore it.\n"
"Link expires on %(expiration_date)s at %(expiration_time)s. Click on "
"%(refresh_link)s to request a new link.\n"
msgstr ""
"\n"
"Confirmez votre adresse email pour commencer à utiliser le portail Projects "
"de %(organization_name)s.\n"
"Une fois que vous aurez confirmé que <strong>%(contact_email)s</strong> est "
"bien votre adresse, nous vous aiderons à découvrir la plateforme.\n"
"Confirmer l'adresse email : %(link)s\n"
"Si vous n'êtes pas à l'origine de cette demande, vous pouvez simplement "
"ignorer cet email.\n"
"Le lien expire le %(expiration_date)s à %(expiration_time)s. Demandez un "
"nouveau lien en cliquant sur %(refresh_link)s.\n"

#: services/keycloak/templates/invitation/object.txt:2
#, python-format
msgid ""
"\n"
"Confirm your email address to get started on %(org_name)s Projects\n"
msgstr ""
"\n"
"Confirmez votre adresse email pour commencer à utiliser %(org_name)s "
"Projects\n"

#: services/keycloak/templates/reset_password/mail.html:8
msgid ""
"\n"
"    A request to reset your password has been made for your Projects "
"account.\n"
"    "
msgstr ""
"\n"
"    Une demande de réinitialisation de votre mot de passe a été faite pour "
"votre compte Projects.\n"
"    "

#: services/keycloak/templates/reset_password/mail.html:28
#, python-format
msgid ""
"\n"
"    Link expires on %(expiration_date)s at %(expiration_time)s.\n"
"    "
msgstr ""
"\n"
"    Le lien expire le %(expiration_date)s à %(expiration_time)s.\n"
"    "

#: services/keycloak/templates/reset_password/mail.txt:2
#, python-format
msgid ""
"\n"
"A request to reset your password has been made for your Projects account.\n"
"Someone requested that we change your password. If this was you, click on "
"the link below to update your password.\n"
"Update password : %(link.link)s\n"
"If you didn’t request this email, there is nothing to worry about, you can "
"safely ignore it.\n"
"Link expires on %(expiration_date)s at %(expiration_time)s.\n"
msgstr ""
"\n"
"Une demande de réinitialisation de votre mot de passe a été faite pour votre "
"compte Projects.\n"
"Quelqu'un a demandé à changer votre mot de passe. Si c'était vous, cliquez "
"sur le lien ci-dessous pour mettre à jour votre mot de passe.\n"
"Mettre à jour le mot de passe : %(link.link)s\n"
"Si vous n'êtes pas à l'origine de cette demande, vous pouvez simplement "
"ignorer cet email.\n"
"Le lien expire le %(expiration_date)s à %(expiration_time)s.\n"

#: services/keycloak/templates/reset_password/object.txt:2
msgid ""
"\n"
"Update your Projects password\n"
msgstr ""
"\n"
"Mettez à jour votre mot de passe Projects\n"

#: services/mistral/exceptions.py:10
msgid "The given queryset does not match the related model"
msgstr ""

#: services/wikipedia/exceptions.py:12
msgid "Wikipedia API error"
msgstr "L'API Wikipedia a renvoyé une erreur"

#: services/wikipedia/exceptions.py:17
#, python-brace-format
msgid "Wikipedia API returned {status_code}"
msgstr "L'API Wikipedia a renvoyé une erreur {status_code}"

#: services/wikipedia/exceptions.py:26
msgid "Language is not supported"
msgstr "La langue n'est pas disponible"

#: services/wikipedia/exceptions.py:31
#, python-brace-format
msgid "Language {language} is not supported"
msgstr "La langue {language} n'est pas disponible"<|MERGE_RESOLUTION|>--- conflicted
+++ resolved
@@ -8,11 +8,7 @@
 msgstr ""
 "Project-Id-Version: PACKAGE VERSION\n"
 "Report-Msgid-Bugs-To: \n"
-<<<<<<< HEAD
-"POT-Creation-Date: 2024-11-20 13:48+0100\n"
-=======
-"POT-Creation-Date: 2024-11-21 16:14+0100\n"
->>>>>>> d46a3b72
+"POT-Creation-Date: 2024-11-21 16:46+0100\n"
 "PO-Revision-Date: YEAR-MO-DA HO:MI+ZONE\n"
 "Last-Translator: FULL NAME <EMAIL@ADDRESS>\n"
 "Language-Team: LANGUAGE <LL@li.org>\n"
@@ -116,7 +112,6 @@
 msgid "You cannot assign this role to a user : {role}"
 msgstr "Vous ne pouvez pas assigner ce rôle à un·e utilisateur·ice : {role}"
 
-<<<<<<< HEAD
 #: apps/accounts/models.py:131 apps/projects/models.py:162
 msgid "visibility"
 msgstr "visibilité"
@@ -130,21 +125,6 @@
 msgstr "Organisation"
 
 #: apps/accounts/models.py:828
-=======
-#: apps/accounts/models.py:130 apps/projects/models.py:162
-msgid "visibility"
-msgstr "visibilité"
-
-#: apps/accounts/models.py:816
-msgid "Hide"
-msgstr "Caché"
-
-#: apps/accounts/models.py:817
-msgid "Organization"
-msgstr "Organisation"
-
-#: apps/accounts/models.py:818
->>>>>>> d46a3b72
 msgid "Public"
 msgstr "Publique"
 
@@ -2027,19 +2007,11 @@
 "          L’équipe Projects\n"
 "          "
 
-<<<<<<< HEAD
-#: projects/settings/base.py:265
+#: projects/settings/base.py:268
 msgid "English"
 msgstr "Anglais"
 
-#: projects/settings/base.py:266
-=======
-#: projects/settings/base.py:271
-msgid "English"
-msgstr "Anglais"
-
-#: projects/settings/base.py:272
->>>>>>> d46a3b72
+#: projects/settings/base.py:269
 msgid "French"
 msgstr "Français"
 
