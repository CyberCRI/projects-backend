# SOME DESCRIPTIVE TITLE.
# Copyright (C) YEAR THE PACKAGE'S COPYRIGHT HOLDER
# This file is distributed under the same license as the PACKAGE package.
# FIRST AUTHOR <EMAIL@ADDRESS>, YEAR.
#
#, fuzzy
msgid ""
msgstr ""
"Project-Id-Version: PACKAGE VERSION\n"
"Report-Msgid-Bugs-To: \n"
<<<<<<< HEAD
"POT-Creation-Date: 2024-10-28 14:13+0100\n"
=======
"POT-Creation-Date: 2024-10-28 15:04+0100\n"
>>>>>>> 68ff50db
"PO-Revision-Date: YEAR-MO-DA HO:MI+ZONE\n"
"Last-Translator: FULL NAME <EMAIL@ADDRESS>\n"
"Language-Team: LANGUAGE <LL@li.org>\n"
"Language: \n"
"MIME-Version: 1.0\n"
"Content-Type: text/plain; charset=UTF-8\n"
"Content-Transfer-Encoding: 8bit\n"
"Plural-Forms: nplurals=2; plural=(n > 1);\n"

#: apps/accounts/exceptions.py:17
msgid "Token contained no recognizable user identification"
msgstr "Le token n'a pas permis de retrouver un utilisateur"

#: apps/accounts/exceptions.py:23
msgid "User is inactive"
msgstr "L'utilisateur·ice est inactif·ve"

#: apps/accounts/exceptions.py:29
msgid "Invitation link not found or expired"
msgstr "Invitation invalide ou expirée"

#: apps/accounts/exceptions.py:35
msgid "Access token has expired"
msgstr "Le token d'accès a expiré"

#: apps/accounts/exceptions.py:41
msgid "Token prefix is missing"
msgstr "Le préfixe du token est manquant"

#: apps/accounts/exceptions.py:50 apps/organizations/exceptions.py:18
msgid "You cannot add projects that you do not have access to"
msgstr "Vous ne pouvez pas ajouter des projets auxquels vous n'avez pas accès"

#: apps/accounts/exceptions.py:56
msgid "You do not have the permission to assign this role"
msgstr "Vous n'avez pas la permission d'assigner ce rôle"

#: apps/accounts/exceptions.py:61
#, python-brace-format
msgid "You do not have the permission to assign this role : {role}"
msgstr "Vous n'avez pas la permission d'assigner ce rôle : {role}"

#: apps/accounts/exceptions.py:74
msgid ""
"email_type query parameter is missing. Choices are : admin_created, "
"invitation, reset_password"
msgstr ""
"Le paramètre email_type est manquant. Les choix sont : admin_created, "
"invitation, reset_password"

#: apps/accounts/exceptions.py:81
msgid "Permission not found"
msgstr "La permission n'a pas été trouvée"

#: apps/accounts/exceptions.py:87
msgid "An error occurred while syncing with Keycloak"
msgstr "Une erreur est survenue lors de la synchronisation avec Keycloak"

#: apps/accounts/exceptions.py:92
#, python-brace-format
msgid "An error occurred while syncing with Keycloak : {message}"
msgstr ""
"Une erreur est survenue lors de la synchronisation avec Keycloak : {message}"

#: apps/accounts/exceptions.py:102
msgid "An error occurred while syncing with Google"
msgstr "Une erreur est survenue lors de la synchronisation avec Google"

#: apps/accounts/exceptions.py:107
#, python-brace-format
msgid "An error occurred while syncing with Google : {message}"
msgstr ""
"Une erreur est survenue lors de la synchronisation avec Google : {message}"

#: apps/accounts/exceptions.py:120
msgid "The organization of a group cannot be changed"
msgstr "L'organisation d'un groupe ne peut pas être modifiée"

#: apps/accounts/exceptions.py:126
msgid "The root group cannot have a parent group"
msgstr "Le groupe racine ne peut pas avoir de groupe parent"

#: apps/accounts/exceptions.py:132
msgid "A non-root group must have a parent group"
msgstr "Un groupe doit avoir un groupe parent"

#: apps/accounts/exceptions.py:138
msgid "The parent group must belong to the same organization"
msgstr "Le groupe parent doit appartenir à la même organisation"

#: apps/accounts/exceptions.py:144
msgid "You are trying to create a loop in the group's hierarchy"
msgstr "Vous essayez de créer une boucle dans la hiérarchie des groupes"

#: apps/accounts/exceptions.py:150
msgid "You cannot assign this role to a user"
msgstr "Vous ne pouvez pas assigner ce rôle à un·e utilisateur·ice"

#: apps/accounts/exceptions.py:155
#, python-brace-format
msgid "You cannot assign this role to a user : {role}"
msgstr "Vous ne pouvez pas assigner ce rôle à un·e utilisateur·ice : {role}"

<<<<<<< HEAD
#: apps/accounts/models.py:131 apps/projects/models.py:162
=======
#: apps/accounts/models.py:132 apps/projects/models.py:161
>>>>>>> 68ff50db
msgid "visibility"
msgstr "visibilité"

#: apps/accounts/models.py:870
msgid "Hide"
msgstr "Caché"

#: apps/accounts/models.py:871
msgid "Organization"
msgstr "Organisation"

#: apps/accounts/models.py:872
msgid "Public"
msgstr "Publique"

#: apps/accounts/templates/authentication/execute_actions_email_error.html:2
#, python-format
msgid ""
"\n"
"<div style=\"font-family:Arial;display:flex;align-items:center;flex-"
"direction:column;\">\n"
"    <p style=\"font-size: 24px;\">An error happened while resending the link:"
"</p>\n"
"    <p style=\"font-size: 20px;\">%(error)s</p>\n"
"</div>\n"
msgstr ""
"\n"
"<div style=\"font-family:Arial;display:flex;align-items:center;flex-"
"direction:column;\">\n"
"    <p style=\"font-size: 24px;\">Une erreur a eu lieu lors du renvoi du "
"lien:</p>\n"
"    <p style=\"font-size: 20px;\">%(error)s</p>\n"
"</div>\n"

#: apps/accounts/templates/authentication/execute_actions_email_not_sent.html:2
msgid ""
"\n"
"<div style=\"font-family:Arial;display:flex;align-items:center;flex-"
"direction:column;\">\n"
"    <p style=\"font-size: 24px;\">Link was not resent because no action is "
"required.</p>\n"
"</div>\n"
msgstr ""
"\n"
"<div style=\"font-family:Arial;display:flex;align-items:center;flex-"
"direction:column;\">\n"
"    <p style=\"font-size: 24px;\">Le lien n'a pas été renvoyé car aucune "
"action n'est requise.</p>\n"
"</div>\n"

#: apps/accounts/templates/authentication/execute_actions_email_success.html:2
msgid ""
"\n"
"<div style=\"font-family:Arial;display:flex;align-items:center;flex-"
"direction:column;\">\n"
"    <p style=\"font-size: 24px;\">Link resent successfully!</p>\n"
"    <p style=\"font-size: 20px;\">You can refresh your mailbox to find it 😊"
"</p>\n"
"</div>\n"
msgstr ""
"\n"
"<div style=\"font-family:Arial;display:flex;align-items:center;flex-"
"direction:column;\">\n"
"    <p style=\"font-size: 24px;\">Lien renvoyé avec succès!</p>\n"
"    <p style=\"font-size: 20px;\">Rafraîchissez votre boîte mail pour le "
"trouver 😊</p>\n"
"</div>\n"

#: apps/analytics/exceptions.py:10
msgid "Unknown publication status"
msgstr "Statut de publication inconnu"

#: apps/analytics/exceptions.py:15
#, python-brace-format
msgid "Unknown publication status '{publication_status}'"
msgstr "Statut de publication inconnu '{publication_status}'"

#: apps/commons/fields.py:28 apps/skills/serializers.py:99
msgid "This field is required."
msgstr "Ce champ est obligatoire."

#: apps/commons/fields.py:29
#, python-brace-format
msgid "Invalid id \"{user_id}\" - object does not exist."
msgstr "identifiant invalide \"{user_id}\" - cet objet n'existe pas."

#: apps/commons/fields.py:31 apps/skills/serializers.py:104
#, python-brace-format
msgid "Incorrect type. Expected str value, received {data_type}."
msgstr "Type incorrect. Valeur str attendue, {data_type} reçue."

#: apps/emailing/templates/contact/contact/email_with_name.html:13
#: apps/notifications/templates/new_application/mail.html:13
#: apps/notifications/templates/reminder/mail.html:14
#, python-format
msgid ""
"\n"
"                    Hello %(given_name)s,\n"
"                    "
msgstr ""
"\n"
"                    Bonjour %(given_name)s,\n"
"                    "

#: apps/emailing/templates/contact/contact/email_with_name.txt:2
#, python-format
msgid "Hello %(given_name)s,"
msgstr "Bonjour %(given_name)s,"

#: apps/feedbacks/exceptions.py:12
msgid "You don't have the permission to comment on this project"
msgstr "Vous n'avez pas la permission de commenter ce projet"

#: apps/feedbacks/exceptions.py:18
#, python-brace-format
msgid ""
"You don't have the permission to comment on this project : {project_title}"
msgstr "Vous n'avez pas la permission de commenter ce projet : {project_title}"

#: apps/feedbacks/exceptions.py:28
msgid "You don't have the permission to follow this project"
msgstr "Vous n'avez pas la permission de suivre ce projet"

#: apps/feedbacks/exceptions.py:33
#, python-brace-format
msgid "You don't have the permission to follow this project : {project_title}"
msgstr "Vous n'avez pas la permission de suivre ce projet : {project_title}"

#: apps/feedbacks/exceptions.py:45 apps/projects/exceptions.py:110
msgid "You cannot reply to a reply"
msgstr "Vous ne pouvez pas répondre à une réponse"

#: apps/feedbacks/exceptions.py:51
msgid "A comment cannot be a reply to itself"
msgstr "Un commentaire ne peut pas être une réponse à lui-même"

#: apps/files/exceptions.py:14
msgid "The file you are trying to upload is already attached to this project"
msgstr "Le fichier que vous essayez d'attacher est déjà lié à ce projet"

#: apps/files/exceptions.py:22
msgid "The link you are trying to attach is already attached to this project"
msgstr "Le lien que vous essayez d'attacher est déjà lié à ce projet"

#: apps/files/exceptions.py:30
#, python-brace-format
msgid "File too large. Size should not exceed {settings.MAX_FILE_SIZE} MB"
msgstr ""
"Fichier trop volumineux. La taille ne doit pas dépasser {settings."
"MAX_FILE_SIZE} Mo"

#: apps/files/exceptions.py:37
msgid "You can't change the project of a file"
msgstr "Vous ne pouvez pas changer le projet d'un fichier"

#: apps/files/exceptions.py:43
msgid "You can't change the project of a link"
msgstr "Vous ne pouvez pas changer le projet d'un lien"

#: apps/files/exceptions.py:52
msgid "You can't delete this picture: It is related to another object"
msgstr ""
"Vous ne pouvez pas supprimer cette image: elle est liée à un autre objet"

#: apps/files/exceptions.py:58
msgid ""
"You can't delete this picture: It is related to an instance of "
"{relation['model']} with pk={relation['pk']} through field "
"{relation['field']}"
msgstr ""
"Vous ne pouvez pas supprimer cette image: elle est liée à une instance de "
"{relation['model']} avec pk={relation['pk']} via le champ {relation['field']}"

#: apps/invitations/exceptions.py:12
msgid "The email type is not valid"
msgstr "Le type d'email n'est pas valide"

#: apps/invitations/exceptions.py:17
#, python-brace-format
msgid "The email type '{email_type}' is not valid"
msgstr "Le type d'email '{email_type}' n'est pas valide"

#: apps/invitations/exceptions.py:29
msgid "People group must belong to the invitation's organization"
msgstr "Le groupe doit appartenir à l'organisation de l'invitation"

#: apps/invitations/exceptions.py:35
msgid "You cannot change the organization of an invitation"
msgstr "Vous ne pouvez pas changer l'organisation d'une invitation"

#: apps/invitations/exceptions.py:41
msgid "This user is already a member of this organization"
msgstr "Cet·te utilisateur·rice est déjà membre de cette organisation"

#: apps/invitations/exceptions.py:47
msgid "A user with this email already exists"
msgstr "Un·e utilisateur·rice avec cette adresse email existe déjà"

#: apps/invitations/exceptions.py:53
msgid "This organization does not accept access requests"
msgstr "Cette organisation n'accepte pas les demandes d'accès"

#: apps/invitations/exceptions.py:59
msgid "An access request for this email already exists"
msgstr "Une demande d'accès pour cette adresse email existe déjà"

#: apps/invitations/exceptions.py:65
msgid "An access request for this user already exists"
msgstr "Une demande d'accès pour cet·te utilisateur·rice existe déjà"

#: apps/invitations/templates/access_requests_base.html:56
#: services/keycloak/templates/keycloak_base.html:56
msgid ""
"\n"
"          Need any help?\n"
"          "
msgstr ""
"\n"
"          Besoin d'aide?\n"
"          "

#: apps/invitations/templates/access_requests_base.html:61
#: services/keycloak/templates/keycloak_base.html:61
msgid ""
"\n"
"          For questions or assistance, you can <a class=\"lpi-link\" "
"href=\"mailto:projects.platform@learningplanetinstitute.org\">email us</a>. "
"We will come back to you during business hours (mon-fri 9am-6pm) as fast as "
"we can.\n"
"          "
msgstr ""
"\n"
"          Pour toute question ou demande d'assistance, <a class=\"lpi-link\" "
"href=\"mailto:projects.platform@learningplanetinstitute.org\">vous pouvez "
"nous contacter par email</a>. Nous reviendrons vers vous pendant les heures "
"de travail (du lundi au vendredi, de 9h à 18h) aussi vite que possible.\n"
"          "

#: apps/invitations/templates/access_requests_base.html:66
#: services/keycloak/templates/keycloak_base.html:66
msgid ""
"\n"
"          You can also visit our <a class=\"lpi-link\" href=\"https://docs."
"projects.lp-i.org\">help center</a>.\n"
"          "
msgstr ""
"\n"
"          Vous pouvez aussi <a class=\"lpi-link\" href=\"https://docs."
"projects.lp-i.org\">visiter notre centre d'aide</a>.\n"
"          "

#: apps/invitations/templates/access_requests_base.html:71
#: services/keycloak/templates/keycloak_base.html:71
msgid ""
"\n"
"          We hope you'll enjoy our new platform!\n"
"          <br/>\n"
"          The LPI team.\n"
"          "
msgstr ""
"\n"
"          Nous espérons que vous apprécierez notre nouvelle plateforme!\n"
"          <br/>\n"
"          L'équipe du LPI.\n"
"          "

#: apps/invitations/templates/access_requests_base.html:83
#: apps/skills/templates/mentorship_base.html:208
#: services/keycloak/templates/keycloak_base.html:83
msgid ""
"\n"
"          Made with ❤️ by Learning Planet Institute.\n"
"          "
msgstr ""
"\n"
"          Fait avec ♥ par le Learning Planet Institute.\n"
"          "

#: apps/invitations/templates/request_accepted/mail.html:8
#: services/keycloak/templates/admin_created/mail.html:8
#, python-format
msgid ""
"\n"
"    Welcome to the Projects portal of %(organization_name)s, "
"%(given_name)s!\n"
"    "
msgstr ""
"\n"
"    Bienvenue sur le portail Projects de %(organization_name)s, "
"%(given_name)s!\n"
"    "

#: apps/invitations/templates/request_accepted/mail.html:13
#: apps/invitations/templates/request_declined/mail.html:13
#, python-format
msgid ""
"\n"
"    Dear %(given_name)s,\n"
"    "
msgstr ""
"\n"
"    Bonjour %(given_name)s,\n"
"    "

#: apps/invitations/templates/request_accepted/mail.html:18
#, python-format
msgid ""
"\n"
"    You can now access the %(organization_name)s portal on Projects "
"platform.\n"
"    "
msgstr ""
"\n"
"    Vous pouvez maintenant accéder au portail %(organization_name)s sur la "
"plateforme Projects.\n"
"    "

#: apps/invitations/templates/request_accepted/mail.html:23
msgid ""
"\n"
"    We hope you'll enjoy this new portal!\n"
"    "
msgstr ""
"\n"
"    Nous espérons que vous apprécierez cette nouvelle plateforme!\n"
"    "

#: apps/invitations/templates/request_accepted/mail.html:28
#, python-format
msgid ""
"\n"
"    Login to %(organization_name)s portal\n"
"    "
msgstr ""
"\n"
"    Accéder au portail %(organization_name)s\n"
"    "

#: apps/invitations/templates/request_accepted/mail.txt:2
#, python-format
msgid ""
"\n"
"Welcome to the Projects portal of %(organization_name)s, %(given_name)s!\n"
"Dear %(given_name)s, You can now access the %(organization_name)s portal on "
"Projects platform.\n"
"We hope you'll enjoy this new portal!\n"
"Login to %(organization_name)s portal : %(website_url)s\n"
msgstr ""
"\n"
"Bienvenue sur le portail Projects de %(organization_name)s, %(given_name)s!\n"
"Bonjour %(given_name)s, Vous pouvez maintenant accéder au portail "
"%(organization_name)s sur la plateforme Projects.\n"
"Nous espérons que vous apprécierez cette nouvelle plateforme!\n"
"Accéder au portail %(organization_name)s : %(website_url)s\n"

#: apps/invitations/templates/request_accepted/object.txt:2
#, python-format
msgid ""
"\n"
"Welcome to the %(org_name)s Projects platform\n"
msgstr ""
"\n"
"Bienvenue sur la plateforme Projects de %(org_name)s\n"

#: apps/invitations/templates/request_declined/mail.html:8
#, python-format
msgid ""
"\n"
"    Your request to join the %(organization_name)s Projects portal has been "
"declined\n"
"    "
msgstr ""
"\n"
"    Votre demande d'accès au portail %(organization_name)s Projects a été "
"refusée\n"
"    "

#: apps/invitations/templates/request_declined/mail.html:18
#, python-format
msgid ""
"\n"
"    Thank you for requesting access to the %(organization_name)s Projects "
"portal. Unfortunately, we are unable to grant your request at this time.\n"
"    "
msgstr ""
"\n"
"    Merci d'avoir demandé l'accès au portail %(organization_name)s Projects. "
"Malheureusement, nous ne pouvons pas donner suite à votre demande pour le "
"moment.\n"
"    "

#: apps/invitations/templates/request_declined/mail.html:23
#, python-format
msgid ""
"\n"
"    If you think this is a mistake, please contact the <a class=\"lpi-link\" "
"href=\"mailto:%(contact_email)s\">%(organization_name)s Projects portal "
"administrator</a>.\n"
"    "
msgstr ""
"\n"
"    Si vous pensez qu'il s'agit d'une erreur, veuillez contacter <a "
"class=\"lpi-link\" href=\"mailto:%(contact_email)s\">l'administrateur du "
"portail %(organization_name)s Projects</a>.\n"
"    "

#: apps/invitations/templates/request_declined/mail.txt:2
#, python-format
msgid ""
"\n"
"Your request to join the %(organization_name)s Projects portal has been "
"declined\n"
"Dear %(given_name)s,\n"
"Thank you for requesting access to the %(organization_name)s Projects "
"portal. Unfortunately, we are unable to grant your request at this time.\n"
"If you think this is a mistake, please contact the %(organization_name)s : "
"%(contact_email)s.\n"
msgstr ""
"\n"
"Votre demande d'accès au portail %(organization_name)s Projects a été "
"refusée\n"
"Bonjour %(given_name)s,\n"
"Merci d'avoir demandé l'accès au portail %(organization_name)s Projects. "
"Malheureusement, nous ne pouvons pas donner suite à votre demande pour le "
"moment.\n"
"Si vous pensez qu'il s'agit d'une erreur, veuillez contacter "
"%(organization_name)s : %(contact_email)s.\n"

#: apps/invitations/templates/request_declined/object.txt:2
#, python-format
msgid ""
"\n"
"Your access request for the %(org_name)s Projects platform has been "
"declined\n"
msgstr ""
"\n"
"Votre demande d'accès à la plateforme Projects de %(org_name)s a été "
"refusée\n"

#: apps/newsfeed/exceptions.py:9
msgid "The people groups of a news must belong to the same organization"
msgstr "Les groupes d'une news doivent appartenir à la même organisation"

#: apps/newsfeed/exceptions.py:17
msgid "The people groups of an event must belong to the same organization"
msgstr "Les groupes d'une actualité doivent appartenir à la même organisation"

#: apps/newsfeed/exceptions.py:25
msgid ""
"The people groups of an instruction must belong to the same organization"
msgstr ""
"Les groupes d'une instruction doivent appartenir à la même organisation"

#: apps/notifications/tasks.py:188 apps/notifications/tasks.py:229
msgid "editor"
msgstr "éditeur"

#: apps/notifications/tasks.py:189 apps/notifications/tasks.py:230
msgid "participant"
msgstr "participant"

#: apps/notifications/tasks.py:190 apps/notifications/tasks.py:231
msgid "reviewer"
msgstr "correcteur"

#: apps/notifications/templates/group_member_added_other/reminder.txt:2
#, python-format
msgid ""
"\n"
"%(full_name)s added a group as member to the project %(project)s.\n"
msgid_plural ""
"\n"
"%(full_name)s added %(count)s groups as members to the project %(project)s.\n"
msgstr[0] ""
"\n"
"%(full_name)s a ajouté un groupe comme membre du projet %(project)s.\n"
msgstr[1] ""
"\n"
"%(full_name)s a ajouté %(count)s groupes comme membres du projet "
"%(project)s.\n"

#: apps/notifications/templates/group_member_added_self/mail.html:13
#: apps/notifications/templates/member_added_self/mail.html:13
#: apps/notifications/templates/member_updated_self/mail.html:13
#: apps/notifications/templates/new_comment/mail.html:13
#: apps/notifications/templates/new_instruction/mail.html:13
#: apps/notifications/templates/new_private_message/mail.html:13
#: apps/notifications/templates/new_reply/mail.html:13
#: apps/notifications/templates/new_review/mail.html:13
#: apps/notifications/templates/project_ready_for_review/mail.html:13
#, python-format
msgid ""
"\n"
"          Hello %(given_name)s,\n"
"          "
msgstr ""
"\n"
"          Bonjour %(given_name)s,\n"
"          "

#: apps/notifications/templates/group_member_added_self/mail.html:18
#, python-format
msgid ""
"\n"
"          %(full_name)s added the group %(group)s you are part of to the "
"team of project <a class=\"lpi-link\" href=\"%(website_url)s/projects/"
"%(project_slug)s/summary?fromNotification\">%(project_title)s</a>.\n"
"          "
msgstr ""
"\n"
"          %(full_name)s vous a ajouté le groupe %(group)s dont vous faites "
"partie à l'équipe du projet <a class=\"lpi-link\" href=\"%(website_url)s/"
"projects/%(project_slug)s/summary?fromNotification\">%(project_title)s</a>.\n"
"          "

#: apps/notifications/templates/group_member_added_self/mail.html:28
#: apps/notifications/templates/member_added_self/mail.html:28
#: apps/notifications/templates/member_updated_self/mail.html:28
#: apps/notifications/templates/new_review/mail.html:35
#: apps/notifications/templates/project_ready_for_review/mail.html:28
#: apps/notifications/templates/reminder/mail.html:42
msgid "Go to project"
msgstr "Voir le projet"

#: apps/notifications/templates/group_member_added_self/mail.txt:2
#, python-format
msgid ""
"\n"
"Hello %(recipient.given_name)s, %(full_name)s added the group %(group)s you "
"are part of to the team of project \"%(project_title)s\".\n"
msgstr ""
"\n"
"Bonjour %(recipient.given_name)s, %(full_name)s a ajouté le groupe %(group)s "
"dont vous faites partie à l'équipe du projet \"%(project_title)s\".\n"

#: apps/notifications/templates/group_member_added_self/object.txt:2
#, python-format
msgid ""
"\n"
"%(full_name)s added group %(group)s you are part of to project "
"%(project_title)s.\n"
msgstr ""
"\n"
"%(full_name)s a ajouté le groupe %(group)s dont vous faites partie à "
"l'équipe du projet %(project_title)s.\n"

#: apps/notifications/templates/group_member_removed_other/reminder.txt:2
#, python-format
msgid ""
"\n"
"%(full_name)s removed a group from members.\n"
msgid_plural ""
"\n"
"%(full_name)s removed %(count)s groups from members.\n"
msgstr[0] ""
"\n"
"%(full_name)s a retiré un groupe des membres.\n"
msgstr[1] ""
"\n"
"%(full_name)s a retiré %(count)s groupes des membres.\n"

#: apps/notifications/templates/invitation_reminder_last_day/mail.html:13
#: apps/notifications/templates/invitation_reminder_one_week/mail.html:13
#, python-format
msgid ""
"\n"
"          Hello %(name)s,\n"
"          "
msgstr ""
"\n"
"          Bonjour %(name)s,\n"
"          "

#: apps/notifications/templates/invitation_reminder_last_day/mail.html:18
#, python-format
msgid ""
"\n"
"          A registration link you created for the group %(group_name)s will "
"expire today.\n"
"          "
msgstr ""
"\n"
"          Un lien d’enregistrement que vous avez créé pour le groupe "
"%(group_name)s arrive à expiration aujourdh'hui.\n"
"          "

#: apps/notifications/templates/invitation_reminder_last_day/mail.html:23
#: apps/notifications/templates/invitation_reminder_one_week/mail.html:23
#, python-format
msgid ""
"\n"
"          You can create a new registration link <a class=\"lpi-link\" "
"href=\"%(website_url)s/admin/links/list\">here</a>.\n"
"          "
msgstr ""
"\n"
"          Vous pouvez créer un nouveau lien d’enregistrement <a class=\"lpi-"
"link\" href=\"%(website_url)s/admin/links/list\">ici</a>.\n"
"          "

#: apps/notifications/templates/invitation_reminder_last_day/mail.txt:2
#, python-format
msgid ""
"\n"
"Hello %(name)s, A registration link you created for the group %(group_name)s "
"will expire today.\n"
"You can create a new registration link here.\n"
msgstr ""
"\n"
"Bonjour %(name)s, Un lien d’enregistrement que vous avez créé pour le groupe "
"%(group_name)s arrive à expiration aujourd'hui.\n"
"Vous pouvez créer un nouveau lien d’enregistrement ici.\n"

#: apps/notifications/templates/invitation_reminder_last_day/object.txt:2
msgid "Registration link to expire today"
msgstr "Lien d'enregistrement arrivant à expiration aujourd'hui"

#: apps/notifications/templates/invitation_reminder_one_week/mail.html:18
#, python-format
msgid ""
"\n"
"          A registration link you created for the group %(group_name)s will "
"expire in a week.\n"
"          "
msgstr ""
"\n"
"          Un lien d’enregistrement que vous avez créé pour le groupe "
"%(group_name)s arrivera à expiration dans une semaine.\n"
"          "

#: apps/notifications/templates/invitation_reminder_one_week/mail.txt:2
#, python-format
msgid ""
"\n"
"Hello %(name)s, A registration link you created for the group %(group_name)s "
"will expire in a week.\n"
"You can create a new registration link here.\n"
msgstr ""
"\n"
"Bonjour %(name)s, Un lien d’enregistrement que vous avez créé pour le groupe "
"%(group_name)s arrivera à expiration dans une semaine.\n"
"Vous pouvez créer un nouveau lien d’enregistrement ici.\n"

#: apps/notifications/templates/invitation_reminder_one_week/object.txt:2
msgid "Registration link to expire in one week"
msgstr "Lien d'enregistrement arrivant à expiration dans une semaine"

#: apps/notifications/templates/member_added_other/reminder.txt:2
#, python-format
msgid ""
"\n"
"%(full_name)s added a new member.\n"
msgid_plural ""
"\n"
"%(full_name)s added %(count)s new members.\n"
msgstr[0] ""
"\n"
"%(full_name)s a ajouté un membre.\n"
msgstr[1] ""
"\n"
"%(full_name)s a ajouté %(count)s membres.\n"

#: apps/notifications/templates/member_added_self/mail.html:18
#, python-format
msgid ""
"\n"
"          %(full_name)s added you to the team of project <a class=\"lpi-"
"link\" href=\"%(website_url)s/projects/%(project_slug)s/summary?"
"fromNotification\">%(project_title)s</a>.\n"
"          "
msgstr ""
"\n"
"          %(full_name)s vous a ajouté à l'équipe du projet <a class=\"lpi-"
"link\" href=\"%(website_url)s/projects/%(project_slug)s/summary?"
"fromNotification\">%(project_title)s</a>.\n"
"          "

#: apps/notifications/templates/member_added_self/mail.txt:2
#, python-format
msgid ""
"\n"
"Hello %(recipient.given_name)s, %(full_name)s added you to the team of "
"project \"%(project_title)s\".\n"
msgstr ""
"\n"
"Bonjour %(recipient.given_name)s, %(full_name)s vous a ajouté à l'équipe du "
"projet \"%(project_title)s\".\n"

#: apps/notifications/templates/member_added_self/object.txt:2
#, python-format
msgid ""
"\n"
"%(full_name)s added you to the team of project %(project_title)s.\n"
msgstr ""
"\n"
"%(full_name)s vous a ajouté à l'équipe du projet %(project_title)s.\n"

#: apps/notifications/templates/member_removed_other/reminder.txt:2
#, python-format
msgid ""
"\n"
"%(full_name)s removed a member.\n"
msgid_plural ""
"\n"
"%(full_name)s removed %(count)s members.\n"
msgstr[0] ""
"\n"
"%(full_name)s a retiré un membre.\n"
msgstr[1] ""
"\n"
"%(full_name)s a retiré %(count)s membres.\n"

#: apps/notifications/templates/member_updated_other/reminder.txt:2
#, python-format
msgid ""
"\n"
"%(full_name)s updated a member.\n"
msgid_plural ""
"\n"
"%(full_name)s updated %(count)s members.\n"
msgstr[0] ""
"\n"
"%(full_name)s a mis à jour le rôle d'un membre.\n"
msgstr[1] ""
"\n"
"%(full_name)s a mis à jour le rôle de %(count)s membres.\n"

#: apps/notifications/templates/member_updated_self/mail.html:18
#, python-format
msgid ""
"\n"
"          %(full_name)s gave you %(role)s rights in project <a class=\"lpi-"
"link\" href=\"%(website_url)s/projects/%(project_slug)s/summary?"
"fromNotification\">%(project_title)s</a>.\n"
"          "
msgstr ""
"\n"
"          %(full_name)s vous a donné le rôle %(role)s dans le projet <a "
"class=\"lpi-link\" href=\"%(website_url)s/projects/%(project_slug)s/summary?"
"fromNotification\">%(project_title)s</a>.\n"
"          "

#: apps/notifications/templates/member_updated_self/mail.txt:2
#, python-format
msgid ""
"\n"
"%(full_name)s gave you %(role)s rights in project \"%(project_title)s\".\n"
msgstr ""
"\n"
"%(full_name)s vous a donné le rôle %(role)s dans le projet "
"\"%(project_title)s\".\n"

#: apps/notifications/templates/member_updated_self/object.txt:2
#, python-format
msgid ""
"\n"
"%(full_name)s gave you %(role)s rights in project %(project_title)s.\n"
msgstr ""
"\n"
"%(full_name)s vous a donné le rôle %(role)s dans le projet "
"%(project_title)s.\n"

#: apps/notifications/templates/new_access_request/mail.html:8
msgid ""
"\n"
"            Hello,\n"
"            "
msgstr ""
"\n"
"          Bonjour,\n"
"          "

#: apps/notifications/templates/new_access_request/mail.html:13
#, python-format
msgid ""
"\n"
"            You have received a new access request for %(org_name)s Projects "
"platform.\n"
"            "
msgstr ""
"\n"
"           Vous avez reçu une nouvelle demande d'accès pour la plateforme "
"Projects de %(org_name)s\n"
"    "

#: apps/notifications/templates/new_access_request/mail.html:22
msgid ""
"\n"
"          First name:\n"
"          "
msgstr ""
"\n"
"          Prénom:\n"
"          "

#: apps/notifications/templates/new_access_request/mail.html:29
#, python-format
msgid ""
"\n"
"          %(given_name)s\n"
"          "
msgstr ""
"\n"
"          %(given_name)s,\n"
"          "

#: apps/notifications/templates/new_access_request/mail.html:38
msgid ""
"\n"
"          Last name:\n"
"          "
msgstr ""
"\n"
"          Nom de famille:\n"
"          "

#: apps/notifications/templates/new_access_request/mail.html:45
#, python-format
msgid ""
"\n"
"          %(family_name)s\n"
"          "
msgstr ""
"\n"
"          %(family_name)s\n"
"          "

#: apps/notifications/templates/new_access_request/mail.html:54
msgid ""
"\n"
"          Email:\n"
"          "
msgstr ""
"\n"
"          Email:\n"
"          "

#: apps/notifications/templates/new_access_request/mail.html:61
#, python-format
msgid ""
"\n"
"          %(email)s\n"
"          "
msgstr ""
"\n"
"          %(email)s\n"
"          "

#: apps/notifications/templates/new_access_request/mail.html:70
msgid ""
"\n"
"          Title:\n"
"          "
msgstr ""
"\n"
"          Titre:\n"
"          "

#: apps/notifications/templates/new_access_request/mail.html:77
#, python-format
msgid ""
"\n"
"          %(job)s\n"
"          "
msgstr ""
"\n"
"          %(job)s\n"
"          "

#: apps/notifications/templates/new_access_request/mail.html:86
msgid ""
"\n"
"          Message:\n"
"          "
msgstr ""
"\n"
"          Message:\n"
"          "

#: apps/notifications/templates/new_access_request/mail.html:93
#, python-format
msgid ""
"\n"
"          %(message)s\n"
"          "
msgstr ""
"\n"
"          %(message)s\n"
"          "

#: apps/notifications/templates/new_access_request/mail.html:102
#, python-format
msgid ""
"\n"
"          See <a class=\"lpi-link\" href=\"%(website_url)s/admin/"
"requests\">request in platform</a>.\n"
"          "
msgstr ""
"\n"
"          Voir <a class=\"lpi-link\" href=\"%(website_url)s/admin/"
"requests\">la requête sur la plateforme</a>.\n"
"          "

#: apps/notifications/templates/new_access_request/mail.txt:2
#, python-format
msgid ""
"\n"
"Hello,\n"
"You have received a new access request for %(org_name)s Projects platform.\n"
"First name: %(given_name)s\n"
"Last name: %(family_name)s\n"
"Email: %(email)s\n"
"Title: %(job)s\n"
"Message:%(message)s\n"
"See <a class=\"lpi-link\" href=\"%(website_url)s/admin/requests\">request in "
"platform</a>.\n"
msgstr ""
"\n"
"Bonjour,\n"
"Vous avez reçu une nouvelle demande d'accès pour la plateforme Projects de "
"%(org_name)s\n"
"Prénom: %(given_name)s\n"
"Nom de famille: %(family_name)s\n"
"Email: %(email)s\n"
"Titre: %(job)s\n"
"Message: %(message)s\n"
"Voir <a class=\"lpi-link\" href=\"%(website_url)s/admin/requests\">la "
"requête sur la plateforme</a>.\n"

#: apps/notifications/templates/new_access_request/object.txt:2
#, python-format
msgid ""
"\n"
"New access request for %(org_name)s Projects platform\n"
msgstr ""
"\n"
"Nouvelle demande d'accès pour la plateforme Projects de %(org_name)s\n"

#: apps/notifications/templates/new_announcement/reminder.txt:2
#, python-format
msgid ""
"\n"
"%(full_name)s published a new announcement.\n"
msgid_plural ""
"\n"
"%(full_name)s published %(count)s new announcements.\n"
msgstr[0] ""
"\n"
"%(full_name)s a publié une nouvelle annonce.\n"
msgstr[1] ""
"\n"
"%(full_name)s a publié %(count)s nouvelles annonces.\n"

#: apps/notifications/templates/new_application/mail.html:19
#, python-format
msgid ""
"\n"
"                    applied to the announcement "
"<strong>\"%(announcement_title)s\"</strong>\n"
"                    of the project <a class=\"lpi-link\" "
"href=\"%(website_url)s/projects/%(project_slug)s/summary?"
"fromNotification\">%(project_title)s</a>.\n"
"                    "
msgstr ""
"\n"
"                    a postulé à l'annonce "
"<strong>\"%(announcement_title)s\"</strong>\n"
"                    pour le projet <a class=\"lpi-link\" "
"href=\"%(website_url)s/projects/%(project_slug)s/summary?"
"fromNotification\">%(project_title)s</a>.\n"
"                    "

#: apps/notifications/templates/new_application/mail.html:29
msgid "Applicant:"
msgstr "Candidat:"

#: apps/notifications/templates/new_application/mail.html:30
msgid "Email:"
msgstr "Email:"

#: apps/notifications/templates/new_application/mail.html:34
msgid "Applicant's message:"
msgstr "Message du candidat:"

#: apps/notifications/templates/new_application/mail.txt:2
#, python-format
msgid ""
"\n"
"%(application.applicant_firstname)s %(application.applicant_name)s applied "
"to on the project: %(project_title)s For a job work of "
"%(announcement_title)s:\n"
msgstr ""
"\n"
"%(application.applicant_firstname)s %(application.applicant_name)s a postulé "
"à l'annonce %(announcement_title)s pour le projet: %(project_title)s:\n"

#: apps/notifications/templates/new_application/mail.txt:5
#, python-format
msgid ""
"\n"
"Description of the job: %(item.description|safe)s\n"
msgstr ""
"\n"
"Description du poste: %(item.description|safe)s\n"

#: apps/notifications/templates/new_application/mail.txt:8
#, python-format
msgid ""
"\n"
"User's email: %(application.applicant_email)s\n"
msgstr ""
"\n"
"Adresse mail du candidat: %(application.applicant_email)s\n"

#: apps/notifications/templates/new_application/mail.txt:11
#, python-format
msgid ""
"\n"
"User message: %(application.applicant_message|safe)s\n"
msgstr ""
"\n"
"Message du candidat: %(application.applicant_message|safe)s\n"

#: apps/notifications/templates/new_application/object.txt:2
#, python-format
msgid ""
"\n"
"%(firstname)s %(lastname)s applied to the announcement: "
"%(announcement_title)s.\n"
msgstr ""
"\n"
"%(firstname)s %(lastname)s a postulé à l'annonce: %(announcement_title)s.\n"

#: apps/notifications/templates/new_blogentry/reminder.txt:2
#, python-format
msgid ""
"\n"
"%(full_name)s published a new blog entry.\n"
msgid_plural ""
"\n"
"%(full_name)s published %(count)s new blog entries.\n"
msgstr[0] ""
"\n"
"%(full_name)s a publié une nouvelle entrée de blog.\n"
msgstr[1] ""
"\n"
"%(full_name)s a publié %(count)s nouvelles entrées de blog.\n"

#: apps/notifications/templates/new_comment/mail.html:18
#, python-format
msgid ""
"\n"
"          %(full_name)s commented project <a class=\"lpi-link\" "
"href=\"%(website_url)s/projects/%(project_slug)s/summary?"
"fromNotification\">%(project_title)s</a>.\n"
"          "
msgstr ""
"\n"
"          %(full_name)s a commenté le projet <a class=\"lpi-link\" "
"href=\"%(website_url)s/projects/%(project_slug)s/summary?"
"fromNotification\">%(project_title)s</a>.\n"
"          "

#: apps/notifications/templates/new_comment/mail.html:26
#: apps/notifications/templates/new_reply/mail.html:26
msgid "Comment by"
msgstr "Commentaire de"

#: apps/notifications/templates/new_comment/mail.html:35
#: apps/notifications/templates/new_reply/mail.html:35
msgid "Go to comment"
msgstr "Voir le commentaire"

#: apps/notifications/templates/new_comment/mail.txt:2
#: apps/notifications/templates/new_comment/object.txt:2
#: apps/notifications/templates/new_comment/reminder.txt:2
#, python-format
msgid ""
"\n"
"%(full_name)s commented project %(project_title)s.\n"
msgid_plural ""
"\n"
"%(full_name)s added %(count)s comments to project %(project_title)s.\n"
msgstr[0] ""
"\n"
"%(full_name)s a commenté le projet %(project_title)s.\n"
msgstr[1] ""
"\n"
"%(full_name)s a ajouté %(count)s commentaires au projet %(project_title)s.\n"

#: apps/notifications/templates/new_instruction/mail.html:18
msgid ""
"\n"
"          You have received a new instruction.\n"
"          "
msgstr ""
"\n"
"           Vous avez reçu une nouvelle instruction.\n"
"    "

#: apps/notifications/templates/new_instruction/mail.html:28
msgid "Go to instruction"
msgstr "Voir le projet"

#: apps/notifications/templates/new_instruction/mail.txt:2
#, python-format
msgid ""
"\n"
"Hello %(recipient.given_name)s, You have received a new instruction.\n"
msgstr ""
"\n"
"Bonjour %(recipient.given_name)s, Vous avez reçu une nouvelle instruction.\n"

#: apps/notifications/templates/new_instruction/object.txt:2
msgid ""
"\n"
"New instruction\n"
msgstr ""

#: apps/notifications/templates/new_instruction/reminder.txt:2
msgid ""
"\n"
"You received a new instruction.\n"
msgstr ""
"\n"
"Vous avez reçu une nouvelle instruction.\n"

#: apps/notifications/templates/new_private_message/mail.html:18
#, python-format
msgid ""
"\n"
"          %(full_name)s posted a message on <a class=\"lpi-link\" "
"href=\"%(website_url)s/projects/%(project_slug)s/private-exchange?"
"fromNotification\">%(project_title)s</a>.\n"
"          "
msgstr ""
"\n"
"          %(full_name)s a envoyé un message au projet <a class=\"lpi-link\" "
"href=\"%(website_url)s/projects/%(project_slug)s/private-exchange?"
"fromNotification\">%(project_title)s</a>.\n"
"          "

#: apps/notifications/templates/new_private_message/mail.html:26
msgid "Message by"
msgstr "Message de"

#: apps/notifications/templates/new_private_message/mail.html:35
msgid "Go to message"
msgstr "Voir le message"

#: apps/notifications/templates/new_private_message/mail.txt:2
#: apps/notifications/templates/new_private_message/object.txt:2
#: apps/notifications/templates/new_private_message/reminder.txt:2
#, python-format
msgid ""
"\n"
"%(full_name)s posted a message on %(project_title)s.\n"
msgid_plural ""
"\n"
"%(full_name)s posted %(count)s messages on project %(project_title)s.\n"
msgstr[0] ""
"\n"
"%(full_name)s a envoyé un message au projet %(project_title)s.\n"
msgstr[1] ""
"\n"
"%(full_name)s a envoyé %(count)s messages au projet %(project_title)s.\n"

#: apps/notifications/templates/new_reply/mail.html:18
#, python-format
msgid ""
"\n"
"          %(full_name)s replied to your comment on project <a class=\"lpi-"
"link\" href=\"%(website_url)s/projects/%(project_slug)s/summary?"
"fromNotification\">%(project_title)s</a>.\n"
"          "
msgstr ""
"\n"
"          %(full_name)s a répondu à votre commentaire sur le projet <a "
"class=\"lpi-link\" href=\"%(website_url)s/projects/%(project_slug)s/summary?"
"fromNotification\">%(project_title)s</a>.\n"
"          "

#: apps/notifications/templates/new_reply/mail.txt:2
#, python-format
msgid ""
"\n"
"%(full_name)s has replied on your comment on project %(project_title)s.\n"
msgstr ""
"\n"
"%(full_name)s a répondu à votre commentaire sur le projet "
"%(project_title)s.\n"

#: apps/notifications/templates/new_reply/object.txt:2
#, python-format
msgid ""
"\n"
"%(full_name)s replied to your comment on project %(project_title)s.\n"
msgstr ""
"\n"
"%(full_name)s a répondu à votre commentaire sur le projet "
"%(project_title)s.\n"

#: apps/notifications/templates/new_review/mail.html:18
#, python-format
msgid ""
"\n"
"          %(full_name)s reviewed project <a class=\"lpi-link\" "
"href=\"%(website_url)s/projects/%(project_slug)s/summary?"
"fromNotification\">%(project_title)s</a>.\n"
"          "
msgstr ""
"\n"
"          %(full_name)s a relu le projet <a class=\"lpi-link\" "
"href=\"%(website_url)s/projects/%(project_slug)s/summary?"
"fromNotification\">%(project_title)s</a>.\n"
"          "

#: apps/notifications/templates/new_review/mail.html:26
msgid "Review by"
msgstr "Commentaire de"

#: apps/notifications/templates/new_review/mail.txt:2
#: apps/notifications/templates/new_review/object.txt:2
#, python-format
msgid ""
"\n"
"%(full_name)s reviewed project %(project_title)s.\n"
msgstr ""
"\n"
"%(full_name)s a relu le projet %(project_title)s.\n"

#: apps/notifications/templates/notifications_base.html:45
msgid ""
"\n"
"          the platform made to share your projects.<br/>\n"
"          Created for you by the Learning Planet Institute<br/>\n"
"          8bis, rue Charles V, 75004 Paris, France\n"
"          "
msgstr ""
"\n"
"          la plateforme pour partager vos projets.<br/>\n"
"          Créée pour vous par le Learning Planet Institute<br/>\n"
"          8bis, rue Charles V, 75004 Paris, France\n"
"          "

#: apps/notifications/templates/notifications_base.html:52
msgid ""
"You receive this mail because you are subscribed to these notifications on "
"Projects platform."
msgstr ""
"Vous recevez cet email car vous êtes abonné·e aux notifications sur la "
"plateforme Projects."

#: apps/notifications/templates/notifications_base.html:53
msgid "Change your notification settings here."
msgstr "Modifiez vos préférences de notification ici."

#: apps/notifications/templates/project_edited/reminder.txt:2
#, python-format
msgid ""
"\n"
"%(full_name)s edited the %(updated_fields)s.\n"
msgstr ""
"\n"
"%(full_name)s a modifié les champs suivants: %(updated_fields)s.\n"

#: apps/notifications/templates/project_ready_for_review/mail.html:18
#, python-format
msgid ""
"\n"
"          %(full_name)s marked project <a class=\"lpi-link\" "
"href=\"%(website_url)s/projects/%(project_slug)s/summary?"
"fromNotification\">%(project_title)s</a> as ready for review.\n"
"          "
msgstr ""
"\n"
"          %(full_name)s a indiqué que le projet <a class=\"lpi-link\" "
"href=\"%(website_url)s/projects/%(project_slug)s/summary?"
"fromNotification\">%(project_title)s</a> est prêt à être relu.\n"
"          "

#: apps/notifications/templates/project_ready_for_review/mail.txt:2
#, python-format
msgid ""
"\n"
"Hello %(recipient.given_name)s, %(full_name)s marked project "
"%(project_title)s as ready for review.\n"
msgstr ""
"\n"
"Bonjour %(recipient.given_name)s, %(full_name)s a indiqué que le projet "
"%(project_title)s est prêt à être relu.\n"

#: apps/notifications/templates/project_ready_for_review/object.txt:2
#, python-format
msgid ""
"\n"
"%(full_name)s marked project %(project_title)s as ready for review.\n"
msgstr ""
"\n"
"%(full_name)s a indiqué que le projet %(project_title)s est prêt à être "
"relu.\n"

#: apps/notifications/templates/reminder/mail.html:19
#, python-format
msgid ""
"\n"
"                    Here are your highlights for %(dateOfTheDay)s\n"
"                    "
msgstr ""
"\n"
"                    Voici votre résumé d'activité pour le %(dateOfTheDay)s\n"
"                    "

#: apps/notifications/templates/reminder/mail.html:30
msgid "Project"
msgstr "Projet"

#: apps/notifications/templates/reminder/mail.txt:2
#, python-format
msgid ""
"\n"
"Here are your highlights for %(dateOfTheDay)s\n"
msgstr ""
"\n"
"Voici votre résumé d'activité pour le %(dateOfTheDay)s\n"

#: apps/notifications/templates/reminder/object.txt:2
msgid "New highlights on Projects"
msgstr "Résumé de l'activité sur Projects"

#: apps/notifications/utils.py:233
msgid " and "
msgstr " et "

#: apps/organizations/exceptions.py:11
msgid "You are trying to create a loop in the organization's hierarchy."
msgstr "Vous essayez de créer une boucle dans la hiérarchie de l'organisation."

#: apps/organizations/exceptions.py:24
msgid "The root category cannot have a parent category"
msgstr "La catégorie racine ne peut pas avoir de catégorie parente"

#: apps/organizations/exceptions.py:30
msgid "A non-root category must have a parent category"
msgstr "Une catégorie doit avoir une catégorie parente"

#: apps/organizations/exceptions.py:36
msgid "The parent category must belong to the same organization"
msgstr "La catégorie parente doit appartenir à la même organisation"

#: apps/organizations/exceptions.py:42
msgid "You are trying to create a loop in the category's hierarchy"
msgstr "Vous essayez de créer une boucle dans la hiérarchie des catégories"

#: apps/organizations/exceptions.py:48
msgid "You must choose a default tag classification that is enabled"
msgstr "La classification de tags par défaut doit être activée sur le portail"

#: apps/projects/exceptions.py:12
msgid "You don't have the permission to link this project"
msgstr "Vous n'avez pas la permission de lier ce projet"

#: apps/projects/exceptions.py:17
#, python-brace-format
msgid "You don't have the permission to link this project : {project_title}"
msgstr "Vous n'avez pas la permission de lier ce projet : {project_title}"

#: apps/projects/exceptions.py:27
msgid "You do not have the rights to add a project in this organization"
msgstr "Vous ne pouvez pas ajouter de projet dans cette organisation"

#: apps/projects/exceptions.py:37
msgid "The organizations parameter is mandatory"
msgstr "Le paramètre organizations est obligatoire."

#: apps/projects/exceptions.py:43
msgid "The project does not belong to any of the given organizations"
msgstr "Le projet n'appartient à aucune des organisations données"

#: apps/projects/exceptions.py:64
msgid "You cannot remove all the owners of a project"
msgstr "Vous ne pouvez pas supprimer tou·te·s les éditeur·ices d'un projet"

#: apps/projects/exceptions.py:70
msgid "A project must belong to at least one organization"
msgstr "Un projet doit appartenir à au moins une organisation"

#: apps/projects/exceptions.py:76
msgid "Only a reviewer can change this project's status"
msgstr "Seul un correcteur peut modifier le statut de ce projet."

#: apps/projects/exceptions.py:82
msgid "You cannot empty the description of a project"
msgstr "Vous ne pouvez pas vider la description d'un projet"

#: apps/projects/exceptions.py:89
msgid ""
"A project cannot be in a category if it doesn't belong to one of the "
"project's organizations"
msgstr ""
"Un projet ne peut pas être dans une catégorie si elle n'appartient pas à "
"l'une des organisations du projet"

#: apps/projects/exceptions.py:96
msgid "A project can't be linked to itself"
msgstr "Un projet ne peut pas être lié à lui-même"

#: apps/projects/exceptions.py:101
#, python-brace-format
msgid "The project '{project_title}' can't be linked to itself"
msgstr "Le projet '{project_title}' ne peut pas être lié à lui-même"

#: apps/projects/exceptions.py:116
msgid "A message cannot be a reply to itself"
msgstr "Un message ne peut pas être une réponse à lui-même"

<<<<<<< HEAD
#: apps/projects/models.py:146
msgid "title"
msgstr "titre"

#: apps/projects/models.py:155
msgid "main goal"
msgstr "objectif principal"

#: apps/projects/models.py:168
msgid "life status"
msgstr "état d'avancement"

#: apps/projects/models.py:179
msgid "categories"
msgstr "catégories"

#: apps/projects/models.py:187
msgid "wikipedia tags"
msgstr "tags wikipedia"

#: apps/projects/models.py:190
msgid "organizational tags"
msgstr "tags organisationnels"

#: apps/projects/models.py:203
msgid "sustainable development goals"
msgstr "objectifs de développement durable"

#: apps/projects/models.py:209
=======
#: apps/projects/models.py:145
msgid "title"
msgstr "titre"

#: apps/projects/models.py:154
msgid "main goal"
msgstr "objectif principal"

#: apps/projects/models.py:167
msgid "life status"
msgstr "état d'avancement"

#: apps/projects/models.py:178
msgid "categories"
msgstr "catégories"

#: apps/projects/models.py:185
msgid "wikipedia tags"
msgstr "tags wikipedia"

#: apps/projects/models.py:188
msgid "organizational tags"
msgstr "tags organisationnels"

#: apps/projects/models.py:195
msgid "sustainable development goals"
msgstr "objectifs de développement durable"

#: apps/projects/models.py:201
>>>>>>> 68ff50db
msgid "main category"
msgstr "objectif principal"

#: apps/skills/exceptions.py:10
msgid "User ID must be provided through url"
msgstr "L'identifiant de l'utilisateur·ice doit être fourni via l'url"

#: apps/skills/exceptions.py:16
msgid "This user cannot be a mentor for this skill"
msgstr "Cet·te utilisateur·ice ne peut pas être mentor·e pour cette compétence"

#: apps/skills/exceptions.py:22
msgid "This user does not need a mentor for this skill"
msgstr ""
"Cet·te utilisateur·ice n'a pas besoin de mentor·e pour cette compétence"

#: apps/skills/exceptions.py:28
msgid "You already have this skill in your profile"
msgstr "Vous avez déjà cette compétence dans votre profil"

#: apps/skills/exceptions.py:34
msgid "Only custom tags can be updated"
msgstr "Seuls les tags personnalisés peuvent être mis à jour"

#: apps/skills/exceptions.py:40
msgid "Only custom tags classifications can be updated"
msgstr ""
"Seules les classifications de tags personnalisés peuvent être mises à jour"

#: apps/skills/exceptions.py:46
msgid "You can only search for 50 Wikipedia tags at a time"
msgstr "Vous ne pouvez rechercher que 50 tags Wikipedia à la fois"

#: apps/skills/exceptions.py:55
msgid "Tags must belong to the classification's organization"
msgstr "Les tags doivent appartenir à l'organisation de la classification"

#: apps/skills/serializers.py:101
#, python-brace-format
msgid "Invalid id \"{tag_classification_id}\" - object does not exist."
msgstr ""
"identifiant invalide \"{tag_classification_id}\" - cet objet n'existe pas."

#: apps/skills/templates/contact_mentor/mail.html:14
#: apps/skills/templates/contact_mentoree/mail.html:14
msgid ""
"\n"
"    Reply\n"
"    "
msgstr ""
"\n"
"    Répondre\n"
"    "

#: apps/skills/templates/contact_mentor/mail.txt:2
#: apps/skills/templates/contact_mentoree/mail.txt:2
#, python-format
msgid ""
"\n"
"%(title)s\n"
"\n"
"%(content)s\n"
"\n"
"Reply : %(reply_to)s\n"
msgstr ""
"\n"
"%(title)s\n"
"\n"
"%(content)s\n"
"\n"
"Répondre : %(reply_to)s\n"

#: apps/skills/templates/contact_mentor/object.txt:2
#, python-format
msgid ""
"\n"
"Would you mentor %(mentoree_name)s ?\n"
msgstr ""
"\n"
"Accepteriez-vous de mentorer %(mentoree_name)s ?\n"

#: apps/skills/templates/contact_mentoree/object.txt:2
#, python-format
msgid ""
"\n"
"%(mentor_name)s wants to mentor you.\n"
msgstr ""
"\n"
"%(mentor_name)s propose de vous mentorer.\n"

#: apps/skills/templates/mentorship_base.html:57
msgid ""
"\n"
"          Mentoring guide : advice for mentors and mentorees\n"
"          "
msgstr ""
"\n"
"          Guide du mentorat : conseils pour les mentor·es et les mentoré·es\n"
"          "

#: apps/skills/templates/mentorship_base.html:62
msgid ""
"\n"
"          Dear Mentors and Mentorees, 👩‍🏫👨‍🎓\n"
"          <br/>\n"
"          First of all, the Projects team would like to warmly congratulate "
"you for embarking on your mentorship journey. It’s sure to be filled with "
"exciting discoveries and achievements!\n"
"          "
msgstr ""
"\n"
"          Chères mentor·es et mentoré·es, 👩‍🏫👨‍🎓\n"
"          <br/>\n"
"          L’équipe Projects tient tout d'abord à vous féliciter "
"chaleureusement de vous être engagé·e·s dans cette aventure de mentorat. "
"Elle promet d'être riche en découvertes et en succès !\n"
"          "

#: apps/skills/templates/mentorship_base.html:69
msgid ""
"\n"
"          🌟 To get started\n"
"          "
msgstr ""
"\n"
"          🌟 Pour bien démarrer\n"
"          "

#: apps/skills/templates/mentorship_base.html:74
msgid ""
"\n"
"          We encourage you to watch this video to learn more about the roles "
"of both mentor and mentoree.\n"
"          "
msgstr ""
"\n"
"          Nous vous encourageons à regarder cette vidéo pour en savoir plus "
"sur les rôles de mentor·e et de mentoré·e.\n"
"          "

#: apps/skills/templates/mentorship_base.html:79
msgid ""
"\n"
"          Watch video\n"
"          "
msgstr ""
"\n"
"          Regarder la vidéo\n"
"          "

#: apps/skills/templates/mentorship_base.html:84
msgid ""
"\n"
"          In brief : \n"
"          "
msgstr ""
"\n"
"          En résumé : \n"
"          "

#: apps/skills/templates/mentorship_base.html:89
msgid ""
"\n"
"          - <strong>A mentor</strong> serves as a supportive guide who "
"<strong>listens attentively, asks thoughtful questions, and offers direction "
"without dictating decisions.</strong> By fostering a trusting environment "
"that promotes open communication, the mentor assists the mentoree in making "
"progress.\n"
"          <br/>\n"
"          - <strong>For mentorees,</strong> it's crucial to clearly "
"<strong>define your needs and goals</strong>. You are <strong>the primary "
"agent of your own development</strong>, applying your mentor's guidance to "
"achieve your objectives.\n"
"          "
msgstr ""
"\n"
"          - <strong>Un·e mentor·e</strong> joue un rôle de guide "
"bienveillant·e qui <strong>écoute activement, questionne et oriente sans "
"imposer de décisions.</strong> En instaurant un climat de confiance propice "
"aux échanges, il favorise une relation ouverte où il ou elle aide le ou la "
"mentoré·e à progresser.\n"
"          <br/>\n"
"          - Quant aux <strong>mentoré·es</strong>, il est essentiel de "
"<strong>clarifier vos besoins et vos objectifs</strong>. Vous restez "
"<strong>l'acteur·ice principal·e de votre progression</strong>, en "
"appliquant les conseils de votre mentor·e pour atteindre vos objectifs.\n"
"          "

#: apps/skills/templates/mentorship_base.html:97
msgid ""
"\n"
"          📅 Mentoring structures :\n"
"          "
msgstr ""
"\n"
"          📅 Structures possibles du mentorat :\n"
"          "

#: apps/skills/templates/mentorship_base.html:102
msgid ""
"\n"
"          Here are a few suggested structures for your mentoring sessions. "
"Make them your own and adjust each meeting to suit the needs and "
"availability of everyone involved.\n"
"          "
msgstr ""
"\n"
"          Voici quelques idées de structure pour votre accompagnement, "
"appropriez-vous ces formats et ajustez les séances en fonction des besoins "
"et des disponibilités de chacun·e : \n"
"          "

#: apps/skills/templates/mentorship_base.html:107
msgid ""
"\n"
"          🔹 <strong>Single session</strong> : Ideal for a quick, one-hour "
"boost. This could be for feedback on a project, help with an important "
"decision, or specific advice.\n"
"          "
msgstr ""
"\n"
"          🔹 <strong>Séance unique</strong> : Parfait pour un coup de pouce "
"ponctuel d’une heure, que ce soit pour un retour sur un projet, une décision "
"importante, ou une réponse à une question spécifique.\n"
"          "

#: apps/skills/templates/mentorship_base.html:112
msgid ""
"\n"
"          🔹 <strong>Three one-hour sessions</strong> : Great for diving "
"deeper into a problem. Here’s a possible breakdown:\n"
"          "
msgstr ""
"\n"
"          🔹 <strong>Trois séances d’une heure</strong> : Idéal pour "
"approfondir une problématique. Voici un exemple de déroulé :\n"
"          "

#: apps/skills/templates/mentorship_base.html:117
msgid ""
"\n"
"              - 👂 <strong>Session 1</strong> : Understand the issue and "
"provide initial suggestions.\n"
"          "
msgstr ""
"\n"
"              - 👂 <strong>Séance 1</strong> : Compréhension de la "
"problématique et suggestions initiales.\n"
"          "

#: apps/skills/templates/mentorship_base.html:122
msgid ""
"\n"
"              - 📚 <strong>Session 2</strong> : Share research and set clear "
"goals.\n"
"          "
msgstr ""
"\n"
"              - 📚 <strong>Séance 2</strong> : Partage de recherches et "
"définition d'objectifs concrets.\n"
"          "

#: apps/skills/templates/mentorship_base.html:127
msgid ""
"\n"
"              - 🌟 <strong>Session 3</strong> : Review progress and adjust "
"the approach.\n"
"          "
msgstr ""
"\n"
"              - 🌟 <strong>Séance 3</strong> : Bilan des progrès réalisés.\n"
"          "

#: apps/skills/templates/mentorship_base.html:132
msgid ""
"\n"
"          🔹 <strong>Year-long mentoring (2 hours/month)</strong> : Perfect "
"for long-term guidance. A typical session might look like this:\n"
"          "
msgstr ""
"\n"
"          🔹 <strong>Accompagnement sur un an (2h/mois)</strong> : Pour un "
"suivi régulier et durable. Voici un déroulé type pour une séance : \n"
"          "

#: apps/skills/templates/mentorship_base.html:137
msgid ""
"\n"
"              - 🏅 <strong>Progress review</strong> : Discuss achievements "
"and new challenges.\n"
"          "
msgstr ""
"\n"
"              - 🏅 <strong>Progrès réalisés</strong> : Discussion sur les "
"avancées et nouveaux besoins.\n"
"          "

#: apps/skills/templates/mentorship_base.html:142
msgid ""
"\n"
"              - 🎯 <strong>Goals</strong> : Set 2-3 objectives to work on "
"before the next session.\n"
"          "
msgstr ""
"\n"
"              - 🎯 <strong>Objectifs</strong> : Fixer 2-3 objectifs clairs à "
"atteindre avant la prochaine séance.\n"
"          "

#: apps/skills/templates/mentorship_base.html:147
msgid ""
"\n"
"              - 📖 <strong>Resources</strong> : Share helpful content "
"(videos, articles, etc.) to explore between sessions.\n"
"          "
msgstr ""
"\n"
"              - 📖 <strong>Ressources</strong> : Envoi de contenus (vidéos, "
"articles, etc.) à explorer entre les séances.\n"
"          "

#: apps/skills/templates/mentorship_base.html:152
msgid ""
"\n"
"              - 🗓️ <strong>Next session</strong> : Schedule the upcoming "
"meeting.\n"
"          "
msgstr ""
"\n"
"              - 🗓️ <strong>Prochaine séance</strong> : Planification du "
"prochain rendez-vous.\n"
"          "

#: apps/skills/templates/mentorship_base.html:158
msgid ""
"\n"
"          ✅ Tips for successful mentoring :\n"
"          "
msgstr ""
"\n"
"          ✅ Conseils pratiques pour un mentorat réussi :\n"
"          "

#: apps/skills/templates/mentorship_base.html:163
msgid ""
"\n"
"          📝 <strong>Prepare for each session :</strong> Think about the "
"topics you want to discuss, goals you want to achieve, and any questions you "
"have.\n"
"          "
msgstr ""
"\n"
"          📝 <strong>Préparez vos séances :</strong> Réfléchissez aux sujets "
"à aborder, aux objectifs à atteindre et aux questions à poser.\n"
"          "

#: apps/skills/templates/mentorship_base.html:168
msgid ""
"\n"
"          🤝 <strong>Be open and honest :</strong> Building trust requires "
"transparency.\n"
"          "
msgstr ""
"\n"
"          🤝 <strong>Soyez ouvert·e et honnête :</strong> La transparence "
"est essentielle pour instaurer une relation de confiance.\n"
"          "

#: apps/skills/templates/mentorship_base.html:173
msgid ""
"\n"
"          👂 <strong>Practice active listening :</strong> Ask questions and "
"rephrase to confirm you’ve understood.\n"
"          "
msgstr ""
"\n"
"          👂 <strong>Pratiquez l'écoute active :</strong> Posez des "
"questions et reformulez pour bien comprendre.\n"
"          "

#: apps/skills/templates/mentorship_base.html:178
msgid ""
"\n"
"          🎯 <strong>Set clear goals</strong> after each session.\n"
"          "
msgstr ""
"\n"
"          🎯 <strong>Fixez des objectifs concrets</strong> à chaque fin de "
"séance.\n"
"          "

#: apps/skills/templates/mentorship_base.html:183
msgid ""
"\n"
"          📬 <strong>Share useful resources</strong> between meetings to "
"enhance learning.\n"
"          "
msgstr ""
"\n"
"          📬 <strong>Partagez des ressources</strong> utilse entre les "
"séances pour enrichir l'apprentissage.\n"
"          "

#: apps/skills/templates/mentorship_base.html:188
msgid ""
"\n"
"          📆 <strong>Always schedule the next session</strong> to maintain "
"progress.\n"
"          "
msgstr ""
"\n"
"          📆 <strong>Planifiez toujours le prochain rendez-vous</strong> "
"pour maintenir le suivi.\n"
"          "

#: apps/skills/templates/mentorship_base.html:194
msgid ""
"\n"
"          We hope these tips help you better navigate your mentorship "
"experience ! Thank you all, and happy mentoring ✨\n"
"          <br/>\n"
"          Best regards,\n"
"          <br/>\n"
"          The Projects team\n"
"          "
msgstr ""
"\n"
"          Nous espérons que ces conseils vous aideront à mieux appréhender "
"le mentorat ! Merci à tous et bon mentorat ✨\n"
"          <br/>\n"
"          Cordialement,\n"
"          <br/>\n"
"          L’équipe Projects\n"
"          "

#: projects/settings/base.py:268
msgid "English"
msgstr "Anglais"

#: projects/settings/base.py:269
msgid "French"
msgstr "Français"

#: services/google/exceptions.py:7
msgid "This email is already used by another group"
msgstr "Cet email est déjà utilisé par un autre groupe"

#: services/google/exceptions.py:13
msgid "This email is already used by another user"
msgstr "Cet email est déjà utilisé par un·e autre utilisateur·ice"

#: services/keycloak/exceptions.py:12
msgid "Invalid user credentials"
msgstr ""

#: services/keycloak/exceptions.py:21
msgid "Given user does not have a keycloak account"
msgstr "L'utilisateur·ice n'a pas de compte keycloak."

#: services/keycloak/exceptions.py:27
msgid "No user was found with the given keycloak id"
msgstr "Aucun·e utilisateur·ice n'a été trouvé·e avec l'id keycloak donné"

#: services/keycloak/exceptions.py:33
msgid "The 'redirect_uri' parameter is mandatory"
msgstr "Le paramètre 'redirect_uri' est obligatoire"

#: services/keycloak/exceptions.py:39
msgid "The given email type is not valid"
msgstr "Le type d'email donné n'est pas valide"

#: services/keycloak/exceptions.py:44
#, python-brace-format
msgid "Email type '{email_type}' is not valid"
msgstr "Le type d'email '{email_type}' n'est pas valide"

#: services/keycloak/templates/admin_created/mail.html:13
msgid ""
"\n"
"    Your Projects account has just been created. You just have to choose a "
"password and you will be able to join Projects, a platform to share projects "
"in your organization and foster collaboration for the common good.\n"
"    "
msgstr ""
"\n"
"    Votre compte Projects vient d'être créé. Il ne vous reste plus qu'à "
"choisir un mot de passe et vous pourrez rejoindre Projects, une plateforme "
"pour partager des projets au sein de votre organisation et favoriser la "
"collaboration pour le bien commun.\n"
"    "

#: services/keycloak/templates/admin_created/mail.html:18
msgid ""
"\n"
"    Create my password\n"
"    "
msgstr ""
"\n"
"    Créer un mot de passe\n"
"    "

#: services/keycloak/templates/admin_created/mail.html:23
#: services/keycloak/templates/force_reset_password/mail.html:23
#: services/keycloak/templates/invitation/mail.html:23
#: services/keycloak/templates/reset_password/mail.html:23
msgid ""
"\n"
"    If you didn’t request this email, there is nothing to worry about, you "
"can safely ignore it.\n"
"    "
msgstr ""
"\n"
"    Si vous n'êtes pas à l'origine de cette demande, vous pouvez simplement "
"ignorer cet email.\n"
"    "

#: services/keycloak/templates/admin_created/mail.html:28
#: services/keycloak/templates/force_reset_password/mail.html:28
#: services/keycloak/templates/invitation/mail.html:28
#, python-format
msgid ""
"\n"
"    Link expires on %(expiration_date)s at %(expiration_time)s. <a "
"class=\"lpi-link\" href=\"%(refresh_link)s\">Click here</a> to request a new "
"link.\n"
"    "
msgstr ""
"\n"
"    Le lien expire le %(expiration_date)s à %(expiration_time)s. <a "
"class=\"lpi-link\" href=\"%(refresh_link)s\">Cliquez ici</a> pour demander "
"un nouveau lien.\n"
"    "

#: services/keycloak/templates/admin_created/mail.txt:2
#, python-format
msgid ""
"\n"
"Welcome to the Projects portal of %(organization_name)s, %(given_name)s!\n"
"Your Projects account has just been created. You just have to choose a "
"password and you will be able to join Projects, a platform to share projects "
"in your organization and foster collaboration for the common good.\n"
"Create my password : %(link)s\n"
"If you didn’t request this email, there is nothing to worry about, you can "
"safely ignore it.\n"
"Link expires on %(expiration_date)s at %(expiration_time)s. Demandez un "
"nouveau lien en cliquant sur %(refresh_link)s.\n"
msgstr ""
"\n"
"Bienvenue sur le portail Projects de %(organization_name)s, %(given_name)s!\n"
"Votre compte Projects vient d'être créé. Il ne vous reste plus qu'à choisir "
"un mot de passe et vous pourrez rejoindre Projects, une plateforme pour "
"partager des projets au sein de votre organisation et favoriser la "
"collaboration pour le bien commun.\n"
"Créer un mot de passe : %(link)s\n"
"Si vous n'êtes pas à l'origine de cette demande, vous pouvez simplement "
"ignorer cet email.\n"
"Le lien expire le %(expiration_date)s à %(expiration_time)s. Demandez un "
"nouveau lien en cliquant sur %(refresh_link)s.\n"

#: services/keycloak/templates/admin_created/object.txt:2
#, python-format
msgid ""
"\n"
"Welcome to your new %(org_name)s Projects platform\n"
msgstr ""
"\n"
"Bienvenue sur votre nouvelle plateforme %(org_name)s Projects\n"

#: services/keycloak/templates/force_reset_password/mail.html:8
#, python-format
msgid ""
"\n"
"    A request to reset your password has been made for your "
"%(organization_name)s Projects account.\n"
"    "
msgstr ""
"\n"
"    Une demande de réinitialisation de votre mot de passe a été faite pour "
"votre compte %(organization_name)s Projects.\n"
"    "

#: services/keycloak/templates/force_reset_password/mail.html:13
#: services/keycloak/templates/reset_password/mail.html:13
msgid ""
"\n"
"    Someone requested that we change your password. If this was you, click "
"on the link below to update your password.\n"
"    "
msgstr ""
"\n"
"    Quelqu'un a demandé à changer votre mot de passe. Si c'était vous, "
"cliquez sur le lien ci-dessous pour mettre à jour votre mot de passe.\n"
"    "

#: services/keycloak/templates/force_reset_password/mail.html:18
#: services/keycloak/templates/reset_password/mail.html:18
msgid ""
"\n"
"    Update password\n"
"    "
msgstr ""
"\n"
"    Mettre à jour le mot de passe\n"
"    "

#: services/keycloak/templates/force_reset_password/mail.txt:2
#, python-format
msgid ""
"\n"
"A request to reset your password has been made for your "
"%(organization_name)s Projects account.\n"
"Someone requested that we change your password. If this was you, click on "
"the link below to update your password.\n"
"Update password : %(link.link)s\n"
"If you didn’t request this email, there is nothing to worry about, you can "
"safely ignore it.\n"
"Link expires on %(expiration_date)s at %(expiration_time)s. Click on "
"%(refresh_link)s to request a new link.\n"
msgstr ""
"\n"
"Une demande de réinitialisation de votre mot de passe a été faite pour votre "
"compte %(organization_name)s Projects.\n"
"Quelqu'un a demandé à changer votre mot de passe. Si c'était vous, cliquez "
"sur le lien ci-dessous pour mettre à jour votre mot de passe.\n"
"Mettre à jour le mot de passe : %(link.link)s\n"
"Si vous n'êtes pas à l'origine de cette demande, vous pouvez simplement "
"ignorer cet email.\n"
"Le lien expire le %(expiration_date)s à %(expiration_time)s. Demandez un "
"nouveau lien en cliquant sur %(refresh_link)s.\n"

#: services/keycloak/templates/force_reset_password/object.txt:2
#, python-format
msgid ""
"\n"
"Update your %(org_name)s Projects password\n"
msgstr ""
"\n"
"Mettez à jour votre mot de passe %(org_name)s Projects\n"

#: services/keycloak/templates/invitation/mail.html:8
#, python-format
msgid ""
"\n"
"    Confirm your email address to get started on the Projects portal of "
"%(organization_name)s.\n"
"    "
msgstr ""
"\n"
"    Confirmez votre adresse email pour commencer à utiliser le portail "
"Projects de %(organization_name)s.\n"
"    "

#: services/keycloak/templates/invitation/mail.html:13
#, python-format
msgid ""
"\n"
"    Once you have confirmed that <strong>%(contact_email)s</strong> is your "
"address, we'll help you get started on the platform.\n"
"    "
msgstr ""
"\n"
"    Une fois que vous aurez confirmé que <strong>%(contact_email)s</strong> "
"est bien votre adresse, nous vous aiderons à découvrir la plateforme.\n"
"    "

#: services/keycloak/templates/invitation/mail.html:18
msgid ""
"\n"
"    Confirm email address\n"
"    "
msgstr ""
"\n"
"    Confirmer l'adresse email\n"
"    "

#: services/keycloak/templates/invitation/mail.txt:2
#, python-format
msgid ""
"\n"
"Confirm your email address to get started on the Projects portal of "
"%(organization_name)s.\n"
"Once you have confirmed that <strong>%(contact_email)s</strong> is your "
"address, we'll help you get started on the platform.\n"
"Confirm email address : %(link)s\n"
"If you didn’t request this email, there is nothing to worry about, you can "
"safely ignore it.\n"
"Link expires on %(expiration_date)s at %(expiration_time)s. Click on "
"%(refresh_link)s to request a new link.\n"
msgstr ""
"\n"
"Confirmez votre adresse email pour commencer à utiliser le portail Projects "
"de %(organization_name)s.\n"
"Une fois que vous aurez confirmé que <strong>%(contact_email)s</strong> est "
"bien votre adresse, nous vous aiderons à découvrir la plateforme.\n"
"Confirmer l'adresse email : %(link)s\n"
"Si vous n'êtes pas à l'origine de cette demande, vous pouvez simplement "
"ignorer cet email.\n"
"Le lien expire le %(expiration_date)s à %(expiration_time)s. Demandez un "
"nouveau lien en cliquant sur %(refresh_link)s.\n"

#: services/keycloak/templates/invitation/object.txt:2
#, python-format
msgid ""
"\n"
"Confirm your email address to get started on %(org_name)s Projects\n"
msgstr ""
"\n"
"Confirmez votre adresse email pour commencer à utiliser %(org_name)s "
"Projects\n"

#: services/keycloak/templates/reset_password/mail.html:8
msgid ""
"\n"
"    A request to reset your password has been made for your Projects "
"account.\n"
"    "
msgstr ""
"\n"
"    Une demande de réinitialisation de votre mot de passe a été faite pour "
"votre compte Projects.\n"
"    "

#: services/keycloak/templates/reset_password/mail.html:28
#, python-format
msgid ""
"\n"
"    Link expires on %(expiration_date)s at %(expiration_time)s.\n"
"    "
msgstr ""
"\n"
"    Le lien expire le %(expiration_date)s à %(expiration_time)s.\n"
"    "

#: services/keycloak/templates/reset_password/mail.txt:2
#, python-format
msgid ""
"\n"
"A request to reset your password has been made for your Projects account.\n"
"Someone requested that we change your password. If this was you, click on "
"the link below to update your password.\n"
"Update password : %(link.link)s\n"
"If you didn’t request this email, there is nothing to worry about, you can "
"safely ignore it.\n"
"Link expires on %(expiration_date)s at %(expiration_time)s.\n"
msgstr ""
"\n"
"Une demande de réinitialisation de votre mot de passe a été faite pour votre "
"compte Projects.\n"
"Quelqu'un a demandé à changer votre mot de passe. Si c'était vous, cliquez "
"sur le lien ci-dessous pour mettre à jour votre mot de passe.\n"
"Mettre à jour le mot de passe : %(link.link)s\n"
"Si vous n'êtes pas à l'origine de cette demande, vous pouvez simplement "
"ignorer cet email.\n"
"Le lien expire le %(expiration_date)s à %(expiration_time)s.\n"

#: services/keycloak/templates/reset_password/object.txt:2
msgid ""
"\n"
"Update your Projects password\n"
msgstr ""
"\n"
"Mettez à jour votre mot de passe Projects\n"

#: services/mistral/exceptions.py:10
msgid "The given queryset does not match the related model"
msgstr ""

#: services/wikipedia/exceptions.py:12
msgid "Wikipedia API error"
msgstr "L'API Wikipedia a renvoyé une erreur"

#: services/wikipedia/exceptions.py:17
#, python-brace-format
msgid "Wikipedia API returned {status_code}"
msgstr "L'API Wikipedia a renvoyé une erreur {status_code}"

#: services/wikipedia/exceptions.py:26
msgid "Language is not supported"
msgstr "La langue n'est pas disponible"

#: services/wikipedia/exceptions.py:31
#, python-brace-format
msgid "Language {language} is not supported"
msgstr "La langue {language} n'est pas disponible"<|MERGE_RESOLUTION|>--- conflicted
+++ resolved
@@ -8,11 +8,7 @@
 msgstr ""
 "Project-Id-Version: PACKAGE VERSION\n"
 "Report-Msgid-Bugs-To: \n"
-<<<<<<< HEAD
-"POT-Creation-Date: 2024-10-28 14:13+0100\n"
-=======
-"POT-Creation-Date: 2024-10-28 15:04+0100\n"
->>>>>>> 68ff50db
+"POT-Creation-Date: 2024-10-29 11:02+0100\n"
 "PO-Revision-Date: YEAR-MO-DA HO:MI+ZONE\n"
 "Last-Translator: FULL NAME <EMAIL@ADDRESS>\n"
 "Language-Team: LANGUAGE <LL@li.org>\n"
@@ -116,11 +112,7 @@
 msgid "You cannot assign this role to a user : {role}"
 msgstr "Vous ne pouvez pas assigner ce rôle à un·e utilisateur·ice : {role}"
 
-<<<<<<< HEAD
-#: apps/accounts/models.py:131 apps/projects/models.py:162
-=======
-#: apps/accounts/models.py:132 apps/projects/models.py:161
->>>>>>> 68ff50db
+#: apps/accounts/models.py:131 apps/projects/models.py:163
 msgid "visibility"
 msgstr "visibilité"
 
@@ -1537,67 +1529,35 @@
 msgid "A message cannot be a reply to itself"
 msgstr "Un message ne peut pas être une réponse à lui-même"
 
-<<<<<<< HEAD
-#: apps/projects/models.py:146
+#: apps/projects/models.py:147
 msgid "title"
 msgstr "titre"
 
-#: apps/projects/models.py:155
+#: apps/projects/models.py:156
 msgid "main goal"
 msgstr "objectif principal"
 
-#: apps/projects/models.py:168
+#: apps/projects/models.py:169
 msgid "life status"
 msgstr "état d'avancement"
 
-#: apps/projects/models.py:179
+#: apps/projects/models.py:180
 msgid "categories"
 msgstr "catégories"
 
-#: apps/projects/models.py:187
+#: apps/projects/models.py:188
 msgid "wikipedia tags"
 msgstr "tags wikipedia"
 
-#: apps/projects/models.py:190
+#: apps/projects/models.py:191
 msgid "organizational tags"
 msgstr "tags organisationnels"
 
-#: apps/projects/models.py:203
+#: apps/projects/models.py:204
 msgid "sustainable development goals"
 msgstr "objectifs de développement durable"
 
-#: apps/projects/models.py:209
-=======
-#: apps/projects/models.py:145
-msgid "title"
-msgstr "titre"
-
-#: apps/projects/models.py:154
-msgid "main goal"
-msgstr "objectif principal"
-
-#: apps/projects/models.py:167
-msgid "life status"
-msgstr "état d'avancement"
-
-#: apps/projects/models.py:178
-msgid "categories"
-msgstr "catégories"
-
-#: apps/projects/models.py:185
-msgid "wikipedia tags"
-msgstr "tags wikipedia"
-
-#: apps/projects/models.py:188
-msgid "organizational tags"
-msgstr "tags organisationnels"
-
-#: apps/projects/models.py:195
-msgid "sustainable development goals"
-msgstr "objectifs de développement durable"
-
-#: apps/projects/models.py:201
->>>>>>> 68ff50db
+#: apps/projects/models.py:210
 msgid "main category"
 msgstr "objectif principal"
 
