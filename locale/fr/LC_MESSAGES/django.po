# SOME DESCRIPTIVE TITLE.
# Copyright (C) YEAR THE PACKAGE'S COPYRIGHT HOLDER
# This file is distributed under the same license as the PACKAGE package.
# FIRST AUTHOR <EMAIL@ADDRESS>, YEAR.
#
#, fuzzy
msgid ""
msgstr ""
"Project-Id-Version: PACKAGE VERSION\n"
"Report-Msgid-Bugs-To: \n"
<<<<<<< HEAD
"POT-Creation-Date: 2024-10-29 11:02+0100\n"
=======
"POT-Creation-Date: 2024-10-30 14:51+0100\n"
>>>>>>> 8667f65f
"PO-Revision-Date: YEAR-MO-DA HO:MI+ZONE\n"
"Last-Translator: FULL NAME <EMAIL@ADDRESS>\n"
"Language-Team: LANGUAGE <LL@li.org>\n"
"Language: \n"
"MIME-Version: 1.0\n"
"Content-Type: text/plain; charset=UTF-8\n"
"Content-Transfer-Encoding: 8bit\n"
"Plural-Forms: nplurals=2; plural=(n > 1);\n"

#: apps/accounts/exceptions.py:17
msgid "Token contained no recognizable user identification"
msgstr "Le token n'a pas permis de retrouver un utilisateur"

#: apps/accounts/exceptions.py:23
msgid "User is inactive"
msgstr "L'utilisateur·ice est inactif·ve"

#: apps/accounts/exceptions.py:29
msgid "Invitation link not found or expired"
msgstr "Invitation invalide ou expirée"

#: apps/accounts/exceptions.py:35
msgid "Access token has expired"
msgstr "Le token d'accès a expiré"

#: apps/accounts/exceptions.py:41
msgid "Token prefix is missing"
msgstr "Le préfixe du token est manquant"

#: apps/accounts/exceptions.py:50 apps/organizations/exceptions.py:18
msgid "You cannot add projects that you do not have access to"
msgstr "Vous ne pouvez pas ajouter des projets auxquels vous n'avez pas accès"

#: apps/accounts/exceptions.py:56
msgid "You do not have the permission to assign this role"
msgstr "Vous n'avez pas la permission d'assigner ce rôle"

#: apps/accounts/exceptions.py:61
#, python-brace-format
msgid "You do not have the permission to assign this role : {role}"
msgstr "Vous n'avez pas la permission d'assigner ce rôle : {role}"

#: apps/accounts/exceptions.py:74
msgid ""
"email_type query parameter is missing. Choices are : admin_created, "
"invitation, reset_password"
msgstr ""
"Le paramètre email_type est manquant. Les choix sont : admin_created, "
"invitation, reset_password"

#: apps/accounts/exceptions.py:81
msgid "Permission not found"
msgstr "La permission n'a pas été trouvée"

#: apps/accounts/exceptions.py:87
msgid "An error occurred while syncing with Keycloak"
msgstr "Une erreur est survenue lors de la synchronisation avec Keycloak"

#: apps/accounts/exceptions.py:92
#, python-brace-format
msgid "An error occurred while syncing with Keycloak : {message}"
msgstr ""
"Une erreur est survenue lors de la synchronisation avec Keycloak : {message}"

#: apps/accounts/exceptions.py:102
msgid "An error occurred while syncing with Google"
msgstr "Une erreur est survenue lors de la synchronisation avec Google"

#: apps/accounts/exceptions.py:107
#, python-brace-format
msgid "An error occurred while syncing with Google : {message}"
msgstr ""
"Une erreur est survenue lors de la synchronisation avec Google : {message}"

#: apps/accounts/exceptions.py:120
msgid "The organization of a group cannot be changed"
msgstr "L'organisation d'un groupe ne peut pas être modifiée"

#: apps/accounts/exceptions.py:126
msgid "The root group cannot have a parent group"
msgstr "Le groupe racine ne peut pas avoir de groupe parent"

#: apps/accounts/exceptions.py:132
msgid "A non-root group must have a parent group"
msgstr "Un groupe doit avoir un groupe parent"

#: apps/accounts/exceptions.py:138
msgid "The parent group must belong to the same organization"
msgstr "Le groupe parent doit appartenir à la même organisation"

#: apps/accounts/exceptions.py:144
msgid "You are trying to create a loop in the group's hierarchy"
msgstr "Vous essayez de créer une boucle dans la hiérarchie des groupes"

#: apps/accounts/exceptions.py:150
msgid "You cannot assign this role to a user"
msgstr "Vous ne pouvez pas assigner ce rôle à un·e utilisateur·ice"

#: apps/accounts/exceptions.py:155
#, python-brace-format
msgid "You cannot assign this role to a user : {role}"
msgstr "Vous ne pouvez pas assigner ce rôle à un·e utilisateur·ice : {role}"

<<<<<<< HEAD
#: apps/accounts/models.py:131 apps/projects/models.py:163
msgid "visibility"
msgstr "visibilité"

#: apps/accounts/models.py:870
msgid "Hide"
msgstr "Caché"

#: apps/accounts/models.py:871
msgid "Organization"
msgstr "Organisation"

#: apps/accounts/models.py:872
=======
#: apps/accounts/models.py:132 apps/projects/models.py:160
msgid "visibility"
msgstr "visibilité"

#: apps/accounts/models.py:865
msgid "Hide"
msgstr "Caché"

#: apps/accounts/models.py:866
msgid "Organization"
msgstr "Organisation"

#: apps/accounts/models.py:867
>>>>>>> 8667f65f
msgid "Public"
msgstr "Publique"

#: apps/accounts/templates/authentication/execute_actions_email_error.html:2
#, python-format
msgid ""
"\n"
"<div style=\"font-family:Arial;display:flex;align-items:center;flex-"
"direction:column;\">\n"
"    <p style=\"font-size: 24px;\">An error happened while resending the link:"
"</p>\n"
"    <p style=\"font-size: 20px;\">%(error)s</p>\n"
"</div>\n"
msgstr ""
"\n"
"<div style=\"font-family:Arial;display:flex;align-items:center;flex-"
"direction:column;\">\n"
"    <p style=\"font-size: 24px;\">Une erreur a eu lieu lors du renvoi du "
"lien:</p>\n"
"    <p style=\"font-size: 20px;\">%(error)s</p>\n"
"</div>\n"

#: apps/accounts/templates/authentication/execute_actions_email_not_sent.html:2
msgid ""
"\n"
"<div style=\"font-family:Arial;display:flex;align-items:center;flex-"
"direction:column;\">\n"
"    <p style=\"font-size: 24px;\">Link was not resent because no action is "
"required.</p>\n"
"</div>\n"
msgstr ""
"\n"
"<div style=\"font-family:Arial;display:flex;align-items:center;flex-"
"direction:column;\">\n"
"    <p style=\"font-size: 24px;\">Le lien n'a pas été renvoyé car aucune "
"action n'est requise.</p>\n"
"</div>\n"

#: apps/accounts/templates/authentication/execute_actions_email_success.html:2
msgid ""
"\n"
"<div style=\"font-family:Arial;display:flex;align-items:center;flex-"
"direction:column;\">\n"
"    <p style=\"font-size: 24px;\">Link resent successfully!</p>\n"
"    <p style=\"font-size: 20px;\">You can refresh your mailbox to find it 😊"
"</p>\n"
"</div>\n"
msgstr ""
"\n"
"<div style=\"font-family:Arial;display:flex;align-items:center;flex-"
"direction:column;\">\n"
"    <p style=\"font-size: 24px;\">Lien renvoyé avec succès!</p>\n"
"    <p style=\"font-size: 20px;\">Rafraîchissez votre boîte mail pour le "
"trouver 😊</p>\n"
"</div>\n"

#: apps/analytics/exceptions.py:10
msgid "Unknown publication status"
msgstr "Statut de publication inconnu"

#: apps/analytics/exceptions.py:15
#, python-brace-format
msgid "Unknown publication status '{publication_status}'"
msgstr "Statut de publication inconnu '{publication_status}'"

#: apps/commons/fields.py:28 apps/skills/serializers.py:99
msgid "This field is required."
msgstr "Ce champ est obligatoire."

#: apps/commons/fields.py:29
#, python-brace-format
msgid "Invalid id \"{user_id}\" - object does not exist."
msgstr "identifiant invalide \"{user_id}\" - cet objet n'existe pas."

#: apps/commons/fields.py:31 apps/skills/serializers.py:104
#, python-brace-format
msgid "Incorrect type. Expected str value, received {data_type}."
msgstr "Type incorrect. Valeur str attendue, {data_type} reçue."

#: apps/emailing/templates/contact/contact/email_with_name.html:13
#: apps/notifications/templates/new_application/mail.html:13
#: apps/notifications/templates/reminder/mail.html:14
#, python-format
msgid ""
"\n"
"                    Hello %(given_name)s,\n"
"                    "
msgstr ""
"\n"
"                    Bonjour %(given_name)s,\n"
"                    "

#: apps/emailing/templates/contact/contact/email_with_name.txt:2
#, python-format
msgid "Hello %(given_name)s,"
msgstr "Bonjour %(given_name)s,"

#: apps/feedbacks/exceptions.py:12
msgid "You don't have the permission to comment on this project"
msgstr "Vous n'avez pas la permission de commenter ce projet"

#: apps/feedbacks/exceptions.py:18
#, python-brace-format
msgid ""
"You don't have the permission to comment on this project : {project_title}"
msgstr "Vous n'avez pas la permission de commenter ce projet : {project_title}"

#: apps/feedbacks/exceptions.py:28
msgid "You don't have the permission to follow this project"
msgstr "Vous n'avez pas la permission de suivre ce projet"

#: apps/feedbacks/exceptions.py:33
#, python-brace-format
msgid "You don't have the permission to follow this project : {project_title}"
msgstr "Vous n'avez pas la permission de suivre ce projet : {project_title}"

#: apps/feedbacks/exceptions.py:45 apps/projects/exceptions.py:110
msgid "You cannot reply to a reply"
msgstr "Vous ne pouvez pas répondre à une réponse"

#: apps/feedbacks/exceptions.py:51
msgid "A comment cannot be a reply to itself"
msgstr "Un commentaire ne peut pas être une réponse à lui-même"

#: apps/files/exceptions.py:14
msgid "The file you are trying to upload is already attached to this project"
msgstr "Le fichier que vous essayez d'attacher est déjà lié à ce projet"

#: apps/files/exceptions.py:22
msgid "The link you are trying to attach is already attached to this project"
msgstr "Le lien que vous essayez d'attacher est déjà lié à ce projet"

#: apps/files/exceptions.py:30
#, python-brace-format
msgid "File too large. Size should not exceed {settings.MAX_FILE_SIZE} MB"
msgstr ""
"Fichier trop volumineux. La taille ne doit pas dépasser {settings."
"MAX_FILE_SIZE} Mo"

#: apps/files/exceptions.py:37
msgid "You can't change the project of a file"
msgstr "Vous ne pouvez pas changer le projet d'un fichier"

#: apps/files/exceptions.py:43
msgid "You can't change the project of a link"
msgstr "Vous ne pouvez pas changer le projet d'un lien"

#: apps/files/exceptions.py:52
msgid "You can't delete this picture: It is related to another object"
msgstr ""
"Vous ne pouvez pas supprimer cette image: elle est liée à un autre objet"

#: apps/files/exceptions.py:58
msgid ""
"You can't delete this picture: It is related to an instance of "
"{relation['model']} with pk={relation['pk']} through field "
"{relation['field']}"
msgstr ""
"Vous ne pouvez pas supprimer cette image: elle est liée à une instance de "
"{relation['model']} avec pk={relation['pk']} via le champ {relation['field']}"

#: apps/invitations/exceptions.py:12
msgid "The email type is not valid"
msgstr "Le type d'email n'est pas valide"

#: apps/invitations/exceptions.py:17
#, python-brace-format
msgid "The email type '{email_type}' is not valid"
msgstr "Le type d'email '{email_type}' n'est pas valide"

#: apps/invitations/exceptions.py:29
msgid "People group must belong to the invitation's organization"
msgstr "Le groupe doit appartenir à l'organisation de l'invitation"

#: apps/invitations/exceptions.py:35
msgid "You cannot change the organization of an invitation"
msgstr "Vous ne pouvez pas changer l'organisation d'une invitation"

#: apps/invitations/exceptions.py:41
msgid "This user is already a member of this organization"
msgstr "Cet·te utilisateur·rice est déjà membre de cette organisation"

#: apps/invitations/exceptions.py:47
msgid "A user with this email already exists"
msgstr "Un·e utilisateur·rice avec cette adresse email existe déjà"

#: apps/invitations/exceptions.py:53
msgid "This organization does not accept access requests"
msgstr "Cette organisation n'accepte pas les demandes d'accès"

#: apps/invitations/exceptions.py:59
msgid "An access request for this email already exists"
msgstr "Une demande d'accès pour cette adresse email existe déjà"

#: apps/invitations/exceptions.py:65
msgid "An access request for this user already exists"
msgstr "Une demande d'accès pour cet·te utilisateur·rice existe déjà"

#: apps/invitations/templates/access_requests_base.html:56
#: services/keycloak/templates/keycloak_base.html:56
msgid ""
"\n"
"          Need any help?\n"
"          "
msgstr ""
"\n"
"          Besoin d'aide?\n"
"          "

#: apps/invitations/templates/access_requests_base.html:61
#: services/keycloak/templates/keycloak_base.html:61
msgid ""
"\n"
"          For questions or assistance, you can <a class=\"lpi-link\" "
"href=\"mailto:projects.platform@learningplanetinstitute.org\">email us</a>. "
"We will come back to you during business hours (mon-fri 9am-6pm) as fast as "
"we can.\n"
"          "
msgstr ""
"\n"
"          Pour toute question ou demande d'assistance, <a class=\"lpi-link\" "
"href=\"mailto:projects.platform@learningplanetinstitute.org\">vous pouvez "
"nous contacter par email</a>. Nous reviendrons vers vous pendant les heures "
"de travail (du lundi au vendredi, de 9h à 18h) aussi vite que possible.\n"
"          "

#: apps/invitations/templates/access_requests_base.html:66
#: services/keycloak/templates/keycloak_base.html:66
msgid ""
"\n"
"          You can also visit our <a class=\"lpi-link\" href=\"https://docs."
"projects.lp-i.org\">help center</a>.\n"
"          "
msgstr ""
"\n"
"          Vous pouvez aussi <a class=\"lpi-link\" href=\"https://docs."
"projects.lp-i.org\">visiter notre centre d'aide</a>.\n"
"          "

#: apps/invitations/templates/access_requests_base.html:71
#: services/keycloak/templates/keycloak_base.html:71
msgid ""
"\n"
"          We hope you'll enjoy our new platform!\n"
"          <br/>\n"
"          The LPI team.\n"
"          "
msgstr ""
"\n"
"          Nous espérons que vous apprécierez notre nouvelle plateforme!\n"
"          <br/>\n"
"          L'équipe du LPI.\n"
"          "

#: apps/invitations/templates/access_requests_base.html:83
#: apps/skills/templates/mentorship_base.html:208
#: services/keycloak/templates/keycloak_base.html:83
msgid ""
"\n"
"          Made with ❤️ by Learning Planet Institute.\n"
"          "
msgstr ""
"\n"
"          Fait avec ♥ par le Learning Planet Institute.\n"
"          "

#: apps/invitations/templates/request_accepted/mail.html:8
#: services/keycloak/templates/admin_created/mail.html:8
#, python-format
msgid ""
"\n"
"    Welcome to the Projects portal of %(organization_name)s, "
"%(given_name)s!\n"
"    "
msgstr ""
"\n"
"    Bienvenue sur le portail Projects de %(organization_name)s, "
"%(given_name)s!\n"
"    "

#: apps/invitations/templates/request_accepted/mail.html:13
#: apps/invitations/templates/request_declined/mail.html:13
#, python-format
msgid ""
"\n"
"    Dear %(given_name)s,\n"
"    "
msgstr ""
"\n"
"    Bonjour %(given_name)s,\n"
"    "

#: apps/invitations/templates/request_accepted/mail.html:18
#, python-format
msgid ""
"\n"
"    You can now access the %(organization_name)s portal on Projects "
"platform.\n"
"    "
msgstr ""
"\n"
"    Vous pouvez maintenant accéder au portail %(organization_name)s sur la "
"plateforme Projects.\n"
"    "

#: apps/invitations/templates/request_accepted/mail.html:23
msgid ""
"\n"
"    We hope you'll enjoy this new portal!\n"
"    "
msgstr ""
"\n"
"    Nous espérons que vous apprécierez cette nouvelle plateforme!\n"
"    "

#: apps/invitations/templates/request_accepted/mail.html:28
#, python-format
msgid ""
"\n"
"    Login to %(organization_name)s portal\n"
"    "
msgstr ""
"\n"
"    Accéder au portail %(organization_name)s\n"
"    "

#: apps/invitations/templates/request_accepted/mail.txt:2
#, python-format
msgid ""
"\n"
"Welcome to the Projects portal of %(organization_name)s, %(given_name)s!\n"
"Dear %(given_name)s, You can now access the %(organization_name)s portal on "
"Projects platform.\n"
"We hope you'll enjoy this new portal!\n"
"Login to %(organization_name)s portal : %(website_url)s\n"
msgstr ""
"\n"
"Bienvenue sur le portail Projects de %(organization_name)s, %(given_name)s!\n"
"Bonjour %(given_name)s, Vous pouvez maintenant accéder au portail "
"%(organization_name)s sur la plateforme Projects.\n"
"Nous espérons que vous apprécierez cette nouvelle plateforme!\n"
"Accéder au portail %(organization_name)s : %(website_url)s\n"

#: apps/invitations/templates/request_accepted/object.txt:2
#, python-format
msgid ""
"\n"
"Welcome to the %(org_name)s Projects platform\n"
msgstr ""
"\n"
"Bienvenue sur la plateforme Projects de %(org_name)s\n"

#: apps/invitations/templates/request_declined/mail.html:8
#, python-format
msgid ""
"\n"
"    Your request to join the %(organization_name)s Projects portal has been "
"declined\n"
"    "
msgstr ""
"\n"
"    Votre demande d'accès au portail %(organization_name)s Projects a été "
"refusée\n"
"    "

#: apps/invitations/templates/request_declined/mail.html:18
#, python-format
msgid ""
"\n"
"    Thank you for requesting access to the %(organization_name)s Projects "
"portal. Unfortunately, we are unable to grant your request at this time.\n"
"    "
msgstr ""
"\n"
"    Merci d'avoir demandé l'accès au portail %(organization_name)s Projects. "
"Malheureusement, nous ne pouvons pas donner suite à votre demande pour le "
"moment.\n"
"    "

#: apps/invitations/templates/request_declined/mail.html:23
#, python-format
msgid ""
"\n"
"    If you think this is a mistake, please contact the <a class=\"lpi-link\" "
"href=\"mailto:%(contact_email)s\">%(organization_name)s Projects portal "
"administrator</a>.\n"
"    "
msgstr ""
"\n"
"    Si vous pensez qu'il s'agit d'une erreur, veuillez contacter <a "
"class=\"lpi-link\" href=\"mailto:%(contact_email)s\">l'administrateur du "
"portail %(organization_name)s Projects</a>.\n"
"    "

#: apps/invitations/templates/request_declined/mail.txt:2
#, python-format
msgid ""
"\n"
"Your request to join the %(organization_name)s Projects portal has been "
"declined\n"
"Dear %(given_name)s,\n"
"Thank you for requesting access to the %(organization_name)s Projects "
"portal. Unfortunately, we are unable to grant your request at this time.\n"
"If you think this is a mistake, please contact the %(organization_name)s : "
"%(contact_email)s.\n"
msgstr ""
"\n"
"Votre demande d'accès au portail %(organization_name)s Projects a été "
"refusée\n"
"Bonjour %(given_name)s,\n"
"Merci d'avoir demandé l'accès au portail %(organization_name)s Projects. "
"Malheureusement, nous ne pouvons pas donner suite à votre demande pour le "
"moment.\n"
"Si vous pensez qu'il s'agit d'une erreur, veuillez contacter "
"%(organization_name)s : %(contact_email)s.\n"

#: apps/invitations/templates/request_declined/object.txt:2
#, python-format
msgid ""
"\n"
"Your access request for the %(org_name)s Projects platform has been "
"declined\n"
msgstr ""
"\n"
"Votre demande d'accès à la plateforme Projects de %(org_name)s a été "
"refusée\n"

#: apps/newsfeed/exceptions.py:9
msgid "The people groups of a news must belong to the same organization"
msgstr "Les groupes d'une news doivent appartenir à la même organisation"

#: apps/newsfeed/exceptions.py:17
msgid "The people groups of an event must belong to the same organization"
msgstr "Les groupes d'une actualité doivent appartenir à la même organisation"

#: apps/newsfeed/exceptions.py:25
msgid ""
"The people groups of an instruction must belong to the same organization"
msgstr ""
"Les groupes d'une instruction doivent appartenir à la même organisation"

#: apps/notifications/tasks.py:188 apps/notifications/tasks.py:229
msgid "editor"
msgstr "éditeur"

#: apps/notifications/tasks.py:189 apps/notifications/tasks.py:230
msgid "participant"
msgstr "participant"

#: apps/notifications/tasks.py:190 apps/notifications/tasks.py:231
msgid "reviewer"
msgstr "correcteur"

#: apps/notifications/templates/group_member_added_other/reminder.txt:2
#, python-format
msgid ""
"\n"
"%(full_name)s added a group as member to the project %(project)s.\n"
msgid_plural ""
"\n"
"%(full_name)s added %(count)s groups as members to the project %(project)s.\n"
msgstr[0] ""
"\n"
"%(full_name)s a ajouté un groupe comme membre du projet %(project)s.\n"
msgstr[1] ""
"\n"
"%(full_name)s a ajouté %(count)s groupes comme membres du projet "
"%(project)s.\n"

#: apps/notifications/templates/group_member_added_self/mail.html:13
#: apps/notifications/templates/member_added_self/mail.html:13
#: apps/notifications/templates/member_updated_self/mail.html:13
#: apps/notifications/templates/new_comment/mail.html:13
#: apps/notifications/templates/new_instruction/mail.html:13
#: apps/notifications/templates/new_private_message/mail.html:13
#: apps/notifications/templates/new_reply/mail.html:13
#: apps/notifications/templates/new_review/mail.html:13
#: apps/notifications/templates/project_ready_for_review/mail.html:13
#, python-format
msgid ""
"\n"
"          Hello %(given_name)s,\n"
"          "
msgstr ""
"\n"
"          Bonjour %(given_name)s,\n"
"          "

#: apps/notifications/templates/group_member_added_self/mail.html:18
#, python-format
msgid ""
"\n"
"          %(full_name)s added the group %(group)s you are part of to the "
"team of project <a class=\"lpi-link\" href=\"%(website_url)s/projects/"
"%(project_slug)s/summary?fromNotification\">%(project_title)s</a>.\n"
"          "
msgstr ""
"\n"
"          %(full_name)s vous a ajouté le groupe %(group)s dont vous faites "
"partie à l'équipe du projet <a class=\"lpi-link\" href=\"%(website_url)s/"
"projects/%(project_slug)s/summary?fromNotification\">%(project_title)s</a>.\n"
"          "

#: apps/notifications/templates/group_member_added_self/mail.html:28
#: apps/notifications/templates/member_added_self/mail.html:28
#: apps/notifications/templates/member_updated_self/mail.html:28
#: apps/notifications/templates/new_review/mail.html:35
#: apps/notifications/templates/project_ready_for_review/mail.html:28
#: apps/notifications/templates/reminder/mail.html:42
msgid "Go to project"
msgstr "Voir le projet"

#: apps/notifications/templates/group_member_added_self/mail.txt:2
#, python-format
msgid ""
"\n"
"Hello %(recipient.given_name)s, %(full_name)s added the group %(group)s you "
"are part of to the team of project \"%(project_title)s\".\n"
msgstr ""
"\n"
"Bonjour %(recipient.given_name)s, %(full_name)s a ajouté le groupe %(group)s "
"dont vous faites partie à l'équipe du projet \"%(project_title)s\".\n"

#: apps/notifications/templates/group_member_added_self/object.txt:2
#, python-format
msgid ""
"\n"
"%(full_name)s added group %(group)s you are part of to project "
"%(project_title)s.\n"
msgstr ""
"\n"
"%(full_name)s a ajouté le groupe %(group)s dont vous faites partie à "
"l'équipe du projet %(project_title)s.\n"

#: apps/notifications/templates/group_member_removed_other/reminder.txt:2
#, python-format
msgid ""
"\n"
"%(full_name)s removed a group from members.\n"
msgid_plural ""
"\n"
"%(full_name)s removed %(count)s groups from members.\n"
msgstr[0] ""
"\n"
"%(full_name)s a retiré un groupe des membres.\n"
msgstr[1] ""
"\n"
"%(full_name)s a retiré %(count)s groupes des membres.\n"

#: apps/notifications/templates/invitation_reminder_last_day/mail.html:13
#: apps/notifications/templates/invitation_reminder_one_week/mail.html:13
#, python-format
msgid ""
"\n"
"          Hello %(name)s,\n"
"          "
msgstr ""
"\n"
"          Bonjour %(name)s,\n"
"          "

#: apps/notifications/templates/invitation_reminder_last_day/mail.html:18
#, python-format
msgid ""
"\n"
"          A registration link you created for the group %(group_name)s will "
"expire today.\n"
"          "
msgstr ""
"\n"
"          Un lien d’enregistrement que vous avez créé pour le groupe "
"%(group_name)s arrive à expiration aujourdh'hui.\n"
"          "

#: apps/notifications/templates/invitation_reminder_last_day/mail.html:23
#: apps/notifications/templates/invitation_reminder_one_week/mail.html:23
#, python-format
msgid ""
"\n"
"          You can create a new registration link <a class=\"lpi-link\" "
"href=\"%(website_url)s/admin/links/list\">here</a>.\n"
"          "
msgstr ""
"\n"
"          Vous pouvez créer un nouveau lien d’enregistrement <a class=\"lpi-"
"link\" href=\"%(website_url)s/admin/links/list\">ici</a>.\n"
"          "

#: apps/notifications/templates/invitation_reminder_last_day/mail.txt:2
#, python-format
msgid ""
"\n"
"Hello %(name)s, A registration link you created for the group %(group_name)s "
"will expire today.\n"
"You can create a new registration link here.\n"
msgstr ""
"\n"
"Bonjour %(name)s, Un lien d’enregistrement que vous avez créé pour le groupe "
"%(group_name)s arrive à expiration aujourd'hui.\n"
"Vous pouvez créer un nouveau lien d’enregistrement ici.\n"

#: apps/notifications/templates/invitation_reminder_last_day/object.txt:2
msgid "Registration link to expire today"
msgstr "Lien d'enregistrement arrivant à expiration aujourd'hui"

#: apps/notifications/templates/invitation_reminder_one_week/mail.html:18
#, python-format
msgid ""
"\n"
"          A registration link you created for the group %(group_name)s will "
"expire in a week.\n"
"          "
msgstr ""
"\n"
"          Un lien d’enregistrement que vous avez créé pour le groupe "
"%(group_name)s arrivera à expiration dans une semaine.\n"
"          "

#: apps/notifications/templates/invitation_reminder_one_week/mail.txt:2
#, python-format
msgid ""
"\n"
"Hello %(name)s, A registration link you created for the group %(group_name)s "
"will expire in a week.\n"
"You can create a new registration link here.\n"
msgstr ""
"\n"
"Bonjour %(name)s, Un lien d’enregistrement que vous avez créé pour le groupe "
"%(group_name)s arrivera à expiration dans une semaine.\n"
"Vous pouvez créer un nouveau lien d’enregistrement ici.\n"

#: apps/notifications/templates/invitation_reminder_one_week/object.txt:2
msgid "Registration link to expire in one week"
msgstr "Lien d'enregistrement arrivant à expiration dans une semaine"

#: apps/notifications/templates/member_added_other/reminder.txt:2
#, python-format
msgid ""
"\n"
"%(full_name)s added a new member.\n"
msgid_plural ""
"\n"
"%(full_name)s added %(count)s new members.\n"
msgstr[0] ""
"\n"
"%(full_name)s a ajouté un membre.\n"
msgstr[1] ""
"\n"
"%(full_name)s a ajouté %(count)s membres.\n"

#: apps/notifications/templates/member_added_self/mail.html:18
#, python-format
msgid ""
"\n"
"          %(full_name)s added you to the team of project <a class=\"lpi-"
"link\" href=\"%(website_url)s/projects/%(project_slug)s/summary?"
"fromNotification\">%(project_title)s</a>.\n"
"          "
msgstr ""
"\n"
"          %(full_name)s vous a ajouté à l'équipe du projet <a class=\"lpi-"
"link\" href=\"%(website_url)s/projects/%(project_slug)s/summary?"
"fromNotification\">%(project_title)s</a>.\n"
"          "

#: apps/notifications/templates/member_added_self/mail.txt:2
#, python-format
msgid ""
"\n"
"Hello %(recipient.given_name)s, %(full_name)s added you to the team of "
"project \"%(project_title)s\".\n"
msgstr ""
"\n"
"Bonjour %(recipient.given_name)s, %(full_name)s vous a ajouté à l'équipe du "
"projet \"%(project_title)s\".\n"

#: apps/notifications/templates/member_added_self/object.txt:2
#, python-format
msgid ""
"\n"
"%(full_name)s added you to the team of project %(project_title)s.\n"
msgstr ""
"\n"
"%(full_name)s vous a ajouté à l'équipe du projet %(project_title)s.\n"

#: apps/notifications/templates/member_removed_other/reminder.txt:2
#, python-format
msgid ""
"\n"
"%(full_name)s removed a member.\n"
msgid_plural ""
"\n"
"%(full_name)s removed %(count)s members.\n"
msgstr[0] ""
"\n"
"%(full_name)s a retiré un membre.\n"
msgstr[1] ""
"\n"
"%(full_name)s a retiré %(count)s membres.\n"

#: apps/notifications/templates/member_updated_other/reminder.txt:2
#, python-format
msgid ""
"\n"
"%(full_name)s updated a member.\n"
msgid_plural ""
"\n"
"%(full_name)s updated %(count)s members.\n"
msgstr[0] ""
"\n"
"%(full_name)s a mis à jour le rôle d'un membre.\n"
msgstr[1] ""
"\n"
"%(full_name)s a mis à jour le rôle de %(count)s membres.\n"

#: apps/notifications/templates/member_updated_self/mail.html:18
#, python-format
msgid ""
"\n"
"          %(full_name)s gave you %(role)s rights in project <a class=\"lpi-"
"link\" href=\"%(website_url)s/projects/%(project_slug)s/summary?"
"fromNotification\">%(project_title)s</a>.\n"
"          "
msgstr ""
"\n"
"          %(full_name)s vous a donné le rôle %(role)s dans le projet <a "
"class=\"lpi-link\" href=\"%(website_url)s/projects/%(project_slug)s/summary?"
"fromNotification\">%(project_title)s</a>.\n"
"          "

#: apps/notifications/templates/member_updated_self/mail.txt:2
#, python-format
msgid ""
"\n"
"%(full_name)s gave you %(role)s rights in project \"%(project_title)s\".\n"
msgstr ""
"\n"
"%(full_name)s vous a donné le rôle %(role)s dans le projet "
"\"%(project_title)s\".\n"

#: apps/notifications/templates/member_updated_self/object.txt:2
#, python-format
msgid ""
"\n"
"%(full_name)s gave you %(role)s rights in project %(project_title)s.\n"
msgstr ""
"\n"
"%(full_name)s vous a donné le rôle %(role)s dans le projet "
"%(project_title)s.\n"

#: apps/notifications/templates/new_access_request/mail.html:8
msgid ""
"\n"
"            Hello,\n"
"            "
msgstr ""
"\n"
"          Bonjour,\n"
"          "

#: apps/notifications/templates/new_access_request/mail.html:13
#, python-format
msgid ""
"\n"
"            You have received a new access request for %(org_name)s Projects "
"platform.\n"
"            "
msgstr ""
"\n"
"           Vous avez reçu une nouvelle demande d'accès pour la plateforme "
"Projects de %(org_name)s\n"
"    "

#: apps/notifications/templates/new_access_request/mail.html:22
msgid ""
"\n"
"          First name:\n"
"          "
msgstr ""
"\n"
"          Prénom:\n"
"          "

#: apps/notifications/templates/new_access_request/mail.html:29
#, python-format
msgid ""
"\n"
"          %(given_name)s\n"
"          "
msgstr ""
"\n"
"          %(given_name)s,\n"
"          "

#: apps/notifications/templates/new_access_request/mail.html:38
msgid ""
"\n"
"          Last name:\n"
"          "
msgstr ""
"\n"
"          Nom de famille:\n"
"          "

#: apps/notifications/templates/new_access_request/mail.html:45
#, python-format
msgid ""
"\n"
"          %(family_name)s\n"
"          "
msgstr ""
"\n"
"          %(family_name)s\n"
"          "

#: apps/notifications/templates/new_access_request/mail.html:54
msgid ""
"\n"
"          Email:\n"
"          "
msgstr ""
"\n"
"          Email:\n"
"          "

#: apps/notifications/templates/new_access_request/mail.html:61
#, python-format
msgid ""
"\n"
"          %(email)s\n"
"          "
msgstr ""
"\n"
"          %(email)s\n"
"          "

#: apps/notifications/templates/new_access_request/mail.html:70
msgid ""
"\n"
"          Title:\n"
"          "
msgstr ""
"\n"
"          Titre:\n"
"          "

#: apps/notifications/templates/new_access_request/mail.html:77
#, python-format
msgid ""
"\n"
"          %(job)s\n"
"          "
msgstr ""
"\n"
"          %(job)s\n"
"          "

#: apps/notifications/templates/new_access_request/mail.html:86
msgid ""
"\n"
"          Message:\n"
"          "
msgstr ""
"\n"
"          Message:\n"
"          "

#: apps/notifications/templates/new_access_request/mail.html:93
#, python-format
msgid ""
"\n"
"          %(message)s\n"
"          "
msgstr ""
"\n"
"          %(message)s\n"
"          "

#: apps/notifications/templates/new_access_request/mail.html:102
#, python-format
msgid ""
"\n"
"          See <a class=\"lpi-link\" href=\"%(website_url)s/admin/"
"requests\">request in platform</a>.\n"
"          "
msgstr ""
"\n"
"          Voir <a class=\"lpi-link\" href=\"%(website_url)s/admin/"
"requests\">la requête sur la plateforme</a>.\n"
"          "

#: apps/notifications/templates/new_access_request/mail.txt:2
#, python-format
msgid ""
"\n"
"Hello,\n"
"You have received a new access request for %(org_name)s Projects platform.\n"
"First name: %(given_name)s\n"
"Last name: %(family_name)s\n"
"Email: %(email)s\n"
"Title: %(job)s\n"
"Message:%(message)s\n"
"See <a class=\"lpi-link\" href=\"%(website_url)s/admin/requests\">request in "
"platform</a>.\n"
msgstr ""
"\n"
"Bonjour,\n"
"Vous avez reçu une nouvelle demande d'accès pour la plateforme Projects de "
"%(org_name)s\n"
"Prénom: %(given_name)s\n"
"Nom de famille: %(family_name)s\n"
"Email: %(email)s\n"
"Titre: %(job)s\n"
"Message: %(message)s\n"
"Voir <a class=\"lpi-link\" href=\"%(website_url)s/admin/requests\">la "
"requête sur la plateforme</a>.\n"

#: apps/notifications/templates/new_access_request/object.txt:2
#, python-format
msgid ""
"\n"
"New access request for %(org_name)s Projects platform\n"
msgstr ""
"\n"
"Nouvelle demande d'accès pour la plateforme Projects de %(org_name)s\n"

#: apps/notifications/templates/new_announcement/reminder.txt:2
#, python-format
msgid ""
"\n"
"%(full_name)s published a new announcement.\n"
msgid_plural ""
"\n"
"%(full_name)s published %(count)s new announcements.\n"
msgstr[0] ""
"\n"
"%(full_name)s a publié une nouvelle annonce.\n"
msgstr[1] ""
"\n"
"%(full_name)s a publié %(count)s nouvelles annonces.\n"

#: apps/notifications/templates/new_application/mail.html:19
#, python-format
msgid ""
"\n"
"                    applied to the announcement "
"<strong>\"%(announcement_title)s\"</strong>\n"
"                    of the project <a class=\"lpi-link\" "
"href=\"%(website_url)s/projects/%(project_slug)s/summary?"
"fromNotification\">%(project_title)s</a>.\n"
"                    "
msgstr ""
"\n"
"                    a postulé à l'annonce "
"<strong>\"%(announcement_title)s\"</strong>\n"
"                    pour le projet <a class=\"lpi-link\" "
"href=\"%(website_url)s/projects/%(project_slug)s/summary?"
"fromNotification\">%(project_title)s</a>.\n"
"                    "

#: apps/notifications/templates/new_application/mail.html:29
msgid "Applicant:"
msgstr "Candidat:"

#: apps/notifications/templates/new_application/mail.html:30
msgid "Email:"
msgstr "Email:"

#: apps/notifications/templates/new_application/mail.html:34
msgid "Applicant's message:"
msgstr "Message du candidat:"

#: apps/notifications/templates/new_application/mail.txt:2
#, python-format
msgid ""
"\n"
"%(application.applicant_firstname)s %(application.applicant_name)s applied "
"to on the project: %(project_title)s For a job work of "
"%(announcement_title)s:\n"
msgstr ""
"\n"
"%(application.applicant_firstname)s %(application.applicant_name)s a postulé "
"à l'annonce %(announcement_title)s pour le projet: %(project_title)s:\n"

#: apps/notifications/templates/new_application/mail.txt:5
#, python-format
msgid ""
"\n"
"Description of the job: %(item.description|safe)s\n"
msgstr ""
"\n"
"Description du poste: %(item.description|safe)s\n"

#: apps/notifications/templates/new_application/mail.txt:8
#, python-format
msgid ""
"\n"
"User's email: %(application.applicant_email)s\n"
msgstr ""
"\n"
"Adresse mail du candidat: %(application.applicant_email)s\n"

#: apps/notifications/templates/new_application/mail.txt:11
#, python-format
msgid ""
"\n"
"User message: %(application.applicant_message|safe)s\n"
msgstr ""
"\n"
"Message du candidat: %(application.applicant_message|safe)s\n"

#: apps/notifications/templates/new_application/object.txt:2
#, python-format
msgid ""
"\n"
"%(firstname)s %(lastname)s applied to the announcement: "
"%(announcement_title)s.\n"
msgstr ""
"\n"
"%(firstname)s %(lastname)s a postulé à l'annonce: %(announcement_title)s.\n"

#: apps/notifications/templates/new_blogentry/reminder.txt:2
#, python-format
msgid ""
"\n"
"%(full_name)s published a new blog entry.\n"
msgid_plural ""
"\n"
"%(full_name)s published %(count)s new blog entries.\n"
msgstr[0] ""
"\n"
"%(full_name)s a publié une nouvelle entrée de blog.\n"
msgstr[1] ""
"\n"
"%(full_name)s a publié %(count)s nouvelles entrées de blog.\n"

#: apps/notifications/templates/new_comment/mail.html:18
#, python-format
msgid ""
"\n"
"          %(full_name)s commented project <a class=\"lpi-link\" "
"href=\"%(website_url)s/projects/%(project_slug)s/summary?"
"fromNotification\">%(project_title)s</a>.\n"
"          "
msgstr ""
"\n"
"          %(full_name)s a commenté le projet <a class=\"lpi-link\" "
"href=\"%(website_url)s/projects/%(project_slug)s/summary?"
"fromNotification\">%(project_title)s</a>.\n"
"          "

#: apps/notifications/templates/new_comment/mail.html:26
#: apps/notifications/templates/new_reply/mail.html:26
msgid "Comment by"
msgstr "Commentaire de"

#: apps/notifications/templates/new_comment/mail.html:35
#: apps/notifications/templates/new_reply/mail.html:35
msgid "Go to comment"
msgstr "Voir le commentaire"

#: apps/notifications/templates/new_comment/mail.txt:2
#: apps/notifications/templates/new_comment/object.txt:2
#: apps/notifications/templates/new_comment/reminder.txt:2
#, python-format
msgid ""
"\n"
"%(full_name)s commented project %(project_title)s.\n"
msgid_plural ""
"\n"
"%(full_name)s added %(count)s comments to project %(project_title)s.\n"
msgstr[0] ""
"\n"
"%(full_name)s a commenté le projet %(project_title)s.\n"
msgstr[1] ""
"\n"
"%(full_name)s a ajouté %(count)s commentaires au projet %(project_title)s.\n"

#: apps/notifications/templates/new_instruction/mail.html:18
msgid ""
"\n"
"          You have received a new instruction.\n"
"          "
msgstr ""
"\n"
"           Vous avez reçu une nouvelle instruction.\n"
"    "

#: apps/notifications/templates/new_instruction/mail.html:28
msgid "Go to instruction"
msgstr "Voir le projet"

#: apps/notifications/templates/new_instruction/mail.txt:2
#, python-format
msgid ""
"\n"
"Hello %(recipient.given_name)s, You have received a new instruction.\n"
msgstr ""
"\n"
"Bonjour %(recipient.given_name)s, Vous avez reçu une nouvelle instruction.\n"

#: apps/notifications/templates/new_instruction/object.txt:2
msgid ""
"\n"
"New instruction\n"
msgstr ""

#: apps/notifications/templates/new_instruction/reminder.txt:2
msgid ""
"\n"
"You received a new instruction.\n"
msgstr ""
"\n"
"Vous avez reçu une nouvelle instruction.\n"

#: apps/notifications/templates/new_private_message/mail.html:18
#, python-format
msgid ""
"\n"
"          %(full_name)s posted a message on <a class=\"lpi-link\" "
"href=\"%(website_url)s/projects/%(project_slug)s/private-exchange?"
"fromNotification\">%(project_title)s</a>.\n"
"          "
msgstr ""
"\n"
"          %(full_name)s a envoyé un message au projet <a class=\"lpi-link\" "
"href=\"%(website_url)s/projects/%(project_slug)s/private-exchange?"
"fromNotification\">%(project_title)s</a>.\n"
"          "

#: apps/notifications/templates/new_private_message/mail.html:26
msgid "Message by"
msgstr "Message de"

#: apps/notifications/templates/new_private_message/mail.html:35
msgid "Go to message"
msgstr "Voir le message"

#: apps/notifications/templates/new_private_message/mail.txt:2
#: apps/notifications/templates/new_private_message/object.txt:2
#: apps/notifications/templates/new_private_message/reminder.txt:2
#, python-format
msgid ""
"\n"
"%(full_name)s posted a message on %(project_title)s.\n"
msgid_plural ""
"\n"
"%(full_name)s posted %(count)s messages on project %(project_title)s.\n"
msgstr[0] ""
"\n"
"%(full_name)s a envoyé un message au projet %(project_title)s.\n"
msgstr[1] ""
"\n"
"%(full_name)s a envoyé %(count)s messages au projet %(project_title)s.\n"

#: apps/notifications/templates/new_reply/mail.html:18
#, python-format
msgid ""
"\n"
"          %(full_name)s replied to your comment on project <a class=\"lpi-"
"link\" href=\"%(website_url)s/projects/%(project_slug)s/summary?"
"fromNotification\">%(project_title)s</a>.\n"
"          "
msgstr ""
"\n"
"          %(full_name)s a répondu à votre commentaire sur le projet <a "
"class=\"lpi-link\" href=\"%(website_url)s/projects/%(project_slug)s/summary?"
"fromNotification\">%(project_title)s</a>.\n"
"          "

#: apps/notifications/templates/new_reply/mail.txt:2
#, python-format
msgid ""
"\n"
"%(full_name)s has replied on your comment on project %(project_title)s.\n"
msgstr ""
"\n"
"%(full_name)s a répondu à votre commentaire sur le projet "
"%(project_title)s.\n"

#: apps/notifications/templates/new_reply/object.txt:2
#, python-format
msgid ""
"\n"
"%(full_name)s replied to your comment on project %(project_title)s.\n"
msgstr ""
"\n"
"%(full_name)s a répondu à votre commentaire sur le projet "
"%(project_title)s.\n"

#: apps/notifications/templates/new_review/mail.html:18
#, python-format
msgid ""
"\n"
"          %(full_name)s reviewed project <a class=\"lpi-link\" "
"href=\"%(website_url)s/projects/%(project_slug)s/summary?"
"fromNotification\">%(project_title)s</a>.\n"
"          "
msgstr ""
"\n"
"          %(full_name)s a relu le projet <a class=\"lpi-link\" "
"href=\"%(website_url)s/projects/%(project_slug)s/summary?"
"fromNotification\">%(project_title)s</a>.\n"
"          "

#: apps/notifications/templates/new_review/mail.html:26
msgid "Review by"
msgstr "Commentaire de"

#: apps/notifications/templates/new_review/mail.txt:2
#: apps/notifications/templates/new_review/object.txt:2
#, python-format
msgid ""
"\n"
"%(full_name)s reviewed project %(project_title)s.\n"
msgstr ""
"\n"
"%(full_name)s a relu le projet %(project_title)s.\n"

#: apps/notifications/templates/notifications_base.html:45
msgid ""
"\n"
"          the platform made to share your projects.<br/>\n"
"          Created for you by the Learning Planet Institute<br/>\n"
"          8bis, rue Charles V, 75004 Paris, France\n"
"          "
msgstr ""
"\n"
"          la plateforme pour partager vos projets.<br/>\n"
"          Créée pour vous par le Learning Planet Institute<br/>\n"
"          8bis, rue Charles V, 75004 Paris, France\n"
"          "

#: apps/notifications/templates/notifications_base.html:52
msgid ""
"You receive this mail because you are subscribed to these notifications on "
"Projects platform."
msgstr ""
"Vous recevez cet email car vous êtes abonné·e aux notifications sur la "
"plateforme Projects."

#: apps/notifications/templates/notifications_base.html:53
msgid "Change your notification settings here."
msgstr "Modifiez vos préférences de notification ici."

#: apps/notifications/templates/project_edited/reminder.txt:2
#, python-format
msgid ""
"\n"
"%(full_name)s edited the %(updated_fields)s.\n"
msgstr ""
"\n"
"%(full_name)s a modifié les champs suivants: %(updated_fields)s.\n"

#: apps/notifications/templates/project_ready_for_review/mail.html:18
#, python-format
msgid ""
"\n"
"          %(full_name)s marked project <a class=\"lpi-link\" "
"href=\"%(website_url)s/projects/%(project_slug)s/summary?"
"fromNotification\">%(project_title)s</a> as ready for review.\n"
"          "
msgstr ""
"\n"
"          %(full_name)s a indiqué que le projet <a class=\"lpi-link\" "
"href=\"%(website_url)s/projects/%(project_slug)s/summary?"
"fromNotification\">%(project_title)s</a> est prêt à être relu.\n"
"          "

#: apps/notifications/templates/project_ready_for_review/mail.txt:2
#, python-format
msgid ""
"\n"
"Hello %(recipient.given_name)s, %(full_name)s marked project "
"%(project_title)s as ready for review.\n"
msgstr ""
"\n"
"Bonjour %(recipient.given_name)s, %(full_name)s a indiqué que le projet "
"%(project_title)s est prêt à être relu.\n"

#: apps/notifications/templates/project_ready_for_review/object.txt:2
#, python-format
msgid ""
"\n"
"%(full_name)s marked project %(project_title)s as ready for review.\n"
msgstr ""
"\n"
"%(full_name)s a indiqué que le projet %(project_title)s est prêt à être "
"relu.\n"

#: apps/notifications/templates/reminder/mail.html:19
#, python-format
msgid ""
"\n"
"                    Here are your highlights for %(dateOfTheDay)s\n"
"                    "
msgstr ""
"\n"
"                    Voici votre résumé d'activité pour le %(dateOfTheDay)s\n"
"                    "

#: apps/notifications/templates/reminder/mail.html:30
msgid "Project"
msgstr "Projet"

#: apps/notifications/templates/reminder/mail.txt:2
#, python-format
msgid ""
"\n"
"Here are your highlights for %(dateOfTheDay)s\n"
msgstr ""
"\n"
"Voici votre résumé d'activité pour le %(dateOfTheDay)s\n"

#: apps/notifications/templates/reminder/object.txt:2
msgid "New highlights on Projects"
msgstr "Résumé de l'activité sur Projects"

#: apps/notifications/utils.py:233
msgid " and "
msgstr " et "

#: apps/organizations/exceptions.py:11
msgid "You are trying to create a loop in the organization's hierarchy."
msgstr "Vous essayez de créer une boucle dans la hiérarchie de l'organisation."

#: apps/organizations/exceptions.py:24
msgid "The root category cannot have a parent category"
msgstr "La catégorie racine ne peut pas avoir de catégorie parente"

#: apps/organizations/exceptions.py:30
msgid "A non-root category must have a parent category"
msgstr "Une catégorie doit avoir une catégorie parente"

#: apps/organizations/exceptions.py:36
msgid "The parent category must belong to the same organization"
msgstr "La catégorie parente doit appartenir à la même organisation"

#: apps/organizations/exceptions.py:42
msgid "You are trying to create a loop in the category's hierarchy"
msgstr "Vous essayez de créer une boucle dans la hiérarchie des catégories"

#: apps/organizations/exceptions.py:48
msgid "You must choose a default tag classification that is enabled"
msgstr "La classification de tags par défaut doit être activée sur le portail"

#: apps/projects/exceptions.py:12
msgid "You don't have the permission to link this project"
msgstr "Vous n'avez pas la permission de lier ce projet"

#: apps/projects/exceptions.py:17
#, python-brace-format
msgid "You don't have the permission to link this project : {project_title}"
msgstr "Vous n'avez pas la permission de lier ce projet : {project_title}"

#: apps/projects/exceptions.py:27
msgid "You do not have the rights to add a project in this organization"
msgstr "Vous ne pouvez pas ajouter de projet dans cette organisation"

#: apps/projects/exceptions.py:37
msgid "The organizations parameter is mandatory"
msgstr "Le paramètre organizations est obligatoire."

#: apps/projects/exceptions.py:43
msgid "The project does not belong to any of the given organizations"
msgstr "Le projet n'appartient à aucune des organisations données"

#: apps/projects/exceptions.py:64
msgid "You cannot remove all the owners of a project"
msgstr "Vous ne pouvez pas supprimer tou·te·s les éditeur·ices d'un projet"

#: apps/projects/exceptions.py:70
msgid "A project must belong to at least one organization"
msgstr "Un projet doit appartenir à au moins une organisation"

#: apps/projects/exceptions.py:76
msgid "Only a reviewer can change this project's status"
msgstr "Seul un correcteur peut modifier le statut de ce projet."

#: apps/projects/exceptions.py:82
msgid "You cannot empty the description of a project"
msgstr "Vous ne pouvez pas vider la description d'un projet"

#: apps/projects/exceptions.py:89
msgid ""
"A project cannot be in a category if it doesn't belong to one of the "
"project's organizations"
msgstr ""
"Un projet ne peut pas être dans une catégorie si elle n'appartient pas à "
"l'une des organisations du projet"

#: apps/projects/exceptions.py:96
msgid "A project can't be linked to itself"
msgstr "Un projet ne peut pas être lié à lui-même"

#: apps/projects/exceptions.py:101
#, python-brace-format
msgid "The project '{project_title}' can't be linked to itself"
msgstr "Le projet '{project_title}' ne peut pas être lié à lui-même"

#: apps/projects/exceptions.py:116
msgid "A message cannot be a reply to itself"
msgstr "Un message ne peut pas être une réponse à lui-même"

<<<<<<< HEAD
#: apps/projects/models.py:147
msgid "title"
msgstr "titre"

#: apps/projects/models.py:156
msgid "main goal"
msgstr "objectif principal"

#: apps/projects/models.py:169
msgid "life status"
msgstr "état d'avancement"

#: apps/projects/models.py:180
msgid "categories"
msgstr "catégories"

#: apps/projects/models.py:188
msgid "wikipedia tags"
msgstr "tags wikipedia"

#: apps/projects/models.py:191
msgid "organizational tags"
msgstr "tags organisationnels"

#: apps/projects/models.py:204
msgid "sustainable development goals"
msgstr "objectifs de développement durable"

#: apps/projects/models.py:210
=======
#: apps/projects/models.py:144
msgid "title"
msgstr "titre"

#: apps/projects/models.py:153
msgid "main goal"
msgstr "objectif principal"

#: apps/projects/models.py:166
msgid "life status"
msgstr "état d'avancement"

#: apps/projects/models.py:177
msgid "categories"
msgstr "catégories"

#: apps/projects/models.py:184
msgid "wikipedia tags"
msgstr "tags wikipedia"

#: apps/projects/models.py:187
msgid "organizational tags"
msgstr "tags organisationnels"

#: apps/projects/models.py:194
msgid "sustainable development goals"
msgstr "objectifs de développement durable"

#: apps/projects/models.py:200
>>>>>>> 8667f65f
msgid "main category"
msgstr "objectif principal"

#: apps/skills/exceptions.py:10
msgid "User ID must be provided through url"
msgstr "L'identifiant de l'utilisateur·ice doit être fourni via l'url"

#: apps/skills/exceptions.py:16
msgid "This user cannot be a mentor for this skill"
msgstr "Cet·te utilisateur·ice ne peut pas être mentor·e pour cette compétence"

#: apps/skills/exceptions.py:22
msgid "This user does not need a mentor for this skill"
msgstr ""
"Cet·te utilisateur·ice n'a pas besoin de mentor·e pour cette compétence"

#: apps/skills/exceptions.py:28
msgid "You already have this skill in your profile"
msgstr "Vous avez déjà cette compétence dans votre profil"

#: apps/skills/exceptions.py:34
msgid "Only custom tags can be updated"
msgstr "Seuls les tags personnalisés peuvent être mis à jour"

#: apps/skills/exceptions.py:40
msgid "Only custom tags classifications can be updated"
msgstr ""
"Seules les classifications de tags personnalisés peuvent être mises à jour"

#: apps/skills/exceptions.py:46
msgid "You can only search for 50 Wikipedia tags at a time"
msgstr "Vous ne pouvez rechercher que 50 tags Wikipedia à la fois"

#: apps/skills/exceptions.py:55
msgid "Tags must belong to the classification's organization"
msgstr "Les tags doivent appartenir à l'organisation de la classification"

#: apps/skills/serializers.py:101
#, python-brace-format
msgid "Invalid id \"{tag_classification_id}\" - object does not exist."
msgstr ""
"identifiant invalide \"{tag_classification_id}\" - cet objet n'existe pas."

#: apps/skills/templates/contact_mentor/mail.html:14
#: apps/skills/templates/contact_mentoree/mail.html:14
msgid ""
"\n"
"    Reply\n"
"    "
msgstr ""
"\n"
"    Répondre\n"
"    "

#: apps/skills/templates/contact_mentor/mail.txt:2
#: apps/skills/templates/contact_mentoree/mail.txt:2
#, python-format
msgid ""
"\n"
"%(title)s\n"
"\n"
"%(content)s\n"
"\n"
"Reply : %(reply_to)s\n"
msgstr ""
"\n"
"%(title)s\n"
"\n"
"%(content)s\n"
"\n"
"Répondre : %(reply_to)s\n"

#: apps/skills/templates/contact_mentor/object.txt:2
#, python-format
msgid ""
"\n"
"Would you mentor %(mentoree_name)s ?\n"
msgstr ""
"\n"
"Accepteriez-vous de mentorer %(mentoree_name)s ?\n"

#: apps/skills/templates/contact_mentoree/object.txt:2
#, python-format
msgid ""
"\n"
"%(mentor_name)s wants to mentor you.\n"
msgstr ""
"\n"
"%(mentor_name)s propose de vous mentorer.\n"

#: apps/skills/templates/mentorship_base.html:57
msgid ""
"\n"
"          Mentoring guide : advice for mentors and mentorees\n"
"          "
msgstr ""
"\n"
"          Guide du mentorat : conseils pour les mentor·es et les mentoré·es\n"
"          "

#: apps/skills/templates/mentorship_base.html:62
msgid ""
"\n"
"          Dear Mentors and Mentorees, 👩‍🏫👨‍🎓\n"
"          <br/>\n"
"          First of all, the Projects team would like to warmly congratulate "
"you for embarking on your mentorship journey. It’s sure to be filled with "
"exciting discoveries and achievements!\n"
"          "
msgstr ""
"\n"
"          Chères mentor·es et mentoré·es, 👩‍🏫👨‍🎓\n"
"          <br/>\n"
"          L’équipe Projects tient tout d'abord à vous féliciter "
"chaleureusement de vous être engagé·e·s dans cette aventure de mentorat. "
"Elle promet d'être riche en découvertes et en succès !\n"
"          "

#: apps/skills/templates/mentorship_base.html:69
msgid ""
"\n"
"          🌟 To get started\n"
"          "
msgstr ""
"\n"
"          🌟 Pour bien démarrer\n"
"          "

#: apps/skills/templates/mentorship_base.html:74
msgid ""
"\n"
"          We encourage you to watch this video to learn more about the roles "
"of both mentor and mentoree.\n"
"          "
msgstr ""
"\n"
"          Nous vous encourageons à regarder cette vidéo pour en savoir plus "
"sur les rôles de mentor·e et de mentoré·e.\n"
"          "

#: apps/skills/templates/mentorship_base.html:79
msgid ""
"\n"
"          Watch video\n"
"          "
msgstr ""
"\n"
"          Regarder la vidéo\n"
"          "

#: apps/skills/templates/mentorship_base.html:84
msgid ""
"\n"
"          In brief : \n"
"          "
msgstr ""
"\n"
"          En résumé : \n"
"          "

#: apps/skills/templates/mentorship_base.html:89
msgid ""
"\n"
"          - <strong>A mentor</strong> serves as a supportive guide who "
"<strong>listens attentively, asks thoughtful questions, and offers direction "
"without dictating decisions.</strong> By fostering a trusting environment "
"that promotes open communication, the mentor assists the mentoree in making "
"progress.\n"
"          <br/>\n"
"          - <strong>For mentorees,</strong> it's crucial to clearly "
"<strong>define your needs and goals</strong>. You are <strong>the primary "
"agent of your own development</strong>, applying your mentor's guidance to "
"achieve your objectives.\n"
"          "
msgstr ""
"\n"
"          - <strong>Un·e mentor·e</strong> joue un rôle de guide "
"bienveillant·e qui <strong>écoute activement, questionne et oriente sans "
"imposer de décisions.</strong> En instaurant un climat de confiance propice "
"aux échanges, il favorise une relation ouverte où il ou elle aide le ou la "
"mentoré·e à progresser.\n"
"          <br/>\n"
"          - Quant aux <strong>mentoré·es</strong>, il est essentiel de "
"<strong>clarifier vos besoins et vos objectifs</strong>. Vous restez "
"<strong>l'acteur·ice principal·e de votre progression</strong>, en "
"appliquant les conseils de votre mentor·e pour atteindre vos objectifs.\n"
"          "

#: apps/skills/templates/mentorship_base.html:97
msgid ""
"\n"
"          📅 Mentoring structures :\n"
"          "
msgstr ""
"\n"
"          📅 Structures possibles du mentorat :\n"
"          "

#: apps/skills/templates/mentorship_base.html:102
msgid ""
"\n"
"          Here are a few suggested structures for your mentoring sessions. "
"Make them your own and adjust each meeting to suit the needs and "
"availability of everyone involved.\n"
"          "
msgstr ""
"\n"
"          Voici quelques idées de structure pour votre accompagnement, "
"appropriez-vous ces formats et ajustez les séances en fonction des besoins "
"et des disponibilités de chacun·e : \n"
"          "

#: apps/skills/templates/mentorship_base.html:107
msgid ""
"\n"
"          🔹 <strong>Single session</strong> : Ideal for a quick, one-hour "
"boost. This could be for feedback on a project, help with an important "
"decision, or specific advice.\n"
"          "
msgstr ""
"\n"
"          🔹 <strong>Séance unique</strong> : Parfait pour un coup de pouce "
"ponctuel d’une heure, que ce soit pour un retour sur un projet, une décision "
"importante, ou une réponse à une question spécifique.\n"
"          "

#: apps/skills/templates/mentorship_base.html:112
msgid ""
"\n"
"          🔹 <strong>Three one-hour sessions</strong> : Great for diving "
"deeper into a problem. Here’s a possible breakdown:\n"
"          "
msgstr ""
"\n"
"          🔹 <strong>Trois séances d’une heure</strong> : Idéal pour "
"approfondir une problématique. Voici un exemple de déroulé :\n"
"          "

#: apps/skills/templates/mentorship_base.html:117
msgid ""
"\n"
"              - 👂 <strong>Session 1</strong> : Understand the issue and "
"provide initial suggestions.\n"
"          "
msgstr ""
"\n"
"              - 👂 <strong>Séance 1</strong> : Compréhension de la "
"problématique et suggestions initiales.\n"
"          "

#: apps/skills/templates/mentorship_base.html:122
msgid ""
"\n"
"              - 📚 <strong>Session 2</strong> : Share research and set clear "
"goals.\n"
"          "
msgstr ""
"\n"
"              - 📚 <strong>Séance 2</strong> : Partage de recherches et "
"définition d'objectifs concrets.\n"
"          "

#: apps/skills/templates/mentorship_base.html:127
msgid ""
"\n"
"              - 🌟 <strong>Session 3</strong> : Review progress and adjust "
"the approach.\n"
"          "
msgstr ""
"\n"
"              - 🌟 <strong>Séance 3</strong> : Bilan des progrès réalisés.\n"
"          "

#: apps/skills/templates/mentorship_base.html:132
msgid ""
"\n"
"          🔹 <strong>Year-long mentoring (2 hours/month)</strong> : Perfect "
"for long-term guidance. A typical session might look like this:\n"
"          "
msgstr ""
"\n"
"          🔹 <strong>Accompagnement sur un an (2h/mois)</strong> : Pour un "
"suivi régulier et durable. Voici un déroulé type pour une séance : \n"
"          "

#: apps/skills/templates/mentorship_base.html:137
msgid ""
"\n"
"              - 🏅 <strong>Progress review</strong> : Discuss achievements "
"and new challenges.\n"
"          "
msgstr ""
"\n"
"              - 🏅 <strong>Progrès réalisés</strong> : Discussion sur les "
"avancées et nouveaux besoins.\n"
"          "

#: apps/skills/templates/mentorship_base.html:142
msgid ""
"\n"
"              - 🎯 <strong>Goals</strong> : Set 2-3 objectives to work on "
"before the next session.\n"
"          "
msgstr ""
"\n"
"              - 🎯 <strong>Objectifs</strong> : Fixer 2-3 objectifs clairs à "
"atteindre avant la prochaine séance.\n"
"          "

#: apps/skills/templates/mentorship_base.html:147
msgid ""
"\n"
"              - 📖 <strong>Resources</strong> : Share helpful content "
"(videos, articles, etc.) to explore between sessions.\n"
"          "
msgstr ""
"\n"
"              - 📖 <strong>Ressources</strong> : Envoi de contenus (vidéos, "
"articles, etc.) à explorer entre les séances.\n"
"          "

#: apps/skills/templates/mentorship_base.html:152
msgid ""
"\n"
"              - 🗓️ <strong>Next session</strong> : Schedule the upcoming "
"meeting.\n"
"          "
msgstr ""
"\n"
"              - 🗓️ <strong>Prochaine séance</strong> : Planification du "
"prochain rendez-vous.\n"
"          "

#: apps/skills/templates/mentorship_base.html:158
msgid ""
"\n"
"          ✅ Tips for successful mentoring :\n"
"          "
msgstr ""
"\n"
"          ✅ Conseils pratiques pour un mentorat réussi :\n"
"          "

#: apps/skills/templates/mentorship_base.html:163
msgid ""
"\n"
"          📝 <strong>Prepare for each session :</strong> Think about the "
"topics you want to discuss, goals you want to achieve, and any questions you "
"have.\n"
"          "
msgstr ""
"\n"
"          📝 <strong>Préparez vos séances :</strong> Réfléchissez aux sujets "
"à aborder, aux objectifs à atteindre et aux questions à poser.\n"
"          "

#: apps/skills/templates/mentorship_base.html:168
msgid ""
"\n"
"          🤝 <strong>Be open and honest :</strong> Building trust requires "
"transparency.\n"
"          "
msgstr ""
"\n"
"          🤝 <strong>Soyez ouvert·e et honnête :</strong> La transparence "
"est essentielle pour instaurer une relation de confiance.\n"
"          "

#: apps/skills/templates/mentorship_base.html:173
msgid ""
"\n"
"          👂 <strong>Practice active listening :</strong> Ask questions and "
"rephrase to confirm you’ve understood.\n"
"          "
msgstr ""
"\n"
"          👂 <strong>Pratiquez l'écoute active :</strong> Posez des "
"questions et reformulez pour bien comprendre.\n"
"          "

#: apps/skills/templates/mentorship_base.html:178
msgid ""
"\n"
"          🎯 <strong>Set clear goals</strong> after each session.\n"
"          "
msgstr ""
"\n"
"          🎯 <strong>Fixez des objectifs concrets</strong> à chaque fin de "
"séance.\n"
"          "

#: apps/skills/templates/mentorship_base.html:183
msgid ""
"\n"
"          📬 <strong>Share useful resources</strong> between meetings to "
"enhance learning.\n"
"          "
msgstr ""
"\n"
"          📬 <strong>Partagez des ressources</strong> utilse entre les "
"séances pour enrichir l'apprentissage.\n"
"          "

#: apps/skills/templates/mentorship_base.html:188
msgid ""
"\n"
"          📆 <strong>Always schedule the next session</strong> to maintain "
"progress.\n"
"          "
msgstr ""
"\n"
"          📆 <strong>Planifiez toujours le prochain rendez-vous</strong> "
"pour maintenir le suivi.\n"
"          "

#: apps/skills/templates/mentorship_base.html:194
msgid ""
"\n"
"          We hope these tips help you better navigate your mentorship "
"experience ! Thank you all, and happy mentoring ✨\n"
"          <br/>\n"
"          Best regards,\n"
"          <br/>\n"
"          The Projects team\n"
"          "
msgstr ""
"\n"
"          Nous espérons que ces conseils vous aideront à mieux appréhender "
"le mentorat ! Merci à tous et bon mentorat ✨\n"
"          <br/>\n"
"          Cordialement,\n"
"          <br/>\n"
"          L’équipe Projects\n"
"          "

#: projects/settings/base.py:268
msgid "English"
msgstr "Anglais"

#: projects/settings/base.py:269
msgid "French"
msgstr "Français"

#: services/google/exceptions.py:7
msgid "This email is already used by another group"
msgstr "Cet email est déjà utilisé par un autre groupe"

#: services/google/exceptions.py:13
msgid "This email is already used by another user"
msgstr "Cet email est déjà utilisé par un·e autre utilisateur·ice"

#: services/keycloak/exceptions.py:12
msgid "Invalid user credentials"
msgstr ""

#: services/keycloak/exceptions.py:21
msgid "Given user does not have a keycloak account"
msgstr "L'utilisateur·ice n'a pas de compte keycloak."

#: services/keycloak/exceptions.py:27
msgid "No user was found with the given keycloak id"
msgstr "Aucun·e utilisateur·ice n'a été trouvé·e avec l'id keycloak donné"

#: services/keycloak/exceptions.py:33
msgid "The 'redirect_uri' parameter is mandatory"
msgstr "Le paramètre 'redirect_uri' est obligatoire"

#: services/keycloak/exceptions.py:39
msgid "The given email type is not valid"
msgstr "Le type d'email donné n'est pas valide"

#: services/keycloak/exceptions.py:44
#, python-brace-format
msgid "Email type '{email_type}' is not valid"
msgstr "Le type d'email '{email_type}' n'est pas valide"

#: services/keycloak/templates/admin_created/mail.html:13
msgid ""
"\n"
"    Your Projects account has just been created. You just have to choose a "
"password and you will be able to join Projects, a platform to share projects "
"in your organization and foster collaboration for the common good.\n"
"    "
msgstr ""
"\n"
"    Votre compte Projects vient d'être créé. Il ne vous reste plus qu'à "
"choisir un mot de passe et vous pourrez rejoindre Projects, une plateforme "
"pour partager des projets au sein de votre organisation et favoriser la "
"collaboration pour le bien commun.\n"
"    "

#: services/keycloak/templates/admin_created/mail.html:18
msgid ""
"\n"
"    Create my password\n"
"    "
msgstr ""
"\n"
"    Créer un mot de passe\n"
"    "

#: services/keycloak/templates/admin_created/mail.html:23
#: services/keycloak/templates/force_reset_password/mail.html:23
#: services/keycloak/templates/invitation/mail.html:23
#: services/keycloak/templates/reset_password/mail.html:23
msgid ""
"\n"
"    If you didn’t request this email, there is nothing to worry about, you "
"can safely ignore it.\n"
"    "
msgstr ""
"\n"
"    Si vous n'êtes pas à l'origine de cette demande, vous pouvez simplement "
"ignorer cet email.\n"
"    "

#: services/keycloak/templates/admin_created/mail.html:28
#: services/keycloak/templates/force_reset_password/mail.html:28
#: services/keycloak/templates/invitation/mail.html:28
#, python-format
msgid ""
"\n"
"    Link expires on %(expiration_date)s at %(expiration_time)s. <a "
"class=\"lpi-link\" href=\"%(refresh_link)s\">Click here</a> to request a new "
"link.\n"
"    "
msgstr ""
"\n"
"    Le lien expire le %(expiration_date)s à %(expiration_time)s. <a "
"class=\"lpi-link\" href=\"%(refresh_link)s\">Cliquez ici</a> pour demander "
"un nouveau lien.\n"
"    "

#: services/keycloak/templates/admin_created/mail.txt:2
#, python-format
msgid ""
"\n"
"Welcome to the Projects portal of %(organization_name)s, %(given_name)s!\n"
"Your Projects account has just been created. You just have to choose a "
"password and you will be able to join Projects, a platform to share projects "
"in your organization and foster collaboration for the common good.\n"
"Create my password : %(link)s\n"
"If you didn’t request this email, there is nothing to worry about, you can "
"safely ignore it.\n"
"Link expires on %(expiration_date)s at %(expiration_time)s. Demandez un "
"nouveau lien en cliquant sur %(refresh_link)s.\n"
msgstr ""
"\n"
"Bienvenue sur le portail Projects de %(organization_name)s, %(given_name)s!\n"
"Votre compte Projects vient d'être créé. Il ne vous reste plus qu'à choisir "
"un mot de passe et vous pourrez rejoindre Projects, une plateforme pour "
"partager des projets au sein de votre organisation et favoriser la "
"collaboration pour le bien commun.\n"
"Créer un mot de passe : %(link)s\n"
"Si vous n'êtes pas à l'origine de cette demande, vous pouvez simplement "
"ignorer cet email.\n"
"Le lien expire le %(expiration_date)s à %(expiration_time)s. Demandez un "
"nouveau lien en cliquant sur %(refresh_link)s.\n"

#: services/keycloak/templates/admin_created/object.txt:2
#, python-format
msgid ""
"\n"
"Welcome to your new %(org_name)s Projects platform\n"
msgstr ""
"\n"
"Bienvenue sur votre nouvelle plateforme %(org_name)s Projects\n"

#: services/keycloak/templates/force_reset_password/mail.html:8
#, python-format
msgid ""
"\n"
"    A request to reset your password has been made for your "
"%(organization_name)s Projects account.\n"
"    "
msgstr ""
"\n"
"    Une demande de réinitialisation de votre mot de passe a été faite pour "
"votre compte %(organization_name)s Projects.\n"
"    "

#: services/keycloak/templates/force_reset_password/mail.html:13
#: services/keycloak/templates/reset_password/mail.html:13
msgid ""
"\n"
"    Someone requested that we change your password. If this was you, click "
"on the link below to update your password.\n"
"    "
msgstr ""
"\n"
"    Quelqu'un a demandé à changer votre mot de passe. Si c'était vous, "
"cliquez sur le lien ci-dessous pour mettre à jour votre mot de passe.\n"
"    "

#: services/keycloak/templates/force_reset_password/mail.html:18
#: services/keycloak/templates/reset_password/mail.html:18
msgid ""
"\n"
"    Update password\n"
"    "
msgstr ""
"\n"
"    Mettre à jour le mot de passe\n"
"    "

#: services/keycloak/templates/force_reset_password/mail.txt:2
#, python-format
msgid ""
"\n"
"A request to reset your password has been made for your "
"%(organization_name)s Projects account.\n"
"Someone requested that we change your password. If this was you, click on "
"the link below to update your password.\n"
"Update password : %(link.link)s\n"
"If you didn’t request this email, there is nothing to worry about, you can "
"safely ignore it.\n"
"Link expires on %(expiration_date)s at %(expiration_time)s. Click on "
"%(refresh_link)s to request a new link.\n"
msgstr ""
"\n"
"Une demande de réinitialisation de votre mot de passe a été faite pour votre "
"compte %(organization_name)s Projects.\n"
"Quelqu'un a demandé à changer votre mot de passe. Si c'était vous, cliquez "
"sur le lien ci-dessous pour mettre à jour votre mot de passe.\n"
"Mettre à jour le mot de passe : %(link.link)s\n"
"Si vous n'êtes pas à l'origine de cette demande, vous pouvez simplement "
"ignorer cet email.\n"
"Le lien expire le %(expiration_date)s à %(expiration_time)s. Demandez un "
"nouveau lien en cliquant sur %(refresh_link)s.\n"

#: services/keycloak/templates/force_reset_password/object.txt:2
#, python-format
msgid ""
"\n"
"Update your %(org_name)s Projects password\n"
msgstr ""
"\n"
"Mettez à jour votre mot de passe %(org_name)s Projects\n"

#: services/keycloak/templates/invitation/mail.html:8
#, python-format
msgid ""
"\n"
"    Confirm your email address to get started on the Projects portal of "
"%(organization_name)s.\n"
"    "
msgstr ""
"\n"
"    Confirmez votre adresse email pour commencer à utiliser le portail "
"Projects de %(organization_name)s.\n"
"    "

#: services/keycloak/templates/invitation/mail.html:13
#, python-format
msgid ""
"\n"
"    Once you have confirmed that <strong>%(contact_email)s</strong> is your "
"address, we'll help you get started on the platform.\n"
"    "
msgstr ""
"\n"
"    Une fois que vous aurez confirmé que <strong>%(contact_email)s</strong> "
"est bien votre adresse, nous vous aiderons à découvrir la plateforme.\n"
"    "

#: services/keycloak/templates/invitation/mail.html:18
msgid ""
"\n"
"    Confirm email address\n"
"    "
msgstr ""
"\n"
"    Confirmer l'adresse email\n"
"    "

#: services/keycloak/templates/invitation/mail.txt:2
#, python-format
msgid ""
"\n"
"Confirm your email address to get started on the Projects portal of "
"%(organization_name)s.\n"
"Once you have confirmed that <strong>%(contact_email)s</strong> is your "
"address, we'll help you get started on the platform.\n"
"Confirm email address : %(link)s\n"
"If you didn’t request this email, there is nothing to worry about, you can "
"safely ignore it.\n"
"Link expires on %(expiration_date)s at %(expiration_time)s. Click on "
"%(refresh_link)s to request a new link.\n"
msgstr ""
"\n"
"Confirmez votre adresse email pour commencer à utiliser le portail Projects "
"de %(organization_name)s.\n"
"Une fois que vous aurez confirmé que <strong>%(contact_email)s</strong> est "
"bien votre adresse, nous vous aiderons à découvrir la plateforme.\n"
"Confirmer l'adresse email : %(link)s\n"
"Si vous n'êtes pas à l'origine de cette demande, vous pouvez simplement "
"ignorer cet email.\n"
"Le lien expire le %(expiration_date)s à %(expiration_time)s. Demandez un "
"nouveau lien en cliquant sur %(refresh_link)s.\n"

#: services/keycloak/templates/invitation/object.txt:2
#, python-format
msgid ""
"\n"
"Confirm your email address to get started on %(org_name)s Projects\n"
msgstr ""
"\n"
"Confirmez votre adresse email pour commencer à utiliser %(org_name)s "
"Projects\n"

#: services/keycloak/templates/reset_password/mail.html:8
msgid ""
"\n"
"    A request to reset your password has been made for your Projects "
"account.\n"
"    "
msgstr ""
"\n"
"    Une demande de réinitialisation de votre mot de passe a été faite pour "
"votre compte Projects.\n"
"    "

#: services/keycloak/templates/reset_password/mail.html:28
#, python-format
msgid ""
"\n"
"    Link expires on %(expiration_date)s at %(expiration_time)s.\n"
"    "
msgstr ""
"\n"
"    Le lien expire le %(expiration_date)s à %(expiration_time)s.\n"
"    "

#: services/keycloak/templates/reset_password/mail.txt:2
#, python-format
msgid ""
"\n"
"A request to reset your password has been made for your Projects account.\n"
"Someone requested that we change your password. If this was you, click on "
"the link below to update your password.\n"
"Update password : %(link.link)s\n"
"If you didn’t request this email, there is nothing to worry about, you can "
"safely ignore it.\n"
"Link expires on %(expiration_date)s at %(expiration_time)s.\n"
msgstr ""
"\n"
"Une demande de réinitialisation de votre mot de passe a été faite pour votre "
"compte Projects.\n"
"Quelqu'un a demandé à changer votre mot de passe. Si c'était vous, cliquez "
"sur le lien ci-dessous pour mettre à jour votre mot de passe.\n"
"Mettre à jour le mot de passe : %(link.link)s\n"
"Si vous n'êtes pas à l'origine de cette demande, vous pouvez simplement "
"ignorer cet email.\n"
"Le lien expire le %(expiration_date)s à %(expiration_time)s.\n"

#: services/keycloak/templates/reset_password/object.txt:2
msgid ""
"\n"
"Update your Projects password\n"
msgstr ""
"\n"
"Mettez à jour votre mot de passe Projects\n"

#: services/mistral/exceptions.py:10
msgid "The given queryset does not match the related model"
msgstr ""

#: services/wikipedia/exceptions.py:12
msgid "Wikipedia API error"
msgstr "L'API Wikipedia a renvoyé une erreur"

#: services/wikipedia/exceptions.py:17
#, python-brace-format
msgid "Wikipedia API returned {status_code}"
msgstr "L'API Wikipedia a renvoyé une erreur {status_code}"

#: services/wikipedia/exceptions.py:26
msgid "Language is not supported"
msgstr "La langue n'est pas disponible"

#: services/wikipedia/exceptions.py:31
#, python-brace-format
msgid "Language {language} is not supported"
msgstr "La langue {language} n'est pas disponible"<|MERGE_RESOLUTION|>--- conflicted
+++ resolved
@@ -8,11 +8,7 @@
 msgstr ""
 "Project-Id-Version: PACKAGE VERSION\n"
 "Report-Msgid-Bugs-To: \n"
-<<<<<<< HEAD
-"POT-Creation-Date: 2024-10-29 11:02+0100\n"
-=======
-"POT-Creation-Date: 2024-10-30 14:51+0100\n"
->>>>>>> 8667f65f
+"POT-Creation-Date: 2024-10-31 14:04+0100\n"
 "PO-Revision-Date: YEAR-MO-DA HO:MI+ZONE\n"
 "Last-Translator: FULL NAME <EMAIL@ADDRESS>\n"
 "Language-Team: LANGUAGE <LL@li.org>\n"
@@ -116,35 +112,19 @@
 msgid "You cannot assign this role to a user : {role}"
 msgstr "Vous ne pouvez pas assigner ce rôle à un·e utilisateur·ice : {role}"
 
-<<<<<<< HEAD
-#: apps/accounts/models.py:131 apps/projects/models.py:163
+#: apps/accounts/models.py:131 apps/projects/models.py:162
 msgid "visibility"
 msgstr "visibilité"
 
-#: apps/accounts/models.py:870
+#: apps/accounts/models.py:864
 msgid "Hide"
 msgstr "Caché"
 
-#: apps/accounts/models.py:871
+#: apps/accounts/models.py:865
 msgid "Organization"
 msgstr "Organisation"
 
-#: apps/accounts/models.py:872
-=======
-#: apps/accounts/models.py:132 apps/projects/models.py:160
-msgid "visibility"
-msgstr "visibilité"
-
-#: apps/accounts/models.py:865
-msgid "Hide"
-msgstr "Caché"
-
 #: apps/accounts/models.py:866
-msgid "Organization"
-msgstr "Organisation"
-
-#: apps/accounts/models.py:867
->>>>>>> 8667f65f
 msgid "Public"
 msgstr "Publique"
 
@@ -1549,67 +1529,35 @@
 msgid "A message cannot be a reply to itself"
 msgstr "Un message ne peut pas être une réponse à lui-même"
 
-<<<<<<< HEAD
-#: apps/projects/models.py:147
+#: apps/projects/models.py:146
 msgid "title"
 msgstr "titre"
 
-#: apps/projects/models.py:156
+#: apps/projects/models.py:155
 msgid "main goal"
 msgstr "objectif principal"
 
-#: apps/projects/models.py:169
+#: apps/projects/models.py:168
 msgid "life status"
 msgstr "état d'avancement"
 
-#: apps/projects/models.py:180
+#: apps/projects/models.py:179
 msgid "categories"
 msgstr "catégories"
 
-#: apps/projects/models.py:188
+#: apps/projects/models.py:187
 msgid "wikipedia tags"
 msgstr "tags wikipedia"
 
-#: apps/projects/models.py:191
+#: apps/projects/models.py:190
 msgid "organizational tags"
 msgstr "tags organisationnels"
 
-#: apps/projects/models.py:204
+#: apps/projects/models.py:203
 msgid "sustainable development goals"
 msgstr "objectifs de développement durable"
 
-#: apps/projects/models.py:210
-=======
-#: apps/projects/models.py:144
-msgid "title"
-msgstr "titre"
-
-#: apps/projects/models.py:153
-msgid "main goal"
-msgstr "objectif principal"
-
-#: apps/projects/models.py:166
-msgid "life status"
-msgstr "état d'avancement"
-
-#: apps/projects/models.py:177
-msgid "categories"
-msgstr "catégories"
-
-#: apps/projects/models.py:184
-msgid "wikipedia tags"
-msgstr "tags wikipedia"
-
-#: apps/projects/models.py:187
-msgid "organizational tags"
-msgstr "tags organisationnels"
-
-#: apps/projects/models.py:194
-msgid "sustainable development goals"
-msgstr "objectifs de développement durable"
-
-#: apps/projects/models.py:200
->>>>>>> 8667f65f
+#: apps/projects/models.py:209
 msgid "main category"
 msgstr "objectif principal"
 
