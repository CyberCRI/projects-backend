--- conflicted
+++ resolved
@@ -1582,11 +1582,7 @@
 msgid "sustainable development goals"
 msgstr "Ziele für nachhaltige Entwicklung"
 
-<<<<<<< HEAD
 #: apps/projects/models.py:198
-=======
-#: apps/projects/models.py:201
->>>>>>> c89cc8bf
 msgid "main category"
 msgstr "Hauptkategorie"
 
