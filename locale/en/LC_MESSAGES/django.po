# SOME DESCRIPTIVE TITLE.
# Copyright (C) YEAR THE PACKAGE'S COPYRIGHT HOLDER
# This file is distributed under the same license as the PACKAGE package.
# FIRST AUTHOR <EMAIL@ADDRESS>, YEAR.
#
#, fuzzy
msgid ""
msgstr ""
"Project-Id-Version: PACKAGE VERSION\n"
"Report-Msgid-Bugs-To: \n"
<<<<<<< HEAD
"POT-Creation-Date: 2024-03-15 10:09+0000\n"
=======
"POT-Creation-Date: 2024-03-15 10:08+0000\n"
>>>>>>> 401a3d88
"PO-Revision-Date: YEAR-MO-DA HO:MI+ZONE\n"
"Last-Translator: FULL NAME <EMAIL@ADDRESS>\n"
"Language-Team: LANGUAGE <LL@li.org>\n"
"Language: \n"
"MIME-Version: 1.0\n"
"Content-Type: text/plain; charset=UTF-8\n"
"Content-Transfer-Encoding: 8bit\n"
"Plural-Forms: nplurals=2; plural=(n != 1);\n"

#: apps/accounts/exceptions.py:17
msgid "Token contained no recognizable user identification"
msgstr ""

#: apps/accounts/exceptions.py:23
msgid "User is inactive"
msgstr ""

#: apps/accounts/exceptions.py:29
msgid "Invitation link not found or expired"
msgstr ""

#: apps/accounts/exceptions.py:35
msgid "Access token has expired"
msgstr ""

#: apps/accounts/exceptions.py:41
msgid "Token prefix is missing"
msgstr ""

#: apps/accounts/exceptions.py:50
msgid "You cannot add projects that you do not have access to"
msgstr ""

#: apps/accounts/exceptions.py:56
msgid "You do not have the permission to assign this role"
msgstr ""

#: apps/accounts/exceptions.py:61
#, python-brace-format
msgid "You do not have the permission to assign this role : {role}"
msgstr ""

#: apps/accounts/exceptions.py:74
msgid ""
"email_type query parameter is missing. Choices are : admin_created, "
"invitation, reset_password"
msgstr ""

#: apps/accounts/exceptions.py:81
msgid "Permission not found"
msgstr ""

#: apps/accounts/exceptions.py:87
msgid "You already have this skill in your profile"
msgstr ""

#: apps/accounts/exceptions.py:93
msgid "An error occurred while syncing with Keycloak"
msgstr ""

#: apps/accounts/exceptions.py:98
#, python-brace-format
msgid "An error occurred while syncing with Keycloak : {message}"
msgstr ""

#: apps/accounts/exceptions.py:108
msgid "An error occurred while syncing with Google"
msgstr ""

#: apps/accounts/exceptions.py:113
#, python-brace-format
msgid "An error occurred while syncing with Google : {message}"
msgstr ""

#: apps/accounts/exceptions.py:126
msgid "The organization of a group cannot be changed"
msgstr ""

#: apps/accounts/exceptions.py:132
msgid "The root group cannot have a parent group"
msgstr ""

#: apps/accounts/exceptions.py:138
msgid "A non-root group must have a parent group"
msgstr ""

#: apps/accounts/exceptions.py:144
msgid "The parent group must belong to the same organization"
msgstr ""

#: apps/accounts/exceptions.py:150
msgid "You are trying to create a loop in the group's hierarchy"
msgstr ""

#: apps/accounts/exceptions.py:156
msgid "You cannot assign this role to a user"
msgstr ""

#: apps/accounts/exceptions.py:161
#, python-brace-format
msgid "You cannot assign this role to a user : {role}"
msgstr ""

#: apps/accounts/models.py:124 apps/projects/models.py:152
msgid "visibility"
msgstr ""

#: apps/accounts/models.py:654
msgid "Hide"
msgstr ""

#: apps/accounts/models.py:655
msgid "Organization"
msgstr ""

#: apps/accounts/models.py:656
msgid "Public"
msgstr ""

#: apps/accounts/templates/authentication/execute_actions_email_error.html:2
#, python-format
msgid ""
"\n"
"<div style=\"font-family:Arial;display:flex;align-items:center;flex-"
"direction:column;\">\n"
"    <p style=\"font-size: 24px;\">An error happened while resending the link:"
"</p>\n"
"    <p style=\"font-size: 20px;\">%(error)s</p>\n"
"</div>\n"
msgstr ""

#: apps/accounts/templates/authentication/execute_actions_email_not_sent.html:2
msgid ""
"\n"
"<div style=\"font-family:Arial;display:flex;align-items:center;flex-"
"direction:column;\">\n"
"    <p style=\"font-size: 24px;\">Link was not resent because no action is "
"required.</p>\n"
"</div>\n"
msgstr ""

#: apps/accounts/templates/authentication/execute_actions_email_success.html:2
msgid ""
"\n"
"<div style=\"font-family:Arial;display:flex;align-items:center;flex-"
"direction:column;\">\n"
"    <p style=\"font-size: 24px;\">Link resent successfully!</p>\n"
"    <p style=\"font-size: 20px;\">You can refresh your mailbox to find it 😊"
"</p>\n"
"</div>\n"
msgstr ""

#: apps/analytics/exceptions.py:10
msgid "Unknown publication status"
msgstr ""

#: apps/analytics/exceptions.py:15
#, python-brace-format
msgid "Unknown publication status '{publication_status}'"
msgstr ""

#: apps/commons/fields.py:28
msgid "This field is required."
msgstr ""

#: apps/commons/fields.py:29
#, python-brace-format
msgid "Invalid id \"{user_id}\" - object does not exist."
msgstr ""

#: apps/commons/fields.py:31
#, python-brace-format
msgid "Incorrect type. Expected str value, received {data_type}."
msgstr ""

#: apps/emailing/templates/contact/base.html:45
#: apps/emailing/templates/notifications/base.html:45
msgid ""
"\n"
"          the platform made to share your projects.<br/>\n"
"          Created for you by the Learning Planet Institute<br/>\n"
"          8bis, rue Charles V, 75004 Paris, France\n"
"          "
msgstr ""

#: apps/emailing/templates/contact/contact/email_with_name.html:13
#: apps/emailing/templates/notifications/new_application/mail.html:13
#: apps/emailing/templates/notifications/reminder/mail.html:14
#, python-format
msgid ""
"\n"
"                    Hello %(given_name)s,\n"
"                    "
msgstr ""

#: apps/emailing/templates/contact/contact/email_with_name.txt:2
#, python-format
msgid "Hello %(given_name)s,"
msgstr ""

#: apps/emailing/templates/notifications/base.html:52
msgid ""
"You receive this mail because you are subscribed to these notifications on "
"Projects platform."
msgstr ""

#: apps/emailing/templates/notifications/base.html:53
msgid "Change your notification settings here."
msgstr ""

#: apps/emailing/templates/notifications/group_member_added_other/reminder.txt:2
#, python-format
msgid ""
"\n"
"%(full_name)s added a group as member to the project %(project)s.\n"
msgid_plural ""
"\n"
"%(full_name)s added %(count)s groups as members to the project %(project)s.\n"
msgstr[0] ""
msgstr[1] ""

#: apps/emailing/templates/notifications/group_member_added_self/mail.html:13
#: apps/emailing/templates/notifications/member_added_self/mail.html:13
#: apps/emailing/templates/notifications/member_updated_self/mail.html:13
#: apps/emailing/templates/notifications/new_comment/mail.html:13
#: apps/emailing/templates/notifications/new_reply/mail.html:13
#: apps/emailing/templates/notifications/new_review/mail.html:13
#: apps/emailing/templates/notifications/project_ready_for_review/mail.html:13
#, python-format
msgid ""
"\n"
"          Hello %(given_name)s,\n"
"          "
msgstr ""

#: apps/emailing/templates/notifications/group_member_added_self/mail.html:18
#, python-format
msgid ""
"\n"
"          %(full_name)s added the group %(group)s you are part of to the "
"team of project <a class=\"lpi-link\" href=\"%(website_url)s/projects/"
"%(project_slug)s/summary?fromNotification\">%(project_title)s</a>.\n"
"          "
msgstr ""

#: apps/emailing/templates/notifications/group_member_added_self/mail.html:28
#: apps/emailing/templates/notifications/member_added_self/mail.html:28
#: apps/emailing/templates/notifications/member_updated_self/mail.html:28
#: apps/emailing/templates/notifications/new_review/mail.html:35
#: apps/emailing/templates/notifications/project_ready_for_review/mail.html:28
#: apps/emailing/templates/notifications/reminder/mail.html:42
msgid "Go to project"
msgstr ""

#: apps/emailing/templates/notifications/group_member_added_self/mail.txt:2
#, python-format
msgid ""
"\n"
"Hello %(recipient.given_name)s, %(full_name)s added the group %(group)s you "
"are part of to the team of project \"%(project_title)s\".\n"
msgstr ""

#: apps/emailing/templates/notifications/group_member_added_self/object.txt:2
#, python-format, python-brace-format
msgid ""
"\n"
"%(full_name)s added group {group} you are part of to project "
"%(project_title)s.\n"
msgstr ""

#: apps/emailing/templates/notifications/group_member_removed_other/reminder.txt:2
#, python-format
msgid ""
"\n"
"%(full_name)s removed a group from members.\n"
msgid_plural ""
"\n"
"%(full_name)s removed %(count)s groups from members.\n"
msgstr[0] ""
msgstr[1] ""

#: apps/emailing/templates/notifications/invitation_reminder_last_day/mail.html:13
#: apps/emailing/templates/notifications/invitation_reminder_one_week/mail.html:13
#, python-format
msgid ""
"\n"
"          Hello %(name)s,\n"
"          "
msgstr ""

#: apps/emailing/templates/notifications/invitation_reminder_last_day/mail.html:18
#, python-format
msgid ""
"\n"
"          A registration link you created for the group %(group_name)s will "
"expire today.\n"
"          "
msgstr ""

#: apps/emailing/templates/notifications/invitation_reminder_last_day/mail.html:23
#: apps/emailing/templates/notifications/invitation_reminder_one_week/mail.html:23
#, python-format
msgid ""
"\n"
"          You can create a new registration link <a class=\"lpi-link\" "
"href=\"%(website_url)s/admin/links/list\">here</a>.\n"
"          "
msgstr ""

#: apps/emailing/templates/notifications/invitation_reminder_last_day/mail.txt:2
#, python-format
msgid ""
"\n"
"Hello %(name)s, A registration link you created for the group %(group_name)s "
"will expire today.\n"
"You can create a new registration link here.\n"
msgstr ""

#: apps/emailing/templates/notifications/invitation_reminder_last_day/object.txt:2
msgid "Registration link to expire today"
msgstr ""

#: apps/emailing/templates/notifications/invitation_reminder_one_week/mail.html:18
#, python-format
msgid ""
"\n"
"          A registration link you created for the group %(group_name)s will "
"expire in a week.\n"
"          "
msgstr ""

#: apps/emailing/templates/notifications/invitation_reminder_one_week/mail.txt:2
#, python-format
msgid ""
"\n"
"Hello %(name)s, A registration link you created for the group %(group_name)s "
"will expire in a week.\n"
"You can create a new registration link here.\n"
msgstr ""

#: apps/emailing/templates/notifications/invitation_reminder_one_week/object.txt:2
msgid "Registration link to expire in one week"
msgstr ""

#: apps/emailing/templates/notifications/member_added_other/reminder.txt:2
#, python-format
msgid ""
"\n"
"%(full_name)s added a new member.\n"
msgid_plural ""
"\n"
"%(full_name)s added %(count)s new members.\n"
msgstr[0] ""
msgstr[1] ""

#: apps/emailing/templates/notifications/member_added_self/mail.html:18
#, python-format
msgid ""
"\n"
"          %(full_name)s added you to the team of project <a class=\"lpi-"
"link\" href=\"%(website_url)s/projects/%(project_slug)s/summary?"
"fromNotification\">%(project_title)s</a>.\n"
"          "
msgstr ""

#: apps/emailing/templates/notifications/member_added_self/mail.txt:2
#, python-format
msgid ""
"\n"
"Hello %(recipient.given_name)s, %(full_name)s added you to the team of "
"project \"%(project_title)s\".\n"
msgstr ""

#: apps/emailing/templates/notifications/member_added_self/object.txt:2
#, python-format
msgid ""
"\n"
"%(full_name)s added you to the team of project %(project_title)s.\n"
msgstr ""

#: apps/emailing/templates/notifications/member_removed_other/reminder.txt:2
#, python-format
msgid ""
"\n"
"%(full_name)s removed a member.\n"
msgid_plural ""
"\n"
"%(full_name)s removed %(count)s members.\n"
msgstr[0] ""
msgstr[1] ""

#: apps/emailing/templates/notifications/member_updated_other/reminder.txt:2
#, python-format
msgid ""
"\n"
"%(full_name)s updated a member.\n"
msgid_plural ""
"\n"
"%(full_name)s updated %(count)s members.\n"
msgstr[0] ""
msgstr[1] ""

#: apps/emailing/templates/notifications/member_updated_self/mail.html:18
#, python-format
msgid ""
"\n"
"          %(full_name)s gave you %(role)s rights in project <a class=\"lpi-"
"link\" href=\"%(website_url)s/projects/%(project_slug)s/summary?"
"fromNotification\">%(project_title)s</a>.\n"
"          "
msgstr ""

#: apps/emailing/templates/notifications/member_updated_self/mail.txt:2
#, python-format
msgid ""
"\n"
"%(full_name)s gave you %(role)s rights in project \"%(project_title)s\".\n"
msgstr ""

#: apps/emailing/templates/notifications/member_updated_self/object.txt:2
#, python-format
msgid ""
"\n"
"%(full_name)s gave you %(role)s rights in project %(project_title)s.\n"
msgstr ""

#: apps/emailing/templates/notifications/new_announcement/reminder.txt:2
#, python-format
msgid ""
"\n"
"%(full_name)s published a new announcement.\n"
msgid_plural ""
"\n"
"%(full_name)s published %(count)s new announcements.\n"
msgstr[0] ""
msgstr[1] ""

#: apps/emailing/templates/notifications/new_application/mail.html:19
#, python-format
msgid ""
"\n"
"                    applied to the announcement "
"<strong>\"%(announcement_title)s\"</strong>\n"
"                    of the project <a class=\"lpi-link\" "
"href=\"%(website_url)s/projects/%(project_slug)s/summary?"
"fromNotification\">%(project_title)s</a>.\n"
"                    "
msgstr ""

#: apps/emailing/templates/notifications/new_application/mail.html:29
msgid "Applicant:"
msgstr ""

#: apps/emailing/templates/notifications/new_application/mail.html:30
msgid "Email:"
msgstr ""

#: apps/emailing/templates/notifications/new_application/mail.html:34
msgid "Applicant's message:"
msgstr ""

#: apps/emailing/templates/notifications/new_application/mail.txt:2
#, python-format
msgid ""
"\n"
"%(application.applicant_firstname)s %(application.applicant_name)s applied "
"to on the project: %(project_title)s For a job work of "
"%(announcement_title)s:\n"
msgstr ""

#: apps/emailing/templates/notifications/new_application/mail.txt:5
#, python-format
msgid ""
"\n"
"Description of the job: %(item.description|safe)s\n"
msgstr ""

#: apps/emailing/templates/notifications/new_application/mail.txt:8
#, python-format
msgid ""
"\n"
"User's email: %(application.applicant_email)s\n"
msgstr ""

#: apps/emailing/templates/notifications/new_application/mail.txt:11
#, python-format
msgid ""
"\n"
"User message: %(application.applicant_message|safe)s\n"
msgstr ""

#: apps/emailing/templates/notifications/new_application/object.txt:2
#, python-format
msgid ""
"\n"
"%(firstname)s %(lastname)s applied to the announcement: "
"%(announcement_title)s.\n"
msgstr ""

#: apps/emailing/templates/notifications/new_blogentry/reminder.txt:2
#, python-format
msgid ""
"\n"
"%(full_name)s published a new blog entry.\n"
msgid_plural ""
"\n"
"%(full_name)s published %(count)s new blog entries.\n"
msgstr[0] ""
msgstr[1] ""

#: apps/emailing/templates/notifications/new_comment/mail.html:18
#, python-format
msgid ""
"\n"
"          %(full_name)s commented project <a class=\"lpi-link\" "
"href=\"%(website_url)s/projects/%(project_slug)s/summary?"
"fromNotification\">%(project_title)s</a>.\n"
"          "
msgstr ""

#: apps/emailing/templates/notifications/new_comment/mail.html:26
#: apps/emailing/templates/notifications/new_reply/mail.html:26
msgid "Comment by"
msgstr ""

#: apps/emailing/templates/notifications/new_comment/mail.html:35
#: apps/emailing/templates/notifications/new_reply/mail.html:35
msgid "Go to comment"
msgstr ""

#: apps/emailing/templates/notifications/new_comment/mail.txt:2
#: apps/emailing/templates/notifications/new_comment/object.txt:2
#: apps/emailing/templates/notifications/new_comment/reminder.txt:2
#, python-format
msgid ""
"\n"
"%(full_name)s commented project %(project_title)s.\n"
msgid_plural ""
"\n"
"%(full_name)s added %(count)s comments to project %(project_title)s.\n"
msgstr[0] ""
msgstr[1] ""

#: apps/emailing/templates/notifications/new_reply/mail.html:18
#, python-format
msgid ""
"\n"
"          %(full_name)s replied to your comment on project <a class=\"lpi-"
"link\" href=\"%(website_url)s/projects/%(project_slug)s/summary?"
"fromNotification\">%(project_title)s</a>.\n"
"          "
msgstr ""

#: apps/emailing/templates/notifications/new_reply/mail.txt:2
#, python-format
msgid ""
"\n"
"%(full_name)s has replied on your comment on project %(project_title)s.\n"
msgstr ""

#: apps/emailing/templates/notifications/new_reply/object.txt:2
#, python-format
msgid ""
"\n"
"%(full_name)s replied to your comment on project %(project_title)s.\n"
msgstr ""

#: apps/emailing/templates/notifications/new_review/mail.html:18
#, python-format
msgid ""
"\n"
"          %(full_name)s reviewed project <a class=\"lpi-link\" "
"href=\"%(website_url)s/projects/%(project_slug)s/summary?"
"fromNotification\">%(project_title)s</a>.\n"
"          "
msgstr ""

#: apps/emailing/templates/notifications/new_review/mail.html:26
msgid "Review by"
msgstr ""

#: apps/emailing/templates/notifications/new_review/mail.txt:2
#: apps/emailing/templates/notifications/new_review/object.txt:2
#, python-format
msgid ""
"\n"
"%(full_name)s reviewed project %(project_title)s.\n"
msgstr ""

#: apps/emailing/templates/notifications/pending_access_request/reminder.txt:2
#, python-format
msgid ""
"\n"
"Respond to one pending access request!\n"
msgid_plural ""
"\n"
"Respond to %(count)s pending access requests!\n"
msgstr[0] ""
msgstr[1] ""

#: apps/emailing/templates/notifications/project_edited/reminder.txt:2
#, python-format
msgid ""
"\n"
"%(full_name)s edited the %(updated_fields)s.\n"
msgstr ""

#: apps/emailing/templates/notifications/project_ready_for_review/mail.html:18
#, python-format
msgid ""
"\n"
"          %(full_name)s marked project <a class=\"lpi-link\" "
"href=\"%(website_url)s/projects/%(project_slug)s/summary?"
"fromNotification\">%(project_title)s</a> as ready for review.\n"
"          "
msgstr ""

#: apps/emailing/templates/notifications/project_ready_for_review/mail.txt:2
#, python-format
msgid ""
"\n"
"Hello %(recipient.given_name)s, %(full_name)s marked project "
"%(project_title)s as ready for review.\n"
msgstr ""

#: apps/emailing/templates/notifications/project_ready_for_review/object.txt:2
#, python-format
msgid ""
"\n"
"%(full_name)s marked project %(project_title)s as ready for review.\n"
msgstr ""

#: apps/emailing/templates/notifications/reminder/mail.html:19
#, python-format
msgid ""
"\n"
"                    Here are your highlights for %(dateOfTheDay)s\n"
"                    "
msgstr ""

#: apps/emailing/templates/notifications/reminder/mail.html:30
msgid "Project"
msgstr ""

#: apps/emailing/templates/notifications/reminder/mail.txt:2
#, python-format
msgid ""
"\n"
"Here are your highlights for %(dateOfTheDay)s\n"
msgstr ""

#: apps/emailing/templates/notifications/reminder/object.txt:2
msgid "New highlights on Projects"
msgstr ""

#: apps/feedbacks/exceptions.py:12
msgid "You don't have the permission to comment on this project"
msgstr ""

#: apps/feedbacks/exceptions.py:18
#, python-brace-format
msgid ""
"You don't have the permission to comment on this project : {project_title}"
msgstr ""

#: apps/feedbacks/exceptions.py:28
msgid "You don't have the permission to follow this project"
msgstr ""

#: apps/feedbacks/exceptions.py:33
#, python-brace-format
msgid "You don't have the permission to follow this project : {project_title}"
msgstr ""

#: apps/feedbacks/exceptions.py:45
msgid "You cannot reply to a reply"
msgstr ""

#: apps/feedbacks/exceptions.py:51
msgid "A comment cannot be a reply to itself"
msgstr ""

#: apps/files/exceptions.py:14
msgid "The file you are trying to upload is already attached to this project"
msgstr ""

#: apps/files/exceptions.py:22
msgid "The link you are trying to attach is already attached to this project"
msgstr ""

#: apps/files/exceptions.py:30
#, python-brace-format
msgid "File too large. Size should not exceed {settings.MAX_FILE_SIZE} MB"
msgstr ""

#: apps/files/exceptions.py:37
msgid "You can't change the project of a file"
msgstr ""

#: apps/files/exceptions.py:43
msgid "You can't change the project of a link"
msgstr ""

#: apps/files/exceptions.py:52
msgid "You can't delete this picture: It is related to another object"
msgstr ""

#: apps/files/exceptions.py:58
msgid ""
"You can't delete this picture: It is related to an instance of "
"{relation['model']} with pk={relation['pk']} through field "
"{relation['field']}"
msgstr ""

#: apps/invitations/exceptions.py:12
msgid "The email type is not valid"
msgstr ""

#: apps/invitations/exceptions.py:17
#, python-brace-format
msgid "The email type '{email_type}' is not valid"
msgstr ""

#: apps/invitations/exceptions.py:29
msgid "People group must belong to the invitation's organization"
msgstr ""

#: apps/invitations/exceptions.py:35
msgid "You cannot change the organization of an invitation"
msgstr ""

#: apps/invitations/exceptions.py:41
msgid "This user is already a member of this organization"
msgstr ""

#: apps/invitations/exceptions.py:47
msgid "A user with this email already exists"
msgstr ""

#: apps/invitations/exceptions.py:53
msgid "This organization does not accept access requests"
msgstr ""

#: apps/invitations/templates/base.html:56
#: services/keycloak/templates/base.html:56
msgid ""
"\n"
"          Need any help?\n"
"          "
msgstr ""

#: apps/invitations/templates/base.html:61
#: services/keycloak/templates/base.html:61
msgid ""
"\n"
"          For questions or assistance, you can <a class=\"lpi-link\" "
"href=\"mailto:projects.platform@learningplanetinstitute.org\">email us</a>. "
"We will come back to you during business hours (mon-fri 9am-6pm) as fast as "
"we can.\n"
"          "
msgstr ""

#: apps/invitations/templates/base.html:66
#: services/keycloak/templates/base.html:66
msgid ""
"\n"
"          You can also visit our <a class=\"lpi-link\" href=\"https://docs."
"projects.lp-i.org\">help center</a>.\n"
"          "
msgstr ""

#: apps/invitations/templates/base.html:71
#: services/keycloak/templates/base.html:71
msgid ""
"\n"
"          We hope you'll enjoy our new platform!\n"
"          <br/>\n"
"          The LPI team.\n"
"          "
msgstr ""

#: apps/invitations/templates/base.html:83
#: services/keycloak/templates/base.html:83
msgid ""
"\n"
"          Made with ❤️ by Learning Planet Institute.\n"
"          "
msgstr ""

#: apps/invitations/templates/request_accepted/mail.html:8
#: services/keycloak/templates/admin_created/mail.html:8
#, python-format
msgid ""
"\n"
"    Welcome to the Projects portal of %(organization_name)s, "
"%(given_name)s!\n"
"    "
msgstr ""

#: apps/invitations/templates/request_accepted/mail.html:13
#: apps/invitations/templates/request_declined/mail.html:13
#, python-format
msgid ""
"\n"
"    Dear %(given_name)s,\n"
"    "
msgstr ""

#: apps/invitations/templates/request_accepted/mail.html:18
#, python-format
msgid ""
"\n"
"    You can now access the %(organization_name)s portal on Projects "
"platform.\n"
"    "
msgstr ""

#: apps/invitations/templates/request_accepted/mail.html:23
msgid ""
"\n"
"    We hope you'll enjoy this new portal!\n"
"    "
msgstr ""

#: apps/invitations/templates/request_accepted/mail.html:28
#, python-format
msgid ""
"\n"
"    Login to %(organization_name)s portal\n"
"    "
msgstr ""

#: apps/invitations/templates/request_accepted/mail.txt:2
#, python-format
msgid ""
"\n"
"Welcome to the Projects portal of %(organization_name)s, %(given_name)s!\n"
"Dear %(given_name)s, You can now access the %(organization_name)s portal on "
"Projects platform.\n"
"We hope you'll enjoy this new portal!\n"
"Login to %(organization_name)s portal : %(website_url)s\n"
msgstr ""

#: apps/invitations/templates/request_accepted/object.txt:2
#, python-format
msgid ""
"\n"
"Welcome to the %(org_name)s Projects platform\n"
msgstr ""

#: apps/invitations/templates/request_created/mail.html:8
#, python-format
msgid ""
"\n"
"            New access request %(request_id)s for %(org_name)s Projects "
"platform\n"
"            "
msgstr ""

#: apps/invitations/templates/request_created/mail.html:13
msgid ""
"\n"
"            Hello,\n"
"            "
msgstr ""

#: apps/invitations/templates/request_created/mail.html:18
#, python-format
msgid ""
"\n"
"            You have received a new access request for %(org_name)s Projects "
"platform.\n"
"            "
msgstr ""

#: apps/invitations/templates/request_created/mail.html:27
msgid ""
"\n"
"          First name:\n"
"          "
msgstr ""

#: apps/invitations/templates/request_created/mail.html:34
#, python-format
msgid ""
"\n"
"          %(first_name)s\n"
"          "
msgstr ""

#: apps/invitations/templates/request_created/mail.html:43
msgid ""
"\n"
"          Last name:\n"
"          "
msgstr ""

#: apps/invitations/templates/request_created/mail.html:50
#, python-format
msgid ""
"\n"
"          %(last_name)s\n"
"          "
msgstr ""

#: apps/invitations/templates/request_created/mail.html:59
msgid ""
"\n"
"          Email:\n"
"          "
msgstr ""

#: apps/invitations/templates/request_created/mail.html:66
#, python-format
msgid ""
"\n"
"          %(email)s\n"
"          "
msgstr ""

#: apps/invitations/templates/request_created/mail.html:75
msgid ""
"\n"
"          Title:\n"
"          "
msgstr ""

#: apps/invitations/templates/request_created/mail.html:82
#, python-format
msgid ""
"\n"
"          %(title)s\n"
"          "
msgstr ""

#: apps/invitations/templates/request_created/mail.html:91
msgid ""
"\n"
"          Message:\n"
"          "
msgstr ""

#: apps/invitations/templates/request_created/mail.html:98
#, python-format
msgid ""
"\n"
"          %(message)s\n"
"          "
msgstr ""

#: apps/invitations/templates/request_created/mail.html:107
#, python-format
msgid ""
"\n"
"          See <a class=\"lpi-link\" href=\"%(website_url)s/request-"
"access\">request in platform</a>.\n"
"          "
msgstr ""

#: apps/invitations/templates/request_created/mail.txt:2
#, python-format
msgid ""
"\n"
"New access request %(request_id)s for %(org_name)s Projects platform\n"
"Hello,\n"
"You have received a new access request for %(org_name)s Projects platform.\n"
"First name: %(first_name)s\n"
"Last name: %(last_name)s\n"
"Email: %(email)s\n"
"Title: %(title)s\n"
"Message:%(message)s\n"
"See <a class=\"lpi-link\" href=\"%(website_url)s/request-access\">request in "
"platform</a>.\n"
msgstr ""

#: apps/invitations/templates/request_created/object.txt:2
#, python-format
msgid ""
"\n"
"New access request %(request_id)s for %(org_name)s Projects platform\n"
msgstr ""

#: apps/invitations/templates/request_declined/mail.html:8
#, python-format
msgid ""
"\n"
"    Your request to join the %(organization_name)s Projects portal has been "
"declined\n"
"    "
msgstr ""

#: apps/invitations/templates/request_declined/mail.html:18
#, python-format
msgid ""
"\n"
"    Thank you for requesting access to the %(organization_name)s Projects "
"portal. Unfortunately, we are unable to grant your request at this time.\n"
"    "
msgstr ""

#: apps/invitations/templates/request_declined/mail.html:23
#, python-format
msgid ""
"\n"
"    If you think this is a mistake, please contact the <a class=\"lpi-link\" "
"href=\"mailto:%(contact_email)s\">%(organization_name)s Projects portal "
"administrator</a>.\n"
"    "
msgstr ""

#: apps/invitations/templates/request_declined/mail.txt:2
#, python-format
msgid ""
"\n"
"Your request to join the %(organization_name)s Projects portal has been "
"declined\n"
"Dear %(given_name)s,\n"
"Thank you for requesting access to the %(organization_name)s Projects "
"portal. Unfortunately, we are unable to grant your request at this time.\n"
"If you think this is a mistake, please contact the %(organization_name)s : "
"%(contact_email)s.\n"
msgstr ""

#: apps/invitations/templates/request_declined/object.txt:2
#, python-format
msgid ""
"\n"
"Your access request for the %(org_name)s Projects platform has been "
"declined\n"
msgstr ""

#: apps/notifications/tasks.py:174
msgid "editor"
msgstr ""

#: apps/notifications/tasks.py:175
msgid "participant"
msgstr ""

#: apps/notifications/tasks.py:176
msgid "reviewer"
msgstr ""

#: apps/notifications/utils.py:201
msgid " and "
msgstr ""

#: apps/organizations/exceptions.py:11
msgid "You are trying to create a loop in the organization's hierarchy."
msgstr ""

#: apps/projects/exceptions.py:12
msgid "You don't have the permission to link this project"
msgstr ""

#: apps/projects/exceptions.py:17
#, python-brace-format
msgid "You don't have the permission to link this project : {project_title}"
msgstr ""

#: apps/projects/exceptions.py:29
msgid "The organizations parameter is mandatory"
msgstr ""

#: apps/projects/exceptions.py:35
msgid "The project does not belong to any of the given organizations"
msgstr ""

#: apps/projects/exceptions.py:56
msgid "You cannot remove all the owners of a project"
msgstr ""

#: apps/projects/exceptions.py:62
msgid "A project must belong to at least one organization"
msgstr ""

#: apps/projects/exceptions.py:68
msgid "Only a reviewer can change this project's status"
msgstr ""

#: apps/projects/exceptions.py:74
msgid "You cannot empty the description of a project"
msgstr ""

#: apps/projects/exceptions.py:81
msgid ""
"A project cannot be in a category if it doesn't belong to one of the "
"project's organizations"
msgstr ""

#: apps/projects/exceptions.py:88
msgid "A project can't be linked to itself"
msgstr ""

#: apps/projects/exceptions.py:93
#, python-brace-format
msgid "The project '{project_title}' can't be linked to itself"
msgstr ""

#: apps/projects/models.py:136
msgid "title"
msgstr ""

#: apps/projects/models.py:145
msgid "main goal"
msgstr ""

#: apps/projects/models.py:158
msgid "life status"
msgstr ""

#: apps/projects/models.py:169
msgid "categories"
msgstr ""

#: apps/projects/models.py:176
msgid "wikipedia tags"
msgstr ""

#: apps/projects/models.py:179
msgid "organizational tags"
msgstr ""

#: apps/projects/models.py:186
msgid "sustainable development goals"
msgstr ""

#: apps/projects/models.py:192
msgid "main category"
msgstr ""

<<<<<<< HEAD
#: projects/settings/base.py:258
=======
#: apps/projects/serializers.py:597
msgid "Only a reviewer can change this project's status."
msgstr ""

#: projects/settings/base.py:259
>>>>>>> 401a3d88
msgid "English"
msgstr ""

#: projects/settings/base.py:260
msgid "French"
msgstr ""

#: services/google/exceptions.py:7
msgid "This email is already used by another group"
msgstr ""

#: services/google/exceptions.py:13
msgid "This email is already used by another user"
msgstr ""

#: services/keycloak/exceptions.py:12
msgid "Invalid user credentials"
msgstr ""

#: services/keycloak/exceptions.py:21
msgid "Given user does not have a keycloak account"
msgstr ""

#: services/keycloak/exceptions.py:27
msgid "No user was found with the given keycloak id"
msgstr ""

#: services/keycloak/exceptions.py:33
msgid "The 'redirect_uri' parameter is mandatory"
msgstr ""

#: services/keycloak/exceptions.py:39
msgid "The given email type is not valid"
msgstr ""

#: services/keycloak/exceptions.py:44
#, python-brace-format
msgid "Email type '{email_type}' is not valid"
msgstr ""

#: services/keycloak/templates/admin_created/mail.html:13
msgid ""
"\n"
"    Your Projects account has just been created. You just have to choose a "
"password and you will be able to join Projects, a platform to share projects "
"in your organization and foster collaboration for the common good.\n"
"    "
msgstr ""

#: services/keycloak/templates/admin_created/mail.html:18
msgid ""
"\n"
"    Create my password\n"
"    "
msgstr ""

#: services/keycloak/templates/admin_created/mail.html:23
#: services/keycloak/templates/force_reset_password/mail.html:23
#: services/keycloak/templates/invitation/mail.html:23
#: services/keycloak/templates/reset_password/mail.html:23
msgid ""
"\n"
"    If you didn’t request this email, there is nothing to worry about, you "
"can safely ignore it.\n"
"    "
msgstr ""

#: services/keycloak/templates/admin_created/mail.html:28
#: services/keycloak/templates/force_reset_password/mail.html:28
#: services/keycloak/templates/invitation/mail.html:28
#, python-format
msgid ""
"\n"
"    Link expires on %(expiration_date)s at %(expiration_time)s. <a "
"class=\"lpi-link\" href=\"%(refresh_link)s\">Click here</a> to request a new "
"link.\n"
"    "
msgstr ""

#: services/keycloak/templates/admin_created/mail.txt:2
#, python-format
msgid ""
"\n"
"Welcome to the Projects portal of %(organization_name)s, %(given_name)s!\n"
"Your Projects account has just been created. You just have to choose a "
"password and you will be able to join Projects, a platform to share projects "
"in your organization and foster collaboration for the common good.\n"
"Create my password : %(link)s\n"
"If you didn’t request this email, there is nothing to worry about, you can "
"safely ignore it.\n"
"Link expires on %(expiration_date)s at %(expiration_time)s. Demandez un "
"nouveau lien en cliquant sur %(refresh_link)s.\n"
msgstr ""

#: services/keycloak/templates/admin_created/object.txt:2
#, python-format
msgid ""
"\n"
"Welcome to your new %(org_name)s Projects platform\n"
msgstr ""

#: services/keycloak/templates/force_reset_password/mail.html:8
#, python-format
msgid ""
"\n"
"    A request to reset your password has been made for your "
"%(organization_name)s Projects account.\n"
"    "
msgstr ""

#: services/keycloak/templates/force_reset_password/mail.html:13
#: services/keycloak/templates/reset_password/mail.html:13
msgid ""
"\n"
"    Someone requested that we change your password. If this was you, click "
"on the link below to update your password.\n"
"    "
msgstr ""

#: services/keycloak/templates/force_reset_password/mail.html:18
#: services/keycloak/templates/reset_password/mail.html:18
msgid ""
"\n"
"    Update password\n"
"    "
msgstr ""

#: services/keycloak/templates/force_reset_password/mail.txt:2
#, python-format
msgid ""
"\n"
"A request to reset your password has been made for your "
"%(organization_name)s Projects account.\n"
"Someone requested that we change your password. If this was you, click on "
"the link below to update your password.\n"
"Update password : %(link.link)s\n"
"If you didn’t request this email, there is nothing to worry about, you can "
"safely ignore it.\n"
"Link expires on %(expiration_date)s at %(expiration_time)s. Click on "
"%(refresh_link)s to request a new link.\n"
msgstr ""

#: services/keycloak/templates/force_reset_password/object.txt:2
#, python-format
msgid ""
"\n"
"Update your %(org_name)s Projects password\n"
msgstr ""

#: services/keycloak/templates/invitation/mail.html:8
#, python-format
msgid ""
"\n"
"    Confirm your email address to get started on the Projects portal of "
"%(organization_name)s.\n"
"    "
msgstr ""

#: services/keycloak/templates/invitation/mail.html:13
#, python-format
msgid ""
"\n"
"    Once you have confirmed that <strong>%(contact_email)s</strong> is your "
"address, we'll help you get started on the platform.\n"
"    "
msgstr ""

#: services/keycloak/templates/invitation/mail.html:18
msgid ""
"\n"
"    Confirm email address\n"
"    "
msgstr ""

#: services/keycloak/templates/invitation/mail.txt:2
#, python-format
msgid ""
"\n"
"Confirm your email address to get started on the Projects portal of "
"%(organization_name)s.\n"
"Once you have confirmed that <strong>%(contact_email)s</strong> is your "
"address, we'll help you get started on the platform.\n"
"Confirm email address : %(link)s\n"
"If you didn’t request this email, there is nothing to worry about, you can "
"safely ignore it.\n"
"Link expires on %(expiration_date)s at %(expiration_time)s. Click on "
"%(refresh_link)s to request a new link.\n"
msgstr ""

#: services/keycloak/templates/invitation/object.txt:2
#, python-format
msgid ""
"\n"
"Confirm your email address to get started on %(org_name)s Projects\n"
msgstr ""

#: services/keycloak/templates/reset_password/mail.html:8
msgid ""
"\n"
"    A request to reset your password has been made for your Projects "
"account.\n"
"    "
msgstr ""

#: services/keycloak/templates/reset_password/mail.html:28
#, python-format
msgid ""
"\n"
"    Link expires on %(expiration_date)s at %(expiration_time)s.\n"
"    "
msgstr ""

#: services/keycloak/templates/reset_password/mail.txt:2
#, python-format
msgid ""
"\n"
"A request to reset your password has been made for your Projects account.\n"
"Someone requested that we change your password. If this was you, click on "
"the link below to update your password.\n"
"Update password : %(link.link)s\n"
"If you didn’t request this email, there is nothing to worry about, you can "
"safely ignore it.\n"
"Link expires on %(expiration_date)s at %(expiration_time)s.\n"
msgstr ""

#: services/keycloak/templates/reset_password/object.txt:2
msgid ""
"\n"
"Update your Projects password\n"
msgstr ""

#: services/mistral/exceptions.py:10
msgid "The given queryset does not match the related model"
msgstr ""

#: services/wikipedia/exceptions.py:12
msgid "Wikipedia API error"
msgstr ""

#: services/wikipedia/exceptions.py:17
#, python-brace-format
msgid "Wikipedia API returned {status_code}"
msgstr ""

#: services/wikipedia/exceptions.py:26
msgid "Language is not supported"
msgstr ""

#: services/wikipedia/exceptions.py:31
#, python-brace-format
msgid "Language {language} is not supported"
msgstr ""<|MERGE_RESOLUTION|>--- conflicted
+++ resolved
@@ -8,11 +8,7 @@
 msgstr ""
 "Project-Id-Version: PACKAGE VERSION\n"
 "Report-Msgid-Bugs-To: \n"
-<<<<<<< HEAD
 "POT-Creation-Date: 2024-03-15 10:09+0000\n"
-=======
-"POT-Creation-Date: 2024-03-15 10:08+0000\n"
->>>>>>> 401a3d88
 "PO-Revision-Date: YEAR-MO-DA HO:MI+ZONE\n"
 "Last-Translator: FULL NAME <EMAIL@ADDRESS>\n"
 "Language-Team: LANGUAGE <LL@li.org>\n"
@@ -1144,15 +1140,11 @@
 msgid "main category"
 msgstr ""
 
-<<<<<<< HEAD
-#: projects/settings/base.py:258
-=======
 #: apps/projects/serializers.py:597
 msgid "Only a reviewer can change this project's status."
 msgstr ""
 
 #: projects/settings/base.py:259
->>>>>>> 401a3d88
 msgid "English"
 msgstr ""
 
