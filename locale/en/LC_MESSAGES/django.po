# SOME DESCRIPTIVE TITLE.
# Copyright (C) YEAR THE PACKAGE'S COPYRIGHT HOLDER
# This file is distributed under the same license as the PACKAGE package.
# FIRST AUTHOR <EMAIL@ADDRESS>, YEAR.
#
#, fuzzy
msgid ""
msgstr ""
"Project-Id-Version: PACKAGE VERSION\n"
"Report-Msgid-Bugs-To: \n"
<<<<<<< HEAD
"POT-Creation-Date: 2025-03-10 16:50+0100\n"
=======
"POT-Creation-Date: 2025-03-11 14:30+0100\n"
>>>>>>> 4ff918bc
"PO-Revision-Date: YEAR-MO-DA HO:MI+ZONE\n"
"Last-Translator: FULL NAME <EMAIL@ADDRESS>\n"
"Language-Team: LANGUAGE <LL@li.org>\n"
"Language: \n"
"MIME-Version: 1.0\n"
"Content-Type: text/plain; charset=UTF-8\n"
"Content-Transfer-Encoding: 8bit\n"
"Plural-Forms: nplurals=2; plural=(n != 1);\n"

#: apps/accounts/exceptions.py:17
msgid "Token contained no recognizable user identification"
msgstr ""

#: apps/accounts/exceptions.py:23
msgid "User is inactive"
msgstr ""

#: apps/accounts/exceptions.py:29
msgid "Invitation link not found or expired"
msgstr ""

#: apps/accounts/exceptions.py:35
msgid "Access token has expired"
msgstr ""

#: apps/accounts/exceptions.py:41
msgid "Token prefix is missing"
msgstr ""

#: apps/accounts/exceptions.py:50 apps/organizations/exceptions.py:18
msgid "You cannot add projects that you do not have access to"
msgstr ""

#: apps/accounts/exceptions.py:56
msgid "You do not have the permission to assign this role"
msgstr ""

#: apps/accounts/exceptions.py:61
#, python-brace-format
msgid "You do not have the permission to assign this role : {role}"
msgstr ""

#: apps/accounts/exceptions.py:74
msgid ""
"email_type query parameter is missing. Choices are : admin_created, "
"invitation, reset_password"
msgstr ""

#: apps/accounts/exceptions.py:81
msgid "Permission not found"
msgstr ""

#: apps/accounts/exceptions.py:87
msgid "An error occurred while syncing with Keycloak"
msgstr ""

#: apps/accounts/exceptions.py:92
#, python-brace-format
msgid "An error occurred while syncing with Keycloak : {message}"
msgstr ""

#: apps/accounts/exceptions.py:102
msgid "An error occurred while syncing with Google"
msgstr ""

#: apps/accounts/exceptions.py:107
#, python-brace-format
msgid "An error occurred while syncing with Google : {message}"
msgstr ""

#: apps/accounts/exceptions.py:120
msgid "The organization of a group cannot be changed"
msgstr ""

#: apps/accounts/exceptions.py:126
msgid "The root group cannot have a parent group"
msgstr ""

#: apps/accounts/exceptions.py:132
msgid "A non-root group must have a parent group"
msgstr ""

#: apps/accounts/exceptions.py:138
msgid "The parent group must belong to the same organization"
msgstr ""

#: apps/accounts/exceptions.py:144
msgid "You are trying to create a loop in the group's hierarchy"
msgstr ""

#: apps/accounts/exceptions.py:150
msgid "You cannot assign this role to a user"
msgstr ""

#: apps/accounts/exceptions.py:155
#, python-brace-format
msgid "You cannot assign this role to a user : {role}"
msgstr ""

#: apps/accounts/models.py:127 apps/projects/models.py:157
msgid "visibility"
msgstr ""

#: apps/accounts/models.py:762
msgid "Hide"
msgstr ""

#: apps/accounts/models.py:763
msgid "Organization"
msgstr ""

#: apps/accounts/models.py:764
msgid "Public"
msgstr ""

#: apps/accounts/templates/authentication/execute_actions_email_error.html:2
#, python-format
msgid ""
"\n"
"<div style=\"font-family:Arial;display:flex;align-items:center;flex-"
"direction:column;\">\n"
"    <p style=\"font-size: 24px;\">An error happened while resending the link:"
"</p>\n"
"    <p style=\"font-size: 20px;\">%(error)s</p>\n"
"</div>\n"
msgstr ""

#: apps/accounts/templates/authentication/execute_actions_email_not_sent.html:2
msgid ""
"\n"
"<div style=\"font-family:Arial;display:flex;align-items:center;flex-"
"direction:column;\">\n"
"    <p style=\"font-size: 24px;\">Link was not resent because no action is "
"required.</p>\n"
"</div>\n"
msgstr ""

#: apps/accounts/templates/authentication/execute_actions_email_success.html:2
msgid ""
"\n"
"<div style=\"font-family:Arial;display:flex;align-items:center;flex-"
"direction:column;\">\n"
"    <p style=\"font-size: 24px;\">Link resent successfully!</p>\n"
"    <p style=\"font-size: 20px;\">You can refresh your mailbox to find it 😊"
"</p>\n"
"</div>\n"
msgstr ""

#: apps/analytics/exceptions.py:10
msgid "Unknown publication status"
msgstr ""

#: apps/analytics/exceptions.py:15
#, python-brace-format
msgid "Unknown publication status '{publication_status}'"
msgstr ""

#: apps/commons/fields.py:29 apps/skills/serializers.py:102
msgid "This field is required."
msgstr ""

#: apps/commons/fields.py:30
#, python-brace-format
msgid "Invalid id \"{user_id}\" - object does not exist."
msgstr ""

#: apps/commons/fields.py:32 apps/skills/serializers.py:107
#, python-brace-format
msgid "Incorrect type. Expected str value, received {data_type}."
msgstr ""

#: apps/emailing/templates/contact/contact/email_with_name.html:13
#: apps/notifications/templates/new_application/mail.html:13
#: apps/notifications/templates/reminder/mail.html:14
#, python-format
msgid ""
"\n"
"                    Hello %(given_name)s,\n"
"                    "
msgstr ""

#: apps/emailing/templates/contact/contact/email_with_name.txt:2
#, python-format
msgid "Hello %(given_name)s,"
msgstr ""

#: apps/feedbacks/exceptions.py:12
msgid "You don't have the permission to comment on this project"
msgstr ""

#: apps/feedbacks/exceptions.py:18
#, python-brace-format
msgid ""
"You don't have the permission to comment on this project : {project_title}"
msgstr ""

#: apps/feedbacks/exceptions.py:28
msgid "You don't have the permission to follow this project"
msgstr ""

#: apps/feedbacks/exceptions.py:33
#, python-brace-format
msgid "You don't have the permission to follow this project : {project_title}"
msgstr ""

#: apps/feedbacks/exceptions.py:45 apps/projects/exceptions.py:116
msgid "You cannot reply to a reply"
msgstr ""

#: apps/feedbacks/exceptions.py:51
msgid "A comment cannot be a reply to itself"
msgstr ""

#: apps/files/exceptions.py:14
msgid "The file you are trying to upload is already attached to this project"
msgstr ""

#: apps/files/exceptions.py:22
msgid "The link you are trying to attach is already attached to this project"
msgstr ""

#: apps/files/exceptions.py:30
#, python-brace-format
msgid "File too large. Size should not exceed {settings.MAX_FILE_SIZE} MB"
msgstr ""

#: apps/files/exceptions.py:37
msgid "You can't change the project of a file"
msgstr ""

#: apps/files/exceptions.py:43
msgid "You can't change the project of a link"
msgstr ""

#: apps/files/exceptions.py:52
msgid "You can't delete this picture: It is related to another object"
msgstr ""

#: apps/files/exceptions.py:58
msgid ""
"You can't delete this picture: It is related to an instance of "
"{relation['model']} with pk={relation['pk']} through field "
"{relation['field']}"
msgstr ""

#: apps/invitations/exceptions.py:12
msgid "The email type is not valid"
msgstr ""

#: apps/invitations/exceptions.py:17
#, python-brace-format
msgid "The email type '{email_type}' is not valid"
msgstr ""

#: apps/invitations/exceptions.py:29
msgid "People group must belong to the invitation's organization"
msgstr ""

#: apps/invitations/exceptions.py:35
msgid "You cannot change the organization of an invitation"
msgstr ""

#: apps/invitations/exceptions.py:41
msgid "This user is already a member of this organization"
msgstr ""

#: apps/invitations/exceptions.py:47
msgid "A user with this email already exists"
msgstr ""

#: apps/invitations/exceptions.py:53
msgid "This organization does not accept access requests"
msgstr ""

#: apps/invitations/exceptions.py:59
msgid "An access request for this email already exists"
msgstr ""

#: apps/invitations/exceptions.py:65
msgid "An access request for this user already exists"
msgstr ""

#: apps/invitations/templates/access_requests_base.html:56
#: services/keycloak/templates/keycloak_base.html:56
msgid ""
"\n"
"          Need any help?\n"
"          "
msgstr ""

#: apps/invitations/templates/access_requests_base.html:61
#: services/keycloak/templates/keycloak_base.html:61
msgid ""
"\n"
"          For questions or assistance, you can <a class=\"lpi-link\" "
"href=\"mailto:projects.platform@learningplanetinstitute.org\">email us</a>. "
"We will come back to you during business hours (mon-fri 9am-6pm) as fast as "
"we can.\n"
"          "
msgstr ""

#: apps/invitations/templates/access_requests_base.html:66
#: services/keycloak/templates/keycloak_base.html:66
msgid ""
"\n"
"          You can also visit our <a class=\"lpi-link\" href=\"https://docs."
"projects.lp-i.org\">help center</a>.\n"
"          "
msgstr ""

#: apps/invitations/templates/access_requests_base.html:71
#: services/keycloak/templates/keycloak_base.html:71
msgid ""
"\n"
"          We hope you'll enjoy our new platform!\n"
"          <br/>\n"
"          The LPI team.\n"
"          "
msgstr ""

#: apps/invitations/templates/access_requests_base.html:83
#: apps/skills/templates/mentorship_base.html:206
#: services/keycloak/templates/keycloak_base.html:83
msgid ""
"\n"
"          Made with ❤️ by Learning Planet Institute.\n"
"          "
msgstr ""

#: apps/invitations/templates/request_accepted/mail.html:8
#: services/keycloak/templates/admin_created/mail.html:8
#, python-format
msgid ""
"\n"
"    Welcome to the Projects portal of %(organization_name)s, "
"%(given_name)s!\n"
"    "
msgstr ""

#: apps/invitations/templates/request_accepted/mail.html:13
#: apps/invitations/templates/request_declined/mail.html:13
#, python-format
msgid ""
"\n"
"    Dear %(given_name)s,\n"
"    "
msgstr ""

#: apps/invitations/templates/request_accepted/mail.html:18
#, python-format
msgid ""
"\n"
"    You can now access the %(organization_name)s portal on Projects "
"platform.\n"
"    "
msgstr ""

#: apps/invitations/templates/request_accepted/mail.html:23
msgid ""
"\n"
"    We hope you'll enjoy this new portal!\n"
"    "
msgstr ""

#: apps/invitations/templates/request_accepted/mail.html:28
#, python-format
msgid ""
"\n"
"    Login to %(organization_name)s portal\n"
"    "
msgstr ""

#: apps/invitations/templates/request_accepted/mail.txt:2
#, python-format
msgid ""
"\n"
"Welcome to the Projects portal of %(organization_name)s, %(given_name)s!\n"
"Dear %(given_name)s, You can now access the %(organization_name)s portal on "
"Projects platform.\n"
"We hope you'll enjoy this new portal!\n"
"Login to %(organization_name)s portal : %(website_url)s\n"
msgstr ""

#: apps/invitations/templates/request_accepted/object.txt:2
#, python-format
msgid ""
"\n"
"Welcome to the %(org_name)s Projects platform\n"
msgstr ""

#: apps/invitations/templates/request_declined/mail.html:8
#, python-format
msgid ""
"\n"
"    Your request to join the %(organization_name)s Projects portal has been "
"declined\n"
"    "
msgstr ""

#: apps/invitations/templates/request_declined/mail.html:18
#, python-format
msgid ""
"\n"
"    Thank you for requesting access to the %(organization_name)s Projects "
"portal. Unfortunately, we are unable to grant your request at this time.\n"
"    "
msgstr ""

#: apps/invitations/templates/request_declined/mail.html:23
#, python-format
msgid ""
"\n"
"    If you think this is a mistake, please contact the <a class=\"lpi-link\" "
"href=\"mailto:%(contact_email)s\">%(organization_name)s Projects portal "
"administrator</a>.\n"
"    "
msgstr ""

#: apps/invitations/templates/request_declined/mail.txt:2
#, python-format
msgid ""
"\n"
"Your request to join the %(organization_name)s Projects portal has been "
"declined\n"
"Dear %(given_name)s,\n"
"Thank you for requesting access to the %(organization_name)s Projects "
"portal. Unfortunately, we are unable to grant your request at this time.\n"
"If you think this is a mistake, please contact the %(organization_name)s : "
"%(contact_email)s.\n"
msgstr ""

#: apps/invitations/templates/request_declined/object.txt:2
#, python-format
msgid ""
"\n"
"Your access request for the %(org_name)s Projects platform has been "
"declined\n"
msgstr ""

#: apps/newsfeed/exceptions.py:9
msgid "The people groups of a news must belong to the same organization"
msgstr ""

#: apps/newsfeed/exceptions.py:17
msgid "The people groups of an event must belong to the same organization"
msgstr ""

#: apps/newsfeed/exceptions.py:25
msgid ""
"The people groups of an instruction must belong to the same organization"
msgstr ""

#: apps/notifications/tasks.py:193 apps/notifications/tasks.py:237
msgid "editor"
msgstr ""

#: apps/notifications/tasks.py:194 apps/notifications/tasks.py:238
msgid "participant"
msgstr ""

#: apps/notifications/tasks.py:195 apps/notifications/tasks.py:239
msgid "reviewer"
msgstr ""

#: apps/notifications/templates/group_member_added_other/reminder.txt:2
#, python-format
msgid ""
"\n"
"%(full_name)s added a group as member to the project %(project)s.\n"
msgid_plural ""
"\n"
"%(full_name)s added %(count)s groups as members to the project %(project)s.\n"
msgstr[0] ""
msgstr[1] ""

#: apps/notifications/templates/group_member_added_self/mail.html:13
#: apps/notifications/templates/member_added_self/mail.html:13
#: apps/notifications/templates/member_updated_self/mail.html:13
#: apps/notifications/templates/new_comment/mail.html:13
#: apps/notifications/templates/new_instruction/mail.html:13
#: apps/notifications/templates/new_private_message/mail.html:13
#: apps/notifications/templates/new_reply/mail.html:13
#: apps/notifications/templates/new_review/mail.html:13
#: apps/notifications/templates/project_ready_for_review/mail.html:13
#, python-format
msgid ""
"\n"
"          Hello %(given_name)s,\n"
"          "
msgstr ""

#: apps/notifications/templates/group_member_added_self/mail.html:18
#, python-format
msgid ""
"\n"
"          %(full_name)s added the group %(group_name)s you are part of to "
"the team of project <a class=\"lpi-link\" href=\"%(website_url)s/projects/"
"%(project_slug)s/summary?fromNotification\">%(project_title)s</a>.\n"
"          "
msgstr ""

#: apps/notifications/templates/group_member_added_self/mail.html:28
#: apps/notifications/templates/member_added_self/mail.html:28
#: apps/notifications/templates/member_updated_self/mail.html:28
#: apps/notifications/templates/new_review/mail.html:35
#: apps/notifications/templates/project_ready_for_review/mail.html:28
#: apps/notifications/templates/reminder/mail.html:42
msgid "Go to project"
msgstr ""

#: apps/notifications/templates/group_member_added_self/mail.txt:2
#, python-format
msgid ""
"\n"
"Hello %(recipient.given_name)s, %(full_name)s added the group %(group_name)s "
"you are part of to the team of project \"%(project_title)s\".\n"
msgstr ""

#: apps/notifications/templates/group_member_added_self/object.txt:2
#, python-format
msgid ""
"\n"
"%(full_name)s added group %(group_name)s you are part of to project "
"%(project_title)s.\n"
msgstr ""

#: apps/notifications/templates/group_member_removed_other/reminder.txt:2
#, python-format
msgid ""
"\n"
"%(full_name)s removed a group from members.\n"
msgid_plural ""
"\n"
"%(full_name)s removed %(count)s groups from members.\n"
msgstr[0] ""
msgstr[1] ""

#: apps/notifications/templates/invitation_reminder_last_day/mail.html:13
#: apps/notifications/templates/invitation_reminder_one_week/mail.html:13
#, python-format
msgid ""
"\n"
"          Hello %(name)s,\n"
"          "
msgstr ""

#: apps/notifications/templates/invitation_reminder_last_day/mail.html:18
#, python-format
msgid ""
"\n"
"          A registration link you created for the group %(group_name)s will "
"expire today.\n"
"          "
msgstr ""

#: apps/notifications/templates/invitation_reminder_last_day/mail.html:23
#: apps/notifications/templates/invitation_reminder_one_week/mail.html:23
#, python-format
msgid ""
"\n"
"          You can create a new registration link <a class=\"lpi-link\" "
"href=\"%(website_url)s/admin/links/list\">here</a>.\n"
"          "
msgstr ""

#: apps/notifications/templates/invitation_reminder_last_day/mail.txt:2
#, python-format
msgid ""
"\n"
"Hello %(name)s, A registration link you created for the group %(group_name)s "
"will expire today.\n"
"You can create a new registration link here.\n"
msgstr ""

#: apps/notifications/templates/invitation_reminder_last_day/object.txt:2
msgid "Registration link to expire today"
msgstr ""

#: apps/notifications/templates/invitation_reminder_one_week/mail.html:18
#, python-format
msgid ""
"\n"
"          A registration link you created for the group %(group_name)s will "
"expire in a week.\n"
"          "
msgstr ""

#: apps/notifications/templates/invitation_reminder_one_week/mail.txt:2
#, python-format
msgid ""
"\n"
"Hello %(name)s, A registration link you created for the group %(group_name)s "
"will expire in a week.\n"
"You can create a new registration link here.\n"
msgstr ""

#: apps/notifications/templates/invitation_reminder_one_week/object.txt:2
msgid "Registration link to expire in one week"
msgstr ""

#: apps/notifications/templates/member_added_other/reminder.txt:2
#, python-format
msgid ""
"\n"
"%(full_name)s added a new member.\n"
msgid_plural ""
"\n"
"%(full_name)s added %(count)s new members.\n"
msgstr[0] ""
msgstr[1] ""

#: apps/notifications/templates/member_added_self/mail.html:18
#, python-format
msgid ""
"\n"
"          %(full_name)s added you to the team of project <a class=\"lpi-"
"link\" href=\"%(website_url)s/projects/%(project_slug)s/summary?"
"fromNotification\">%(project_title)s</a>.\n"
"          "
msgstr ""

#: apps/notifications/templates/member_added_self/mail.txt:2
#, python-format
msgid ""
"\n"
"Hello %(recipient.given_name)s, %(full_name)s added you to the team of "
"project \"%(project_title)s\".\n"
msgstr ""

#: apps/notifications/templates/member_added_self/object.txt:2
#, python-format
msgid ""
"\n"
"%(full_name)s added you to the team of project %(project_title)s.\n"
msgstr ""

#: apps/notifications/templates/member_removed_other/reminder.txt:2
#, python-format
msgid ""
"\n"
"%(full_name)s removed a member.\n"
msgid_plural ""
"\n"
"%(full_name)s removed %(count)s members.\n"
msgstr[0] ""
msgstr[1] ""

#: apps/notifications/templates/member_updated_other/reminder.txt:2
#, python-format
msgid ""
"\n"
"%(full_name)s updated a member.\n"
msgid_plural ""
"\n"
"%(full_name)s updated %(count)s members.\n"
msgstr[0] ""
msgstr[1] ""

#: apps/notifications/templates/member_updated_self/mail.html:18
#, python-format
msgid ""
"\n"
"          %(full_name)s gave you %(role)s rights in project <a class=\"lpi-"
"link\" href=\"%(website_url)s/projects/%(project_slug)s/summary?"
"fromNotification\">%(project_title)s</a>.\n"
"          "
msgstr ""

#: apps/notifications/templates/member_updated_self/mail.txt:2
#, python-format
msgid ""
"\n"
"%(full_name)s gave you %(role)s rights in project \"%(project_title)s\".\n"
msgstr ""

#: apps/notifications/templates/member_updated_self/object.txt:2
#, python-format
msgid ""
"\n"
"%(full_name)s gave you %(role)s rights in project %(project_title)s.\n"
msgstr ""

#: apps/notifications/templates/new_access_request/mail.html:8
msgid ""
"\n"
"            Hello,\n"
"            "
msgstr ""

#: apps/notifications/templates/new_access_request/mail.html:13
#, python-format
msgid ""
"\n"
"            You have received a new access request for %(org_name)s Projects "
"platform.\n"
"            "
msgstr ""

#: apps/notifications/templates/new_access_request/mail.html:22
msgid ""
"\n"
"          First name:\n"
"          "
msgstr ""

#: apps/notifications/templates/new_access_request/mail.html:29
#, python-format
msgid ""
"\n"
"          %(given_name)s\n"
"          "
msgstr ""

#: apps/notifications/templates/new_access_request/mail.html:38
msgid ""
"\n"
"          Last name:\n"
"          "
msgstr ""

#: apps/notifications/templates/new_access_request/mail.html:45
#, python-format
msgid ""
"\n"
"          %(family_name)s\n"
"          "
msgstr ""

#: apps/notifications/templates/new_access_request/mail.html:54
msgid ""
"\n"
"          Email:\n"
"          "
msgstr ""

#: apps/notifications/templates/new_access_request/mail.html:61
#, python-format
msgid ""
"\n"
"          %(email)s\n"
"          "
msgstr ""

#: apps/notifications/templates/new_access_request/mail.html:70
msgid ""
"\n"
"          Title:\n"
"          "
msgstr ""

#: apps/notifications/templates/new_access_request/mail.html:77
#, python-format
msgid ""
"\n"
"          %(job)s\n"
"          "
msgstr ""

#: apps/notifications/templates/new_access_request/mail.html:86
msgid ""
"\n"
"          Message:\n"
"          "
msgstr ""

#: apps/notifications/templates/new_access_request/mail.html:93
#, python-format
msgid ""
"\n"
"          %(message)s\n"
"          "
msgstr ""

#: apps/notifications/templates/new_access_request/mail.html:102
#, python-format
msgid ""
"\n"
"          See <a class=\"lpi-link\" href=\"%(website_url)s/admin/"
"requests\">request in platform</a>.\n"
"          "
msgstr ""

#: apps/notifications/templates/new_access_request/mail.txt:2
#, python-format
msgid ""
"\n"
"Hello,\n"
"You have received a new access request for %(org_name)s Projects platform.\n"
"First name: %(given_name)s\n"
"Last name: %(family_name)s\n"
"Email: %(email)s\n"
"Title: %(job)s\n"
"Message:%(message)s\n"
"See <a class=\"lpi-link\" href=\"%(website_url)s/admin/requests\">request in "
"platform</a>.\n"
msgstr ""

#: apps/notifications/templates/new_access_request/object.txt:2
#, python-format
msgid ""
"\n"
"New access request for %(org_name)s Projects platform\n"
msgstr ""

#: apps/notifications/templates/new_announcement/reminder.txt:2
#, python-format
msgid ""
"\n"
"%(full_name)s published a new announcement.\n"
msgid_plural ""
"\n"
"%(full_name)s published %(count)s new announcements.\n"
msgstr[0] ""
msgstr[1] ""

#: apps/notifications/templates/new_application/mail.html:19
#, python-format
msgid ""
"\n"
"                    applied to the announcement "
"<strong>\"%(announcement_title)s\"</strong>\n"
"                    of the project <a class=\"lpi-link\" "
"href=\"%(website_url)s/projects/%(project_slug)s/summary?"
"fromNotification\">%(project_title)s</a>.\n"
"                    "
msgstr ""

#: apps/notifications/templates/new_application/mail.html:29
msgid "Applicant:"
msgstr ""

#: apps/notifications/templates/new_application/mail.html:30
msgid "Email:"
msgstr ""

#: apps/notifications/templates/new_application/mail.html:34
msgid "Applicant's message:"
msgstr ""

#: apps/notifications/templates/new_application/mail.txt:2
#, python-format
msgid ""
"\n"
"%(application.applicant_firstname)s %(application.applicant_name)s applied "
"to on the project: %(project_title)s For a job work of "
"%(announcement_title)s:\n"
msgstr ""

#: apps/notifications/templates/new_application/mail.txt:5
#, python-format
msgid ""
"\n"
"Description of the job: %(item.description|safe)s\n"
msgstr ""

#: apps/notifications/templates/new_application/mail.txt:8
#, python-format
msgid ""
"\n"
"User's email: %(application.applicant_email)s\n"
msgstr ""

#: apps/notifications/templates/new_application/mail.txt:11
#, python-format
msgid ""
"\n"
"User message: %(application.applicant_message|safe)s\n"
msgstr ""

#: apps/notifications/templates/new_application/object.txt:2
#, python-format
msgid ""
"\n"
"%(firstname)s %(lastname)s applied to the announcement: "
"%(announcement_title)s.\n"
msgstr ""

#: apps/notifications/templates/new_blogentry/reminder.txt:2
#, python-format
msgid ""
"\n"
"%(full_name)s published a new blog entry.\n"
msgid_plural ""
"\n"
"%(full_name)s published %(count)s new blog entries.\n"
msgstr[0] ""
msgstr[1] ""

#: apps/notifications/templates/new_comment/mail.html:18
#, python-format
msgid ""
"\n"
"          %(full_name)s commented project <a class=\"lpi-link\" "
"href=\"%(website_url)s/projects/%(project_slug)s/summary?"
"fromNotification\">%(project_title)s</a>.\n"
"          "
msgstr ""

#: apps/notifications/templates/new_comment/mail.html:26
#: apps/notifications/templates/new_reply/mail.html:26
msgid "Comment by"
msgstr ""

#: apps/notifications/templates/new_comment/mail.html:35
#: apps/notifications/templates/new_reply/mail.html:35
msgid "Go to comment"
msgstr ""

#: apps/notifications/templates/new_comment/mail.txt:2
#: apps/notifications/templates/new_comment/object.txt:2
#: apps/notifications/templates/new_comment/reminder.txt:2
#, python-format
msgid ""
"\n"
"%(full_name)s commented project %(project_title)s.\n"
msgid_plural ""
"\n"
"%(full_name)s added %(count)s comments to project %(project_title)s.\n"
msgstr[0] ""
msgstr[1] ""

#: apps/notifications/templates/new_instruction/mail.html:18
msgid ""
"\n"
"          You have received a new instruction.\n"
"          "
msgstr ""

#: apps/notifications/templates/new_instruction/mail.html:28
msgid "Go to instruction"
msgstr ""

#: apps/notifications/templates/new_instruction/mail.txt:2
#, python-format
msgid ""
"\n"
"Hello %(recipient.given_name)s, You have received a new instruction.\n"
msgstr ""

#: apps/notifications/templates/new_instruction/object.txt:2
msgid ""
"\n"
"New instruction\n"
msgstr ""

#: apps/notifications/templates/new_instruction/reminder.txt:2
msgid ""
"\n"
"You received a new instruction.\n"
msgstr ""

#: apps/notifications/templates/new_private_message/mail.html:18
#, python-format
msgid ""
"\n"
"          %(full_name)s posted a message on <a class=\"lpi-link\" "
"href=\"%(website_url)s/projects/%(project_slug)s/private-exchange?"
"fromNotification\">%(project_title)s</a>.\n"
"          "
msgstr ""

#: apps/notifications/templates/new_private_message/mail.html:26
msgid "Message by"
msgstr ""

#: apps/notifications/templates/new_private_message/mail.html:35
msgid "Go to message"
msgstr ""

#: apps/notifications/templates/new_private_message/mail.txt:2
#: apps/notifications/templates/new_private_message/object.txt:2
#: apps/notifications/templates/new_private_message/reminder.txt:2
#, python-format
msgid ""
"\n"
"%(full_name)s posted a message on %(project_title)s.\n"
msgid_plural ""
"\n"
"%(full_name)s posted %(count)s messages on project %(project_title)s.\n"
msgstr[0] ""
msgstr[1] ""

#: apps/notifications/templates/new_reply/mail.html:18
#, python-format
msgid ""
"\n"
"          %(full_name)s replied to your comment on project <a class=\"lpi-"
"link\" href=\"%(website_url)s/projects/%(project_slug)s/summary?"
"fromNotification\">%(project_title)s</a>.\n"
"          "
msgstr ""

#: apps/notifications/templates/new_reply/mail.txt:2
#, python-format
msgid ""
"\n"
"%(full_name)s has replied on your comment on project %(project_title)s.\n"
msgstr ""

#: apps/notifications/templates/new_reply/object.txt:2
#, python-format
msgid ""
"\n"
"%(full_name)s replied to your comment on project %(project_title)s.\n"
msgstr ""

#: apps/notifications/templates/new_review/mail.html:18
#, python-format
msgid ""
"\n"
"          %(full_name)s reviewed project <a class=\"lpi-link\" "
"href=\"%(website_url)s/projects/%(project_slug)s/summary?"
"fromNotification\">%(project_title)s</a>.\n"
"          "
msgstr ""

#: apps/notifications/templates/new_review/mail.html:26
msgid "Review by"
msgstr ""

#: apps/notifications/templates/new_review/mail.txt:2
#: apps/notifications/templates/new_review/object.txt:2
#, python-format
msgid ""
"\n"
"%(full_name)s reviewed project %(project_title)s.\n"
msgstr ""

#: apps/notifications/templates/notifications_base.html:45
msgid ""
"\n"
"          the platform made to share your projects.<br/>\n"
"          Created for you by the Learning Planet Institute<br/>\n"
"          8bis, rue Charles V, 75004 Paris, France\n"
"          "
msgstr ""

#: apps/notifications/templates/notifications_base.html:52
msgid ""
"You receive this mail because you are subscribed to these notifications on "
"Projects platform."
msgstr ""

#: apps/notifications/templates/notifications_base.html:53
msgid "Change your notification settings here."
msgstr ""

#: apps/notifications/templates/project_edited/reminder.txt:2
#, python-format
msgid ""
"\n"
"%(full_name)s edited the %(updated_fields)s.\n"
msgstr ""

#: apps/notifications/templates/project_ready_for_review/mail.html:18
#, python-format
msgid ""
"\n"
"          %(full_name)s marked project <a class=\"lpi-link\" "
"href=\"%(website_url)s/projects/%(project_slug)s/summary?"
"fromNotification\">%(project_title)s</a> as ready for review.\n"
"          "
msgstr ""

#: apps/notifications/templates/project_ready_for_review/mail.txt:2
#, python-format
msgid ""
"\n"
"Hello %(recipient.given_name)s, %(full_name)s marked project "
"%(project_title)s as ready for review.\n"
msgstr ""

#: apps/notifications/templates/project_ready_for_review/object.txt:2
#, python-format
msgid ""
"\n"
"%(full_name)s marked project %(project_title)s as ready for review.\n"
msgstr ""

#: apps/notifications/templates/reminder/mail.html:19
#, python-format
msgid ""
"\n"
"                    Here are your highlights for %(dateOfTheDay)s\n"
"                    "
msgstr ""

#: apps/notifications/templates/reminder/mail.html:30
msgid "Project"
msgstr ""

#: apps/notifications/templates/reminder/mail.txt:2
#, python-format
msgid ""
"\n"
"Here are your highlights for %(dateOfTheDay)s\n"
msgstr ""

#: apps/notifications/templates/reminder/object.txt:2
msgid "New highlights on Projects"
msgstr ""

#: apps/notifications/utils.py:233
msgid " and "
msgstr ""

#: apps/organizations/exceptions.py:11
msgid "You are trying to create a loop in the organization's hierarchy."
msgstr ""

#: apps/organizations/exceptions.py:24
msgid "The root category cannot have a parent category"
msgstr ""

#: apps/organizations/exceptions.py:30
msgid "A non-root category must have a parent category"
msgstr ""

#: apps/organizations/exceptions.py:36
msgid "The parent category must belong to the same organization"
msgstr ""

#: apps/organizations/exceptions.py:42
msgid "You are trying to create a loop in the category's hierarchy"
msgstr ""

#: apps/organizations/exceptions.py:48
msgid "You must choose a default tag classification that is enabled"
msgstr ""

#: apps/projects/exceptions.py:12
msgid "You don't have the permission to link this project"
msgstr ""

#: apps/projects/exceptions.py:17
#, python-brace-format
msgid "You don't have the permission to link this project : {project_title}"
msgstr ""

#: apps/projects/exceptions.py:27
msgid "You do not have the rights to add a project in this organization"
msgstr ""

#: apps/projects/exceptions.py:34
msgid "You cannot modify a locked project"
msgstr ""

#: apps/projects/exceptions.py:43
msgid "The organizations parameter is mandatory"
msgstr ""

#: apps/projects/exceptions.py:49
msgid "The project does not belong to any of the given organizations"
msgstr ""

#: apps/projects/exceptions.py:70
msgid "You cannot remove all the owners of a project"
msgstr ""

#: apps/projects/exceptions.py:76
msgid "A project must belong to at least one organization"
msgstr ""

#: apps/projects/exceptions.py:82
msgid "Only a reviewer can change this project's status"
msgstr ""

#: apps/projects/exceptions.py:88
msgid "You cannot empty the description of a project"
msgstr ""

#: apps/projects/exceptions.py:95
msgid ""
"A project cannot be in a category if it doesn't belong to one of the "
"project's organizations"
msgstr ""

#: apps/projects/exceptions.py:102
msgid "A project can't be linked to itself"
msgstr ""

#: apps/projects/exceptions.py:107
#, python-brace-format
msgid "The project '{project_title}' can't be linked to itself"
msgstr ""

#: apps/projects/exceptions.py:122
msgid "A message cannot be a reply to itself"
msgstr ""

#: apps/projects/models.py:140
msgid "title"
msgstr ""

#: apps/projects/models.py:150
msgid "main goal"
msgstr ""

#: apps/projects/models.py:163
msgid "life status"
msgstr ""

#: apps/projects/models.py:174
msgid "categories"
msgstr ""

#: apps/projects/models.py:191
msgid "sustainable development goals"
msgstr ""

#: apps/projects/models.py:197
msgid "main category"
msgstr ""

#: apps/skills/exceptions.py:11
msgid "You cannot change the status of a mentoring request you created"
msgstr ""

#: apps/skills/exceptions.py:21
msgid "User ID must be provided through url"
msgstr ""

#: apps/skills/exceptions.py:27
msgid "This user cannot be a mentor for this skill"
msgstr ""

#: apps/skills/exceptions.py:33
msgid "This user does not need a mentor for this skill"
msgstr ""

#: apps/skills/exceptions.py:39
msgid "You already have this skill in your profile"
msgstr ""

#: apps/skills/exceptions.py:45
msgid "Only custom tags can be updated"
msgstr ""

#: apps/skills/exceptions.py:51
msgid "Only custom tags classifications can be updated"
msgstr ""

#: apps/skills/exceptions.py:57
msgid "You can only search for 50 Wikipedia tags at a time"
msgstr ""

#: apps/skills/exceptions.py:63
msgid "You already made a mentoring request for this skill"
msgstr ""

#: apps/skills/exceptions.py:72
msgid "Tags must belong to the classification's organization"
msgstr ""

#: apps/skills/exceptions.py:78
msgid "Tag title must be 50 characters or less"
msgstr ""

#: apps/skills/exceptions.py:84
msgid "Tag description must be 500 characters or less"
msgstr ""

#: apps/skills/serializers.py:104
#, python-brace-format
msgid "Invalid id \"{tag_classification_id}\" - object does not exist."
msgstr ""

#: apps/skills/templates/contact_mentor/mail.html:10
#, python-format
msgid ""
"\n"
"            Can you mentor me in %(skill)s?\n"
"            "
msgstr ""

#: apps/skills/templates/contact_mentor/mail.html:19
#: apps/skills/templates/contact_mentoree/mail.html:19
#, python-format
msgid ""
"\n"
"            Here is the message that %(user)s has left on the Projects "
"platform:\n"
"            "
msgstr ""

#: apps/skills/templates/contact_mentor/mail.html:30
#: apps/skills/templates/contact_mentoree/mail.html:30
#: apps/skills/templates/reminder_mentor_10_days/mail.html:30
#: apps/skills/templates/reminder_mentor_3_days/mail.html:30
#: apps/skills/templates/reminder_mentoree_10_days/mail.html:30
#: apps/skills/templates/reminder_mentoree_3_days/mail.html:30
msgid ""
"\n"
"            Reply\n"
"            "
msgstr ""

#: apps/skills/templates/contact_mentor/mail.txt:2
#, python-format
msgid ""
"\n"
"Can you mentor me in %(skill)s?\n"
"\n"
"Here is the message that %(user)s has left on the Projects platform:\n"
"\n"
"%(content)s\n"
"\n"
"Reply : %(organization.website_url)s/mentorship/respond/%(instance.id)s\n"
msgstr ""

#: apps/skills/templates/contact_mentor/object.txt:2
#, python-format
msgid ""
"\n"
"Can you mentor %(mentoree_name)s?\n"
msgstr ""

#: apps/skills/templates/contact_mentoree/mail.html:10
#, python-format
msgid ""
"\n"
"            Do you want to be mentored in %(skill)s?\n"
"            "
msgstr ""

#: apps/skills/templates/contact_mentoree/mail.txt:2
#, python-format
msgid ""
"\n"
"Do you want to be mentored in %(skill)s?\n"
"\n"
"Here is the message that %(user)s has left on the Projects platform:\n"
"\n"
"%(content)s\n"
"\n"
"Reply : %(organization.website_url)s/mentorship/respond/%(instance.id)s\n"
msgstr ""

#: apps/skills/templates/contact_mentoree/object.txt:2
#, python-format
msgid ""
"\n"
"%(mentor_name)s offers to mentor you\n"
msgstr ""

#: apps/skills/templates/mentor_response_accepted/mail.html:10
#, python-format
msgid ""
"\n"
"            %(user)s has accepted to mentor you in %(skill)s!\n"
"            "
msgstr ""

#: apps/skills/templates/mentor_response_accepted/mail.html:19
#, python-format
msgid ""
"\n"
"            Good news, %(user)s has accepted to mentor you. You can contact "
"them at %(email)s.\n"
"            "
msgstr ""

#: apps/skills/templates/mentor_response_accepted/mail.html:30
#: apps/skills/templates/mentor_response_pending/mail.html:30
#: apps/skills/templates/mentoree_response_accepted/mail.html:30
#: apps/skills/templates/mentoree_response_pending/mail.html:30
#, python-format
msgid ""
"\n"
"            Reply to %(user)s\n"
"            "
msgstr ""

#: apps/skills/templates/mentor_response_accepted/mail.txt:2
#, python-format
msgid ""
"\n"
"%(user)s has accepted to mentor you in %(skill)s!\n"
"\n"
"Good news, %(user)s has accepted to mentor you. You can contact them at "
"%(email)s.\n"
"\n"
"%(content)s\n"
"\n"
"Reply to %(user)s : %(email)s\n"
msgstr ""

#: apps/skills/templates/mentor_response_accepted/object.txt:2
#, python-format
msgid ""
"\n"
"%(mentor_name)s has accepted to mentor you\n"
msgstr ""

#: apps/skills/templates/mentor_response_pending/mail.html:10
#, python-format
msgid ""
"\n"
"            %(user)s needs more information to mentor you in %(skill)s.\n"
"            "
msgstr ""

#: apps/skills/templates/mentor_response_pending/mail.html:19
#: apps/skills/templates/mentoree_response_pending/mail.html:19
#, python-format
msgid ""
"    \n"
"            %(user)s has left the following message. You can contact them at "
"%(email)s.\n"
"            "
msgstr ""

#: apps/skills/templates/mentor_response_pending/mail.txt:2
#, python-format
msgid ""
"\n"
"%(user)s needs more information to mentor you in %(skill)s.\n"
" \n"
"%(user)s has left the following message. You can contact them at %(email)s.\n"
"\n"
"%(content)s\n"
"\n"
"Reply to %(user)s : %(email)s\n"
msgstr ""

#: apps/skills/templates/mentor_response_pending/object.txt:2
#: apps/skills/templates/mentoree_response_pending/object.txt:2
#, python-format
msgid ""
"\n"
"%(mentor_name)s needs more information on mentoring\n"
msgstr ""

#: apps/skills/templates/mentor_response_rejected/mail.html:10
#, python-format
msgid ""
"\n"
"            %(user)s can't mentor you in %(skill)s!\n"
"            "
msgstr ""

#: apps/skills/templates/mentor_response_rejected/mail.html:19
#, python-format
msgid ""
"\n"
"            Unfortunately, %(user)s can't mentor you in %(skill)s.\n"
"            "
msgstr ""

#: apps/skills/templates/mentor_response_rejected/mail.txt:2
#, python-format
msgid ""
"\n"
"%(user)s can't mentor you in %(skill)s!\n"
"\n"
"Unfortunately, %(user)s will not be able to mentor you.\n"
"\n"
"%(content)s\n"
msgstr ""

#: apps/skills/templates/mentor_response_rejected/object.txt:2
#, python-format
msgid ""
"\n"
"%(mentor_name)s can't mentor you\n"
msgstr ""

#: apps/skills/templates/mentoree_response_accepted/mail.html:10
#, python-format
msgid ""
"\n"
"            %(user)s has accepted to be your mentoree in %(skill)s!\n"
"            "
msgstr ""

#: apps/skills/templates/mentoree_response_accepted/mail.html:19
#, python-format
msgid ""
"\n"
"            Good news, %(user)s has accepted to be your mentoree. You can "
"contact them at %(email)s.\n"
"            "
msgstr ""

#: apps/skills/templates/mentoree_response_accepted/mail.txt:2
#, python-format
msgid ""
"\n"
"%(user)s has accepted to be your mentoree in %(skill)s!\n"
"\n"
"Good news, %(user)s has accepted to be your mentoree. You can contact them "
"at %(email)s.\n"
"\n"
"%(content)s\n"
"\n"
"Reply to %(user)s : %(email)s\n"
msgstr ""

#: apps/skills/templates/mentoree_response_accepted/object.txt:2
#, python-format
msgid ""
"\n"
"%(mentor_name)s has accepted to be your mentoree\n"
msgstr ""

#: apps/skills/templates/mentoree_response_pending/mail.html:10
#, python-format
msgid ""
"\n"
"            %(user)s needs more information to be your mentoree in "
"%(skill)s.\n"
"            "
msgstr ""

#: apps/skills/templates/mentoree_response_pending/mail.txt:2
#, python-format
msgid ""
"\n"
"%(user)s needs more information to be your mentoree in %(skill)s.\n"
" \n"
"%(user)s has left the following message. You can contact them at %(email)s.\n"
"\n"
"%(content)s\n"
"\n"
"Reply to %(user)s : %(email)s\n"
msgstr ""

#: apps/skills/templates/mentoree_response_rejected/mail.html:10
#, python-format
msgid ""
"\n"
"            %(user)s can't be your mentoree in %(skill)s!\n"
"            "
msgstr ""

#: apps/skills/templates/mentoree_response_rejected/mail.html:19
#, python-format
msgid ""
"\n"
"            Unfortunately, %(user)s can't be your mentoree in %(skill)s.\n"
"            "
msgstr ""

#: apps/skills/templates/mentoree_response_rejected/mail.txt:2
#, python-format
msgid ""
"\n"
"%(user)s can't be your mentoree in %(skill)s!\n"
"\n"
"Unfortunately, %(user)s will not be able to be your mentoree.\n"
"\n"
"%(content)s\n"
msgstr ""

#: apps/skills/templates/mentoree_response_rejected/object.txt:2
#, python-format
msgid ""
"\n"
"%(mentor_name)s can't be your mentoree\n"
msgstr ""

#: apps/skills/templates/mentorship_base.html:55
msgid ""
"\n"
"          Mentoring guide : advice for mentors and mentorees\n"
"          "
msgstr ""

#: apps/skills/templates/mentorship_base.html:60
msgid ""
"\n"
"          Dear Mentors and Mentorees, 👩‍🏫👨‍🎓\n"
"          <br/>\n"
"          First of all, the Projects team would like to warmly congratulate "
"you for embarking on your mentorship journey. It’s sure to be filled with "
"exciting discoveries and achievements!\n"
"          "
msgstr ""

#: apps/skills/templates/mentorship_base.html:67
msgid ""
"\n"
"          🌟 To get started\n"
"          "
msgstr ""

#: apps/skills/templates/mentorship_base.html:72
msgid ""
"\n"
"          We encourage you to watch this video to learn more about the roles "
"of both mentor and mentoree.\n"
"          "
msgstr ""

#: apps/skills/templates/mentorship_base.html:76
msgid ""
"\n"
"        <mj-button css-class=\"lpi-button\" href=\"https://www.youtube.com/"
"watch?v=T_iGnufU1kY\">\n"
"          Watch video\n"
"        </mj-button>\n"
"        "
msgstr ""

#: apps/skills/templates/mentorship_base.html:82
msgid ""
"\n"
"          In brief : \n"
"          "
msgstr ""

#: apps/skills/templates/mentorship_base.html:87
msgid ""
"\n"
"          - <strong>A mentor</strong> serves as a supportive guide who "
"<strong>listens attentively, asks thoughtful questions, and offers direction "
"without dictating decisions.</strong> By fostering a trusting environment "
"that promotes open communication, the mentor assists the mentoree in making "
"progress.\n"
"          <br/>\n"
"          - <strong>For mentorees,</strong> it's crucial to clearly "
"<strong>define your needs and goals</strong>. You are <strong>the primary "
"agent of your own development</strong>, applying your mentor's guidance to "
"achieve your objectives.\n"
"          "
msgstr ""

#: apps/skills/templates/mentorship_base.html:95
msgid ""
"\n"
"          📅 Mentoring structures :\n"
"          "
msgstr ""

#: apps/skills/templates/mentorship_base.html:100
msgid ""
"\n"
"          Here are a few suggested structures for your mentoring sessions. "
"Make them your own and adjust each meeting to suit the needs and "
"availability of everyone involved.\n"
"          "
msgstr ""

#: apps/skills/templates/mentorship_base.html:105
msgid ""
"\n"
"          🔹 <strong>Single session</strong> : Ideal for a quick, one-hour "
"boost. This could be for feedback on a project, help with an important "
"decision, or specific advice.\n"
"          "
msgstr ""

#: apps/skills/templates/mentorship_base.html:110
msgid ""
"\n"
"          🔹 <strong>Three one-hour sessions</strong> : Great for diving "
"deeper into a problem. Here’s a possible breakdown:\n"
"          "
msgstr ""

#: apps/skills/templates/mentorship_base.html:115
msgid ""
"\n"
"              - 👂 <strong>Session 1</strong> : Understand the issue and "
"provide initial suggestions.\n"
"          "
msgstr ""

#: apps/skills/templates/mentorship_base.html:120
msgid ""
"\n"
"              - 📚 <strong>Session 2</strong> : Share research and set clear "
"goals.\n"
"          "
msgstr ""

#: apps/skills/templates/mentorship_base.html:125
msgid ""
"\n"
"              - 🌟 <strong>Session 3</strong> : Review progress and adjust "
"the approach.\n"
"          "
msgstr ""

#: apps/skills/templates/mentorship_base.html:130
msgid ""
"\n"
"          🔹 <strong>Year-long mentoring (2 hours/month)</strong> : Perfect "
"for long-term guidance. A typical session might look like this:\n"
"          "
msgstr ""

#: apps/skills/templates/mentorship_base.html:135
msgid ""
"\n"
"              - 🏅 <strong>Progress review</strong> : Discuss achievements "
"and new challenges.\n"
"          "
msgstr ""

#: apps/skills/templates/mentorship_base.html:140
msgid ""
"\n"
"              - 🎯 <strong>Goals</strong> : Set 2-3 objectives to work on "
"before the next session.\n"
"          "
msgstr ""

#: apps/skills/templates/mentorship_base.html:145
msgid ""
"\n"
"              - 📖 <strong>Resources</strong> : Share helpful content "
"(videos, articles, etc.) to explore between sessions.\n"
"          "
msgstr ""

#: apps/skills/templates/mentorship_base.html:150
msgid ""
"\n"
"              - 🗓️ <strong>Next session</strong> : Schedule the upcoming "
"meeting.\n"
"          "
msgstr ""

#: apps/skills/templates/mentorship_base.html:156
msgid ""
"\n"
"          ✅ Tips for successful mentoring :\n"
"          "
msgstr ""

#: apps/skills/templates/mentorship_base.html:161
msgid ""
"\n"
"          📝 <strong>Prepare for each session :</strong> Think about the "
"topics you want to discuss, goals you want to achieve, and any questions you "
"have.\n"
"          "
msgstr ""

#: apps/skills/templates/mentorship_base.html:166
msgid ""
"\n"
"          🤝 <strong>Be open and honest :</strong> Building trust requires "
"transparency.\n"
"          "
msgstr ""

#: apps/skills/templates/mentorship_base.html:171
msgid ""
"\n"
"          👂 <strong>Practice active listening :</strong> Ask questions and "
"rephrase to confirm you’ve understood.\n"
"          "
msgstr ""

#: apps/skills/templates/mentorship_base.html:176
msgid ""
"\n"
"          🎯 <strong>Set clear goals</strong> after each session.\n"
"          "
msgstr ""

#: apps/skills/templates/mentorship_base.html:181
msgid ""
"\n"
"          📬 <strong>Share useful resources</strong> between meetings to "
"enhance learning.\n"
"          "
msgstr ""

#: apps/skills/templates/mentorship_base.html:186
msgid ""
"\n"
"          📆 <strong>Always schedule the next session</strong> to maintain "
"progress.\n"
"          "
msgstr ""

#: apps/skills/templates/mentorship_base.html:192
msgid ""
"\n"
"          We hope these tips help you better navigate your mentorship "
"experience ! Thank you all, and happy mentoring ✨\n"
"          <br/>\n"
"          Best regards,\n"
"          <br/>\n"
"          The Projects team\n"
"          "
msgstr ""

#: apps/skills/templates/reminder_mentor_10_days/mail.html:10
#, python-format
msgid ""
"\n"
"            Can you mentor me in %(skill)s? (last reminder)\n"
"            "
msgstr ""

#: apps/skills/templates/reminder_mentor_10_days/mail.html:19
#: apps/skills/templates/reminder_mentoree_10_days/mail.html:19
#, python-format
msgid ""
"\n"
"            It's the last time we'll share this message that %(user)s has "
"left for you on the Projects platform.\n"
"            "
msgstr ""

#: apps/skills/templates/reminder_mentor_10_days/mail.txt:2
#, python-format
msgid ""
"\n"
"Can you mentor me in %(skill)s? (last reminder)\n"
"\n"
"It's the last time we'll share this message that %(user)s has left for you "
"on the Projects platform.\n"
"\n"
"%(content)s\n"
"\n"
"Reply : %(organization.website_url)s/mentorship/respond/%(instance.id)s\n"
msgstr ""

#: apps/skills/templates/reminder_mentor_10_days/object.txt:2
#, python-format
msgid ""
"\n"
"Can you mentor %(mentoree_name)s? (last reminder)\n"
msgstr ""

#: apps/skills/templates/reminder_mentor_3_days/mail.html:10
#, python-format
msgid ""
"\n"
"            Can you mentor me in %(skill)s? (reminder)\n"
"            "
msgstr ""

#: apps/skills/templates/reminder_mentor_3_days/mail.html:19
#: apps/skills/templates/reminder_mentoree_3_days/mail.html:19
#, python-format
msgid ""
"\n"
"            %(user)s sent you a message on the Projects platform and it "
"looks like you haven't responded yet. Good news, it's not too late :)\n"
"            "
msgstr ""

#: apps/skills/templates/reminder_mentor_3_days/mail.txt:2
#, python-format
msgid ""
"\n"
"Can you mentor me in %(skill)s? (reminder)\n"
"\n"
"%(user)s sent you a message on the Projects platform and it looks like you "
"haven't responded yet. Good news, it's not too late :)\n"
"\n"
"%(content)s\n"
"\n"
"Reply : %(organization.website_url)s/mentorship/respond/%(instance.id)s\n"
msgstr ""

#: apps/skills/templates/reminder_mentor_3_days/object.txt:2
#, python-format
msgid ""
"\n"
"Can you mentor %(mentoree_name)s? (reminder)\n"
msgstr ""

#: apps/skills/templates/reminder_mentoree_10_days/mail.html:10
#, python-format
msgid ""
"\n"
"            Do you want to be mentored in %(skill)s? (last reminder)\n"
"            "
msgstr ""

#: apps/skills/templates/reminder_mentoree_10_days/mail.txt:2
#, python-format
msgid ""
"\n"
"Do you want to be mentored in %(skill)s? (last reminder)\n"
"\n"
"It's the last time we'll share this message that %(user)s has left for you "
"on the Projects platform.\n"
"\n"
"%(content)s\n"
"\n"
"Reply : %(organization.website_url)s/mentorship/respond/%(instance.id)s\n"
msgstr ""

#: apps/skills/templates/reminder_mentoree_10_days/object.txt:2
#, python-format
msgid ""
"\n"
"Do you want to be mentored in %(skill)s? (last reminder)\n"
msgstr ""

#: apps/skills/templates/reminder_mentoree_3_days/mail.html:10
#, python-format
msgid ""
"\n"
"            Do you want to be mentored in %(skill)s? (reminder)\n"
"            "
msgstr ""

#: apps/skills/templates/reminder_mentoree_3_days/mail.txt:2
#, python-format
msgid ""
"\n"
"Do you want to be mentored in %(skill)s? (reminder)\n"
"\n"
"%(user)s sent you a message on the Projects platform and it looks like you "
"haven't responded yet. Good news, it's not too late :)\n"
"\n"
"%(content)s\n"
"\n"
"Reply : %(organization.website_url)s/mentorship/respond/%(instance.id)s\n"
msgstr ""

#: apps/skills/templates/reminder_mentoree_3_days/object.txt:2
#, python-format
msgid ""
"\n"
"Do you want to be mentored in %(skill)s? (reminder)\n"
msgstr ""

#: projects/settings/base.py:268
msgid "English"
msgstr ""

#: projects/settings/base.py:269
msgid "French"
msgstr ""

#: services/google/exceptions.py:7
msgid "This email is already used by another group"
msgstr ""

#: services/google/exceptions.py:13
msgid "This email is already used by another user"
msgstr ""

#: services/keycloak/exceptions.py:12
msgid "Invalid user credentials"
msgstr ""

#: services/keycloak/exceptions.py:21
msgid "Given user does not have a keycloak account"
msgstr ""

#: services/keycloak/exceptions.py:27
msgid "No user was found with the given keycloak id"
msgstr ""

#: services/keycloak/exceptions.py:33
msgid "The 'redirect_uri' parameter is mandatory"
msgstr ""

#: services/keycloak/exceptions.py:39
msgid "The given email type is not valid"
msgstr ""

#: services/keycloak/exceptions.py:44
#, python-brace-format
msgid "Email type '{email_type}' is not valid"
msgstr ""

#: services/keycloak/templates/admin_created/mail.html:13
msgid ""
"\n"
"    Your Projects account has just been created. You just have to choose a "
"password and you will be able to join Projects, a platform to share projects "
"in your organization and foster collaboration for the common good.\n"
"    "
msgstr ""

#: services/keycloak/templates/admin_created/mail.html:18
msgid ""
"\n"
"    Create my password\n"
"    "
msgstr ""

#: services/keycloak/templates/admin_created/mail.html:23
#: services/keycloak/templates/force_reset_password/mail.html:23
#: services/keycloak/templates/invitation/mail.html:23
#: services/keycloak/templates/reset_password/mail.html:23
msgid ""
"\n"
"    If you didn’t request this email, there is nothing to worry about, you "
"can safely ignore it.\n"
"    "
msgstr ""

#: services/keycloak/templates/admin_created/mail.html:28
#: services/keycloak/templates/force_reset_password/mail.html:28
#: services/keycloak/templates/invitation/mail.html:28
#, python-format
msgid ""
"\n"
"    Link expires on %(expiration_date)s at %(expiration_time)s. <a "
"class=\"lpi-link\" href=\"%(refresh_link)s\">Click here</a> to request a new "
"link.\n"
"    "
msgstr ""

#: services/keycloak/templates/admin_created/mail.txt:2
#, python-format
msgid ""
"\n"
"Welcome to the Projects portal of %(organization_name)s, %(given_name)s!\n"
"Your Projects account has just been created. You just have to choose a "
"password and you will be able to join Projects, a platform to share projects "
"in your organization and foster collaboration for the common good.\n"
"Create my password : %(link)s\n"
"If you didn’t request this email, there is nothing to worry about, you can "
"safely ignore it.\n"
"Link expires on %(expiration_date)s at %(expiration_time)s. Demandez un "
"nouveau lien en cliquant sur %(refresh_link)s.\n"
msgstr ""

#: services/keycloak/templates/admin_created/object.txt:2
#, python-format
msgid ""
"\n"
"Welcome to your new %(org_name)s Projects platform\n"
msgstr ""

#: services/keycloak/templates/force_reset_password/mail.html:8
#, python-format
msgid ""
"\n"
"    A request to reset your password has been made for your "
"%(organization_name)s Projects account.\n"
"    "
msgstr ""

#: services/keycloak/templates/force_reset_password/mail.html:13
#: services/keycloak/templates/reset_password/mail.html:13
msgid ""
"\n"
"    Someone requested that we change your password. If this was you, click "
"on the link below to update your password.\n"
"    "
msgstr ""

#: services/keycloak/templates/force_reset_password/mail.html:18
#: services/keycloak/templates/reset_password/mail.html:18
msgid ""
"\n"
"    Update password\n"
"    "
msgstr ""

#: services/keycloak/templates/force_reset_password/mail.txt:2
#, python-format
msgid ""
"\n"
"A request to reset your password has been made for your "
"%(organization_name)s Projects account.\n"
"Someone requested that we change your password. If this was you, click on "
"the link below to update your password.\n"
"Update password : %(link.link)s\n"
"If you didn’t request this email, there is nothing to worry about, you can "
"safely ignore it.\n"
"Link expires on %(expiration_date)s at %(expiration_time)s. Click on "
"%(refresh_link)s to request a new link.\n"
msgstr ""

#: services/keycloak/templates/force_reset_password/object.txt:2
#, python-format
msgid ""
"\n"
"Update your %(org_name)s Projects password\n"
msgstr ""

#: services/keycloak/templates/invitation/mail.html:8
#, python-format
msgid ""
"\n"
"    Confirm your email address to get started on the Projects portal of "
"%(organization_name)s.\n"
"    "
msgstr ""

#: services/keycloak/templates/invitation/mail.html:13
#, python-format
msgid ""
"\n"
"    Once you have confirmed that <strong>%(contact_email)s</strong> is your "
"address, we'll help you get started on the platform.\n"
"    "
msgstr ""

#: services/keycloak/templates/invitation/mail.html:18
msgid ""
"\n"
"    Confirm email address\n"
"    "
msgstr ""

#: services/keycloak/templates/invitation/mail.txt:2
#, python-format
msgid ""
"\n"
"Confirm your email address to get started on the Projects portal of "
"%(organization_name)s.\n"
"Once you have confirmed that <strong>%(contact_email)s</strong> is your "
"address, we'll help you get started on the platform.\n"
"Confirm email address : %(link)s\n"
"If you didn’t request this email, there is nothing to worry about, you can "
"safely ignore it.\n"
"Link expires on %(expiration_date)s at %(expiration_time)s. Click on "
"%(refresh_link)s to request a new link.\n"
msgstr ""

#: services/keycloak/templates/invitation/object.txt:2
#, python-format
msgid ""
"\n"
"Confirm your email address to get started on %(org_name)s Projects\n"
msgstr ""

#: services/keycloak/templates/reset_password/mail.html:8
msgid ""
"\n"
"    A request to reset your password has been made for your Projects "
"account.\n"
"    "
msgstr ""

#: services/keycloak/templates/reset_password/mail.html:28
#, python-format
msgid ""
"\n"
"    Link expires on %(expiration_date)s at %(expiration_time)s.\n"
"    "
msgstr ""

#: services/keycloak/templates/reset_password/mail.txt:2
#, python-format
msgid ""
"\n"
"A request to reset your password has been made for your Projects account.\n"
"Someone requested that we change your password. If this was you, click on "
"the link below to update your password.\n"
"Update password : %(link.link)s\n"
"If you didn’t request this email, there is nothing to worry about, you can "
"safely ignore it.\n"
"Link expires on %(expiration_date)s at %(expiration_time)s.\n"
msgstr ""

#: services/keycloak/templates/reset_password/object.txt:2
msgid ""
"\n"
"Update your Projects password\n"
msgstr ""

#: services/mistral/exceptions.py:10
msgid "The given queryset does not match the related model"
msgstr ""

#: services/wikipedia/exceptions.py:12
msgid "Wikipedia API error"
msgstr ""

#: services/wikipedia/exceptions.py:17
#, python-brace-format
msgid "Wikipedia API returned {status_code}"
msgstr ""

#: services/wikipedia/exceptions.py:26
msgid "Language is not supported"
msgstr ""

#: services/wikipedia/exceptions.py:31
#, python-brace-format
msgid "Language {language} is not supported"
msgstr ""<|MERGE_RESOLUTION|>--- conflicted
+++ resolved
@@ -8,11 +8,7 @@
 msgstr ""
 "Project-Id-Version: PACKAGE VERSION\n"
 "Report-Msgid-Bugs-To: \n"
-<<<<<<< HEAD
-"POT-Creation-Date: 2025-03-10 16:50+0100\n"
-=======
-"POT-Creation-Date: 2025-03-11 14:30+0100\n"
->>>>>>> 4ff918bc
+"POT-Creation-Date: 2025-03-12 15:39+0100\n"
 "PO-Revision-Date: YEAR-MO-DA HO:MI+ZONE\n"
 "Last-Translator: FULL NAME <EMAIL@ADDRESS>\n"
 "Language-Team: LANGUAGE <LL@li.org>\n"
@@ -50,11 +46,6 @@
 msgid "You do not have the permission to assign this role"
 msgstr ""
 
-#: apps/accounts/exceptions.py:61
-#, python-brace-format
-msgid "You do not have the permission to assign this role : {role}"
-msgstr ""
-
 #: apps/accounts/exceptions.py:74
 msgid ""
 "email_type query parameter is missing. Choices are : admin_created, "
@@ -69,20 +60,10 @@
 msgid "An error occurred while syncing with Keycloak"
 msgstr ""
 
-#: apps/accounts/exceptions.py:92
-#, python-brace-format
-msgid "An error occurred while syncing with Keycloak : {message}"
-msgstr ""
-
 #: apps/accounts/exceptions.py:102
 msgid "An error occurred while syncing with Google"
 msgstr ""
 
-#: apps/accounts/exceptions.py:107
-#, python-brace-format
-msgid "An error occurred while syncing with Google : {message}"
-msgstr ""
-
 #: apps/accounts/exceptions.py:120
 msgid "The organization of a group cannot be changed"
 msgstr ""
@@ -105,11 +86,6 @@
 
 #: apps/accounts/exceptions.py:150
 msgid "You cannot assign this role to a user"
-msgstr ""
-
-#: apps/accounts/exceptions.py:155
-#, python-brace-format
-msgid "You cannot assign this role to a user : {role}"
 msgstr ""
 
 #: apps/accounts/models.py:127 apps/projects/models.py:157
@@ -165,11 +141,6 @@
 msgid "Unknown publication status"
 msgstr ""
 
-#: apps/analytics/exceptions.py:15
-#, python-brace-format
-msgid "Unknown publication status '{publication_status}'"
-msgstr ""
-
 #: apps/commons/fields.py:29 apps/skills/serializers.py:102
 msgid "This field is required."
 msgstr ""
@@ -203,21 +174,10 @@
 msgid "You don't have the permission to comment on this project"
 msgstr ""
 
-#: apps/feedbacks/exceptions.py:18
-#, python-brace-format
-msgid ""
-"You don't have the permission to comment on this project : {project_title}"
-msgstr ""
-
 #: apps/feedbacks/exceptions.py:28
 msgid "You don't have the permission to follow this project"
 msgstr ""
 
-#: apps/feedbacks/exceptions.py:33
-#, python-brace-format
-msgid "You don't have the permission to follow this project : {project_title}"
-msgstr ""
-
 #: apps/feedbacks/exceptions.py:45 apps/projects/exceptions.py:116
 msgid "You cannot reply to a reply"
 msgstr ""
@@ -234,11 +194,6 @@
 msgid "The link you are trying to attach is already attached to this project"
 msgstr ""
 
-#: apps/files/exceptions.py:30
-#, python-brace-format
-msgid "File too large. Size should not exceed {settings.MAX_FILE_SIZE} MB"
-msgstr ""
-
 #: apps/files/exceptions.py:37
 msgid "You can't change the project of a file"
 msgstr ""
@@ -251,20 +206,8 @@
 msgid "You can't delete this picture: It is related to another object"
 msgstr ""
 
-#: apps/files/exceptions.py:58
-msgid ""
-"You can't delete this picture: It is related to an instance of "
-"{relation['model']} with pk={relation['pk']} through field "
-"{relation['field']}"
-msgstr ""
-
 #: apps/invitations/exceptions.py:12
 msgid "The email type is not valid"
-msgstr ""
-
-#: apps/invitations/exceptions.py:17
-#, python-brace-format
-msgid "The email type '{email_type}' is not valid"
 msgstr ""
 
 #: apps/invitations/exceptions.py:29
@@ -318,8 +261,8 @@
 #: services/keycloak/templates/keycloak_base.html:66
 msgid ""
 "\n"
-"          You can also visit our <a class=\"lpi-link\" href=\"https://docs."
-"projects.lp-i.org\">help center</a>.\n"
+"          You can also visit our <a class=\"lpi-link\" href=\"https://"
+"docs.projects.lp-i.org\">help center</a>.\n"
 "          "
 msgstr ""
 
@@ -1147,11 +1090,6 @@
 msgid "You don't have the permission to link this project"
 msgstr ""
 
-#: apps/projects/exceptions.py:17
-#, python-brace-format
-msgid "You don't have the permission to link this project : {project_title}"
-msgstr ""
-
 #: apps/projects/exceptions.py:27
 msgid "You do not have the rights to add a project in this organization"
 msgstr ""
@@ -1192,11 +1130,6 @@
 
 #: apps/projects/exceptions.py:102
 msgid "A project can't be linked to itself"
-msgstr ""
-
-#: apps/projects/exceptions.py:107
-#, python-brace-format
-msgid "The project '{project_title}' can't be linked to itself"
 msgstr ""
 
 #: apps/projects/exceptions.py:122
@@ -1976,11 +1909,6 @@
 msgid "The given email type is not valid"
 msgstr ""
 
-#: services/keycloak/exceptions.py:44
-#, python-brace-format
-msgid "Email type '{email_type}' is not valid"
-msgstr ""
-
 #: services/keycloak/templates/admin_created/mail.html:13
 msgid ""
 "\n"
@@ -2180,16 +2108,6 @@
 msgid "Wikipedia API error"
 msgstr ""
 
-#: services/wikipedia/exceptions.py:17
-#, python-brace-format
-msgid "Wikipedia API returned {status_code}"
-msgstr ""
-
 #: services/wikipedia/exceptions.py:26
 msgid "Language is not supported"
-msgstr ""
-
-#: services/wikipedia/exceptions.py:31
-#, python-brace-format
-msgid "Language {language} is not supported"
 msgstr ""