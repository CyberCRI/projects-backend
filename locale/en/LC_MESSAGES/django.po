# SOME DESCRIPTIVE TITLE.
# Copyright (C) YEAR THE PACKAGE'S COPYRIGHT HOLDER
# This file is distributed under the same license as the PACKAGE package.
# FIRST AUTHOR <EMAIL@ADDRESS>, YEAR.
#
#, fuzzy
msgid ""
msgstr ""
"Project-Id-Version: PACKAGE VERSION\n"
"Report-Msgid-Bugs-To: \n"
<<<<<<< HEAD
"POT-Creation-Date: 2024-11-20 13:48+0100\n"
=======
"POT-Creation-Date: 2024-11-21 16:14+0100\n"
>>>>>>> d46a3b72
"PO-Revision-Date: YEAR-MO-DA HO:MI+ZONE\n"
"Last-Translator: FULL NAME <EMAIL@ADDRESS>\n"
"Language-Team: LANGUAGE <LL@li.org>\n"
"Language: \n"
"MIME-Version: 1.0\n"
"Content-Type: text/plain; charset=UTF-8\n"
"Content-Transfer-Encoding: 8bit\n"
"Plural-Forms: nplurals=2; plural=(n != 1);\n"

#: apps/accounts/exceptions.py:17
msgid "Token contained no recognizable user identification"
msgstr ""

#: apps/accounts/exceptions.py:23
msgid "User is inactive"
msgstr ""

#: apps/accounts/exceptions.py:29
msgid "Invitation link not found or expired"
msgstr ""

#: apps/accounts/exceptions.py:35
msgid "Access token has expired"
msgstr ""

#: apps/accounts/exceptions.py:41
msgid "Token prefix is missing"
msgstr ""

#: apps/accounts/exceptions.py:50 apps/organizations/exceptions.py:18
msgid "You cannot add projects that you do not have access to"
msgstr ""

#: apps/accounts/exceptions.py:56
msgid "You do not have the permission to assign this role"
msgstr ""

#: apps/accounts/exceptions.py:61
#, python-brace-format
msgid "You do not have the permission to assign this role : {role}"
msgstr ""

#: apps/accounts/exceptions.py:74
msgid ""
"email_type query parameter is missing. Choices are : admin_created, "
"invitation, reset_password"
msgstr ""

#: apps/accounts/exceptions.py:81
msgid "Permission not found"
msgstr ""

#: apps/accounts/exceptions.py:87
msgid "An error occurred while syncing with Keycloak"
msgstr ""

#: apps/accounts/exceptions.py:92
#, python-brace-format
msgid "An error occurred while syncing with Keycloak : {message}"
msgstr ""

#: apps/accounts/exceptions.py:102
msgid "An error occurred while syncing with Google"
msgstr ""

#: apps/accounts/exceptions.py:107
#, python-brace-format
msgid "An error occurred while syncing with Google : {message}"
msgstr ""

#: apps/accounts/exceptions.py:120
msgid "The organization of a group cannot be changed"
msgstr ""

#: apps/accounts/exceptions.py:126
msgid "The root group cannot have a parent group"
msgstr ""

#: apps/accounts/exceptions.py:132
msgid "A non-root group must have a parent group"
msgstr ""

#: apps/accounts/exceptions.py:138
msgid "The parent group must belong to the same organization"
msgstr ""

#: apps/accounts/exceptions.py:144
msgid "You are trying to create a loop in the group's hierarchy"
msgstr ""

#: apps/accounts/exceptions.py:150
msgid "You cannot assign this role to a user"
msgstr ""

#: apps/accounts/exceptions.py:155
#, python-brace-format
msgid "You cannot assign this role to a user : {role}"
msgstr ""

<<<<<<< HEAD
#: apps/accounts/models.py:131 apps/projects/models.py:162
msgid "visibility"
msgstr ""

#: apps/accounts/models.py:826
msgid "Hide"
msgstr ""

#: apps/accounts/models.py:827
msgid "Organization"
msgstr ""

#: apps/accounts/models.py:828
=======
#: apps/accounts/models.py:130 apps/projects/models.py:162
msgid "visibility"
msgstr ""

#: apps/accounts/models.py:816
msgid "Hide"
msgstr ""

#: apps/accounts/models.py:817
msgid "Organization"
msgstr ""

#: apps/accounts/models.py:818
>>>>>>> d46a3b72
msgid "Public"
msgstr ""

#: apps/accounts/templates/authentication/execute_actions_email_error.html:2
#, python-format
msgid ""
"\n"
"<div style=\"font-family:Arial;display:flex;align-items:center;flex-"
"direction:column;\">\n"
"    <p style=\"font-size: 24px;\">An error happened while resending the link:"
"</p>\n"
"    <p style=\"font-size: 20px;\">%(error)s</p>\n"
"</div>\n"
msgstr ""

#: apps/accounts/templates/authentication/execute_actions_email_not_sent.html:2
msgid ""
"\n"
"<div style=\"font-family:Arial;display:flex;align-items:center;flex-"
"direction:column;\">\n"
"    <p style=\"font-size: 24px;\">Link was not resent because no action is "
"required.</p>\n"
"</div>\n"
msgstr ""

#: apps/accounts/templates/authentication/execute_actions_email_success.html:2
msgid ""
"\n"
"<div style=\"font-family:Arial;display:flex;align-items:center;flex-"
"direction:column;\">\n"
"    <p style=\"font-size: 24px;\">Link resent successfully!</p>\n"
"    <p style=\"font-size: 20px;\">You can refresh your mailbox to find it 😊"
"</p>\n"
"</div>\n"
msgstr ""

#: apps/analytics/exceptions.py:10
msgid "Unknown publication status"
msgstr ""

#: apps/analytics/exceptions.py:15
#, python-brace-format
msgid "Unknown publication status '{publication_status}'"
msgstr ""

#: apps/commons/fields.py:28 apps/skills/serializers.py:101
msgid "This field is required."
msgstr ""

#: apps/commons/fields.py:29
#, python-brace-format
msgid "Invalid id \"{user_id}\" - object does not exist."
msgstr ""

#: apps/commons/fields.py:31 apps/skills/serializers.py:106
#, python-brace-format
msgid "Incorrect type. Expected str value, received {data_type}."
msgstr ""

#: apps/emailing/templates/contact/contact/email_with_name.html:13
#: apps/notifications/templates/new_application/mail.html:13
#: apps/notifications/templates/reminder/mail.html:14
#, python-format
msgid ""
"\n"
"                    Hello %(given_name)s,\n"
"                    "
msgstr ""

#: apps/emailing/templates/contact/contact/email_with_name.txt:2
#, python-format
msgid "Hello %(given_name)s,"
msgstr ""

#: apps/feedbacks/exceptions.py:12
msgid "You don't have the permission to comment on this project"
msgstr ""

#: apps/feedbacks/exceptions.py:18
#, python-brace-format
msgid ""
"You don't have the permission to comment on this project : {project_title}"
msgstr ""

#: apps/feedbacks/exceptions.py:28
msgid "You don't have the permission to follow this project"
msgstr ""

#: apps/feedbacks/exceptions.py:33
#, python-brace-format
msgid "You don't have the permission to follow this project : {project_title}"
msgstr ""

#: apps/feedbacks/exceptions.py:45 apps/projects/exceptions.py:110
msgid "You cannot reply to a reply"
msgstr ""

#: apps/feedbacks/exceptions.py:51
msgid "A comment cannot be a reply to itself"
msgstr ""

#: apps/files/exceptions.py:14
msgid "The file you are trying to upload is already attached to this project"
msgstr ""

#: apps/files/exceptions.py:22
msgid "The link you are trying to attach is already attached to this project"
msgstr ""

#: apps/files/exceptions.py:30
#, python-brace-format
msgid "File too large. Size should not exceed {settings.MAX_FILE_SIZE} MB"
msgstr ""

#: apps/files/exceptions.py:37
msgid "You can't change the project of a file"
msgstr ""

#: apps/files/exceptions.py:43
msgid "You can't change the project of a link"
msgstr ""

#: apps/files/exceptions.py:52
msgid "You can't delete this picture: It is related to another object"
msgstr ""

#: apps/files/exceptions.py:58
msgid ""
"You can't delete this picture: It is related to an instance of "
"{relation['model']} with pk={relation['pk']} through field "
"{relation['field']}"
msgstr ""

#: apps/invitations/exceptions.py:12
msgid "The email type is not valid"
msgstr ""

#: apps/invitations/exceptions.py:17
#, python-brace-format
msgid "The email type '{email_type}' is not valid"
msgstr ""

#: apps/invitations/exceptions.py:29
msgid "People group must belong to the invitation's organization"
msgstr ""

#: apps/invitations/exceptions.py:35
msgid "You cannot change the organization of an invitation"
msgstr ""

#: apps/invitations/exceptions.py:41
msgid "This user is already a member of this organization"
msgstr ""

#: apps/invitations/exceptions.py:47
msgid "A user with this email already exists"
msgstr ""

#: apps/invitations/exceptions.py:53
msgid "This organization does not accept access requests"
msgstr ""

#: apps/invitations/exceptions.py:59
msgid "An access request for this email already exists"
msgstr ""

#: apps/invitations/exceptions.py:65
msgid "An access request for this user already exists"
msgstr ""

#: apps/invitations/templates/access_requests_base.html:56
#: services/keycloak/templates/keycloak_base.html:56
msgid ""
"\n"
"          Need any help?\n"
"          "
msgstr ""

#: apps/invitations/templates/access_requests_base.html:61
#: services/keycloak/templates/keycloak_base.html:61
msgid ""
"\n"
"          For questions or assistance, you can <a class=\"lpi-link\" "
"href=\"mailto:projects.platform@learningplanetinstitute.org\">email us</a>. "
"We will come back to you during business hours (mon-fri 9am-6pm) as fast as "
"we can.\n"
"          "
msgstr ""

#: apps/invitations/templates/access_requests_base.html:66
#: services/keycloak/templates/keycloak_base.html:66
msgid ""
"\n"
"          You can also visit our <a class=\"lpi-link\" href=\"https://docs."
"projects.lp-i.org\">help center</a>.\n"
"          "
msgstr ""

#: apps/invitations/templates/access_requests_base.html:71
#: services/keycloak/templates/keycloak_base.html:71
msgid ""
"\n"
"          We hope you'll enjoy our new platform!\n"
"          <br/>\n"
"          The LPI team.\n"
"          "
msgstr ""

#: apps/invitations/templates/access_requests_base.html:83
#: apps/skills/templates/mentorship_base.html:208
#: services/keycloak/templates/keycloak_base.html:83
msgid ""
"\n"
"          Made with ❤️ by Learning Planet Institute.\n"
"          "
msgstr ""

#: apps/invitations/templates/request_accepted/mail.html:8
#: services/keycloak/templates/admin_created/mail.html:8
#, python-format
msgid ""
"\n"
"    Welcome to the Projects portal of %(organization_name)s, "
"%(given_name)s!\n"
"    "
msgstr ""

#: apps/invitations/templates/request_accepted/mail.html:13
#: apps/invitations/templates/request_declined/mail.html:13
#, python-format
msgid ""
"\n"
"    Dear %(given_name)s,\n"
"    "
msgstr ""

#: apps/invitations/templates/request_accepted/mail.html:18
#, python-format
msgid ""
"\n"
"    You can now access the %(organization_name)s portal on Projects "
"platform.\n"
"    "
msgstr ""

#: apps/invitations/templates/request_accepted/mail.html:23
msgid ""
"\n"
"    We hope you'll enjoy this new portal!\n"
"    "
msgstr ""

#: apps/invitations/templates/request_accepted/mail.html:28
#, python-format
msgid ""
"\n"
"    Login to %(organization_name)s portal\n"
"    "
msgstr ""

#: apps/invitations/templates/request_accepted/mail.txt:2
#, python-format
msgid ""
"\n"
"Welcome to the Projects portal of %(organization_name)s, %(given_name)s!\n"
"Dear %(given_name)s, You can now access the %(organization_name)s portal on "
"Projects platform.\n"
"We hope you'll enjoy this new portal!\n"
"Login to %(organization_name)s portal : %(website_url)s\n"
msgstr ""

#: apps/invitations/templates/request_accepted/object.txt:2
#, python-format
msgid ""
"\n"
"Welcome to the %(org_name)s Projects platform\n"
msgstr ""

#: apps/invitations/templates/request_declined/mail.html:8
#, python-format
msgid ""
"\n"
"    Your request to join the %(organization_name)s Projects portal has been "
"declined\n"
"    "
msgstr ""

#: apps/invitations/templates/request_declined/mail.html:18
#, python-format
msgid ""
"\n"
"    Thank you for requesting access to the %(organization_name)s Projects "
"portal. Unfortunately, we are unable to grant your request at this time.\n"
"    "
msgstr ""

#: apps/invitations/templates/request_declined/mail.html:23
#, python-format
msgid ""
"\n"
"    If you think this is a mistake, please contact the <a class=\"lpi-link\" "
"href=\"mailto:%(contact_email)s\">%(organization_name)s Projects portal "
"administrator</a>.\n"
"    "
msgstr ""

#: apps/invitations/templates/request_declined/mail.txt:2
#, python-format
msgid ""
"\n"
"Your request to join the %(organization_name)s Projects portal has been "
"declined\n"
"Dear %(given_name)s,\n"
"Thank you for requesting access to the %(organization_name)s Projects "
"portal. Unfortunately, we are unable to grant your request at this time.\n"
"If you think this is a mistake, please contact the %(organization_name)s : "
"%(contact_email)s.\n"
msgstr ""

#: apps/invitations/templates/request_declined/object.txt:2
#, python-format
msgid ""
"\n"
"Your access request for the %(org_name)s Projects platform has been "
"declined\n"
msgstr ""

#: apps/newsfeed/exceptions.py:9
msgid "The people groups of a news must belong to the same organization"
msgstr ""

#: apps/newsfeed/exceptions.py:17
msgid "The people groups of an event must belong to the same organization"
msgstr ""

#: apps/newsfeed/exceptions.py:25
msgid ""
"The people groups of an instruction must belong to the same organization"
msgstr ""

#: apps/notifications/tasks.py:188 apps/notifications/tasks.py:229
msgid "editor"
msgstr ""

#: apps/notifications/tasks.py:189 apps/notifications/tasks.py:230
msgid "participant"
msgstr ""

#: apps/notifications/tasks.py:190 apps/notifications/tasks.py:231
msgid "reviewer"
msgstr ""

#: apps/notifications/templates/group_member_added_other/reminder.txt:2
#, python-format
msgid ""
"\n"
"%(full_name)s added a group as member to the project %(project)s.\n"
msgid_plural ""
"\n"
"%(full_name)s added %(count)s groups as members to the project %(project)s.\n"
msgstr[0] ""
msgstr[1] ""

#: apps/notifications/templates/group_member_added_self/mail.html:13
#: apps/notifications/templates/member_added_self/mail.html:13
#: apps/notifications/templates/member_updated_self/mail.html:13
#: apps/notifications/templates/new_comment/mail.html:13
#: apps/notifications/templates/new_instruction/mail.html:13
#: apps/notifications/templates/new_private_message/mail.html:13
#: apps/notifications/templates/new_reply/mail.html:13
#: apps/notifications/templates/new_review/mail.html:13
#: apps/notifications/templates/project_ready_for_review/mail.html:13
#, python-format
msgid ""
"\n"
"          Hello %(given_name)s,\n"
"          "
msgstr ""

#: apps/notifications/templates/group_member_added_self/mail.html:18
#, python-format
msgid ""
"\n"
"          %(full_name)s added the group %(group)s you are part of to the "
"team of project <a class=\"lpi-link\" href=\"%(website_url)s/projects/"
"%(project_slug)s/summary?fromNotification\">%(project_title)s</a>.\n"
"          "
msgstr ""

#: apps/notifications/templates/group_member_added_self/mail.html:28
#: apps/notifications/templates/member_added_self/mail.html:28
#: apps/notifications/templates/member_updated_self/mail.html:28
#: apps/notifications/templates/new_review/mail.html:35
#: apps/notifications/templates/project_ready_for_review/mail.html:28
#: apps/notifications/templates/reminder/mail.html:42
msgid "Go to project"
msgstr ""

#: apps/notifications/templates/group_member_added_self/mail.txt:2
#, python-format
msgid ""
"\n"
"Hello %(recipient.given_name)s, %(full_name)s added the group %(group)s you "
"are part of to the team of project \"%(project_title)s\".\n"
msgstr ""

#: apps/notifications/templates/group_member_added_self/object.txt:2
#, python-format
msgid ""
"\n"
"%(full_name)s added group %(group)s you are part of to project "
"%(project_title)s.\n"
msgstr ""

#: apps/notifications/templates/group_member_removed_other/reminder.txt:2
#, python-format
msgid ""
"\n"
"%(full_name)s removed a group from members.\n"
msgid_plural ""
"\n"
"%(full_name)s removed %(count)s groups from members.\n"
msgstr[0] ""
msgstr[1] ""

#: apps/notifications/templates/invitation_reminder_last_day/mail.html:13
#: apps/notifications/templates/invitation_reminder_one_week/mail.html:13
#, python-format
msgid ""
"\n"
"          Hello %(name)s,\n"
"          "
msgstr ""

#: apps/notifications/templates/invitation_reminder_last_day/mail.html:18
#, python-format
msgid ""
"\n"
"          A registration link you created for the group %(group_name)s will "
"expire today.\n"
"          "
msgstr ""

#: apps/notifications/templates/invitation_reminder_last_day/mail.html:23
#: apps/notifications/templates/invitation_reminder_one_week/mail.html:23
#, python-format
msgid ""
"\n"
"          You can create a new registration link <a class=\"lpi-link\" "
"href=\"%(website_url)s/admin/links/list\">here</a>.\n"
"          "
msgstr ""

#: apps/notifications/templates/invitation_reminder_last_day/mail.txt:2
#, python-format
msgid ""
"\n"
"Hello %(name)s, A registration link you created for the group %(group_name)s "
"will expire today.\n"
"You can create a new registration link here.\n"
msgstr ""

#: apps/notifications/templates/invitation_reminder_last_day/object.txt:2
msgid "Registration link to expire today"
msgstr ""

#: apps/notifications/templates/invitation_reminder_one_week/mail.html:18
#, python-format
msgid ""
"\n"
"          A registration link you created for the group %(group_name)s will "
"expire in a week.\n"
"          "
msgstr ""

#: apps/notifications/templates/invitation_reminder_one_week/mail.txt:2
#, python-format
msgid ""
"\n"
"Hello %(name)s, A registration link you created for the group %(group_name)s "
"will expire in a week.\n"
"You can create a new registration link here.\n"
msgstr ""

#: apps/notifications/templates/invitation_reminder_one_week/object.txt:2
msgid "Registration link to expire in one week"
msgstr ""

#: apps/notifications/templates/member_added_other/reminder.txt:2
#, python-format
msgid ""
"\n"
"%(full_name)s added a new member.\n"
msgid_plural ""
"\n"
"%(full_name)s added %(count)s new members.\n"
msgstr[0] ""
msgstr[1] ""

#: apps/notifications/templates/member_added_self/mail.html:18
#, python-format
msgid ""
"\n"
"          %(full_name)s added you to the team of project <a class=\"lpi-"
"link\" href=\"%(website_url)s/projects/%(project_slug)s/summary?"
"fromNotification\">%(project_title)s</a>.\n"
"          "
msgstr ""

#: apps/notifications/templates/member_added_self/mail.txt:2
#, python-format
msgid ""
"\n"
"Hello %(recipient.given_name)s, %(full_name)s added you to the team of "
"project \"%(project_title)s\".\n"
msgstr ""

#: apps/notifications/templates/member_added_self/object.txt:2
#, python-format
msgid ""
"\n"
"%(full_name)s added you to the team of project %(project_title)s.\n"
msgstr ""

#: apps/notifications/templates/member_removed_other/reminder.txt:2
#, python-format
msgid ""
"\n"
"%(full_name)s removed a member.\n"
msgid_plural ""
"\n"
"%(full_name)s removed %(count)s members.\n"
msgstr[0] ""
msgstr[1] ""

#: apps/notifications/templates/member_updated_other/reminder.txt:2
#, python-format
msgid ""
"\n"
"%(full_name)s updated a member.\n"
msgid_plural ""
"\n"
"%(full_name)s updated %(count)s members.\n"
msgstr[0] ""
msgstr[1] ""

#: apps/notifications/templates/member_updated_self/mail.html:18
#, python-format
msgid ""
"\n"
"          %(full_name)s gave you %(role)s rights in project <a class=\"lpi-"
"link\" href=\"%(website_url)s/projects/%(project_slug)s/summary?"
"fromNotification\">%(project_title)s</a>.\n"
"          "
msgstr ""

#: apps/notifications/templates/member_updated_self/mail.txt:2
#, python-format
msgid ""
"\n"
"%(full_name)s gave you %(role)s rights in project \"%(project_title)s\".\n"
msgstr ""

#: apps/notifications/templates/member_updated_self/object.txt:2
#, python-format
msgid ""
"\n"
"%(full_name)s gave you %(role)s rights in project %(project_title)s.\n"
msgstr ""

#: apps/notifications/templates/new_access_request/mail.html:8
msgid ""
"\n"
"            Hello,\n"
"            "
msgstr ""

#: apps/notifications/templates/new_access_request/mail.html:13
#, python-format
msgid ""
"\n"
"            You have received a new access request for %(org_name)s Projects "
"platform.\n"
"            "
msgstr ""

#: apps/notifications/templates/new_access_request/mail.html:22
msgid ""
"\n"
"          First name:\n"
"          "
msgstr ""

#: apps/notifications/templates/new_access_request/mail.html:29
#, python-format
msgid ""
"\n"
"          %(given_name)s\n"
"          "
msgstr ""

#: apps/notifications/templates/new_access_request/mail.html:38
msgid ""
"\n"
"          Last name:\n"
"          "
msgstr ""

#: apps/notifications/templates/new_access_request/mail.html:45
#, python-format
msgid ""
"\n"
"          %(family_name)s\n"
"          "
msgstr ""

#: apps/notifications/templates/new_access_request/mail.html:54
msgid ""
"\n"
"          Email:\n"
"          "
msgstr ""

#: apps/notifications/templates/new_access_request/mail.html:61
#, python-format
msgid ""
"\n"
"          %(email)s\n"
"          "
msgstr ""

#: apps/notifications/templates/new_access_request/mail.html:70
msgid ""
"\n"
"          Title:\n"
"          "
msgstr ""

#: apps/notifications/templates/new_access_request/mail.html:77
#, python-format
msgid ""
"\n"
"          %(job)s\n"
"          "
msgstr ""

#: apps/notifications/templates/new_access_request/mail.html:86
msgid ""
"\n"
"          Message:\n"
"          "
msgstr ""

#: apps/notifications/templates/new_access_request/mail.html:93
#, python-format
msgid ""
"\n"
"          %(message)s\n"
"          "
msgstr ""

#: apps/notifications/templates/new_access_request/mail.html:102
#, python-format
msgid ""
"\n"
"          See <a class=\"lpi-link\" href=\"%(website_url)s/admin/"
"requests\">request in platform</a>.\n"
"          "
msgstr ""

#: apps/notifications/templates/new_access_request/mail.txt:2
#, python-format
msgid ""
"\n"
"Hello,\n"
"You have received a new access request for %(org_name)s Projects platform.\n"
"First name: %(given_name)s\n"
"Last name: %(family_name)s\n"
"Email: %(email)s\n"
"Title: %(job)s\n"
"Message:%(message)s\n"
"See <a class=\"lpi-link\" href=\"%(website_url)s/admin/requests\">request in "
"platform</a>.\n"
msgstr ""

#: apps/notifications/templates/new_access_request/object.txt:2
#, python-format
msgid ""
"\n"
"New access request for %(org_name)s Projects platform\n"
msgstr ""

#: apps/notifications/templates/new_announcement/reminder.txt:2
#, python-format
msgid ""
"\n"
"%(full_name)s published a new announcement.\n"
msgid_plural ""
"\n"
"%(full_name)s published %(count)s new announcements.\n"
msgstr[0] ""
msgstr[1] ""

#: apps/notifications/templates/new_application/mail.html:19
#, python-format
msgid ""
"\n"
"                    applied to the announcement "
"<strong>\"%(announcement_title)s\"</strong>\n"
"                    of the project <a class=\"lpi-link\" "
"href=\"%(website_url)s/projects/%(project_slug)s/summary?"
"fromNotification\">%(project_title)s</a>.\n"
"                    "
msgstr ""

#: apps/notifications/templates/new_application/mail.html:29
msgid "Applicant:"
msgstr ""

#: apps/notifications/templates/new_application/mail.html:30
msgid "Email:"
msgstr ""

#: apps/notifications/templates/new_application/mail.html:34
msgid "Applicant's message:"
msgstr ""

#: apps/notifications/templates/new_application/mail.txt:2
#, python-format
msgid ""
"\n"
"%(application.applicant_firstname)s %(application.applicant_name)s applied "
"to on the project: %(project_title)s For a job work of "
"%(announcement_title)s:\n"
msgstr ""

#: apps/notifications/templates/new_application/mail.txt:5
#, python-format
msgid ""
"\n"
"Description of the job: %(item.description|safe)s\n"
msgstr ""

#: apps/notifications/templates/new_application/mail.txt:8
#, python-format
msgid ""
"\n"
"User's email: %(application.applicant_email)s\n"
msgstr ""

#: apps/notifications/templates/new_application/mail.txt:11
#, python-format
msgid ""
"\n"
"User message: %(application.applicant_message|safe)s\n"
msgstr ""

#: apps/notifications/templates/new_application/object.txt:2
#, python-format
msgid ""
"\n"
"%(firstname)s %(lastname)s applied to the announcement: "
"%(announcement_title)s.\n"
msgstr ""

#: apps/notifications/templates/new_blogentry/reminder.txt:2
#, python-format
msgid ""
"\n"
"%(full_name)s published a new blog entry.\n"
msgid_plural ""
"\n"
"%(full_name)s published %(count)s new blog entries.\n"
msgstr[0] ""
msgstr[1] ""

#: apps/notifications/templates/new_comment/mail.html:18
#, python-format
msgid ""
"\n"
"          %(full_name)s commented project <a class=\"lpi-link\" "
"href=\"%(website_url)s/projects/%(project_slug)s/summary?"
"fromNotification\">%(project_title)s</a>.\n"
"          "
msgstr ""

#: apps/notifications/templates/new_comment/mail.html:26
#: apps/notifications/templates/new_reply/mail.html:26
msgid "Comment by"
msgstr ""

#: apps/notifications/templates/new_comment/mail.html:35
#: apps/notifications/templates/new_reply/mail.html:35
msgid "Go to comment"
msgstr ""

#: apps/notifications/templates/new_comment/mail.txt:2
#: apps/notifications/templates/new_comment/object.txt:2
#: apps/notifications/templates/new_comment/reminder.txt:2
#, python-format
msgid ""
"\n"
"%(full_name)s commented project %(project_title)s.\n"
msgid_plural ""
"\n"
"%(full_name)s added %(count)s comments to project %(project_title)s.\n"
msgstr[0] ""
msgstr[1] ""

#: apps/notifications/templates/new_instruction/mail.html:18
msgid ""
"\n"
"          You have received a new instruction.\n"
"          "
msgstr ""

#: apps/notifications/templates/new_instruction/mail.html:28
msgid "Go to instruction"
msgstr ""

#: apps/notifications/templates/new_instruction/mail.txt:2
#, python-format
msgid ""
"\n"
"Hello %(recipient.given_name)s, You have received a new instruction.\n"
msgstr ""

#: apps/notifications/templates/new_instruction/object.txt:2
msgid ""
"\n"
"New instruction\n"
msgstr ""

#: apps/notifications/templates/new_instruction/reminder.txt:2
msgid ""
"\n"
"You received a new instruction.\n"
msgstr ""

#: apps/notifications/templates/new_private_message/mail.html:18
#, python-format
msgid ""
"\n"
"          %(full_name)s posted a message on <a class=\"lpi-link\" "
"href=\"%(website_url)s/projects/%(project_slug)s/private-exchange?"
"fromNotification\">%(project_title)s</a>.\n"
"          "
msgstr ""

#: apps/notifications/templates/new_private_message/mail.html:26
msgid "Message by"
msgstr ""

#: apps/notifications/templates/new_private_message/mail.html:35
msgid "Go to message"
msgstr ""

#: apps/notifications/templates/new_private_message/mail.txt:2
#: apps/notifications/templates/new_private_message/object.txt:2
#: apps/notifications/templates/new_private_message/reminder.txt:2
#, python-format
msgid ""
"\n"
"%(full_name)s posted a message on %(project_title)s.\n"
msgid_plural ""
"\n"
"%(full_name)s posted %(count)s messages on project %(project_title)s.\n"
msgstr[0] ""
msgstr[1] ""

#: apps/notifications/templates/new_reply/mail.html:18
#, python-format
msgid ""
"\n"
"          %(full_name)s replied to your comment on project <a class=\"lpi-"
"link\" href=\"%(website_url)s/projects/%(project_slug)s/summary?"
"fromNotification\">%(project_title)s</a>.\n"
"          "
msgstr ""

#: apps/notifications/templates/new_reply/mail.txt:2
#, python-format
msgid ""
"\n"
"%(full_name)s has replied on your comment on project %(project_title)s.\n"
msgstr ""

#: apps/notifications/templates/new_reply/object.txt:2
#, python-format
msgid ""
"\n"
"%(full_name)s replied to your comment on project %(project_title)s.\n"
msgstr ""

#: apps/notifications/templates/new_review/mail.html:18
#, python-format
msgid ""
"\n"
"          %(full_name)s reviewed project <a class=\"lpi-link\" "
"href=\"%(website_url)s/projects/%(project_slug)s/summary?"
"fromNotification\">%(project_title)s</a>.\n"
"          "
msgstr ""

#: apps/notifications/templates/new_review/mail.html:26
msgid "Review by"
msgstr ""

#: apps/notifications/templates/new_review/mail.txt:2
#: apps/notifications/templates/new_review/object.txt:2
#, python-format
msgid ""
"\n"
"%(full_name)s reviewed project %(project_title)s.\n"
msgstr ""

#: apps/notifications/templates/notifications_base.html:45
msgid ""
"\n"
"          the platform made to share your projects.<br/>\n"
"          Created for you by the Learning Planet Institute<br/>\n"
"          8bis, rue Charles V, 75004 Paris, France\n"
"          "
msgstr ""

#: apps/notifications/templates/notifications_base.html:52
msgid ""
"You receive this mail because you are subscribed to these notifications on "
"Projects platform."
msgstr ""

#: apps/notifications/templates/notifications_base.html:53
msgid "Change your notification settings here."
msgstr ""

#: apps/notifications/templates/project_edited/reminder.txt:2
#, python-format
msgid ""
"\n"
"%(full_name)s edited the %(updated_fields)s.\n"
msgstr ""

#: apps/notifications/templates/project_ready_for_review/mail.html:18
#, python-format
msgid ""
"\n"
"          %(full_name)s marked project <a class=\"lpi-link\" "
"href=\"%(website_url)s/projects/%(project_slug)s/summary?"
"fromNotification\">%(project_title)s</a> as ready for review.\n"
"          "
msgstr ""

#: apps/notifications/templates/project_ready_for_review/mail.txt:2
#, python-format
msgid ""
"\n"
"Hello %(recipient.given_name)s, %(full_name)s marked project "
"%(project_title)s as ready for review.\n"
msgstr ""

#: apps/notifications/templates/project_ready_for_review/object.txt:2
#, python-format
msgid ""
"\n"
"%(full_name)s marked project %(project_title)s as ready for review.\n"
msgstr ""

#: apps/notifications/templates/reminder/mail.html:19
#, python-format
msgid ""
"\n"
"                    Here are your highlights for %(dateOfTheDay)s\n"
"                    "
msgstr ""

#: apps/notifications/templates/reminder/mail.html:30
msgid "Project"
msgstr ""

#: apps/notifications/templates/reminder/mail.txt:2
#, python-format
msgid ""
"\n"
"Here are your highlights for %(dateOfTheDay)s\n"
msgstr ""

#: apps/notifications/templates/reminder/object.txt:2
msgid "New highlights on Projects"
msgstr ""

#: apps/notifications/utils.py:233
msgid " and "
msgstr ""

#: apps/organizations/exceptions.py:11
msgid "You are trying to create a loop in the organization's hierarchy."
msgstr ""

#: apps/organizations/exceptions.py:24
msgid "The root category cannot have a parent category"
msgstr ""

#: apps/organizations/exceptions.py:30
msgid "A non-root category must have a parent category"
msgstr ""

#: apps/organizations/exceptions.py:36
msgid "The parent category must belong to the same organization"
msgstr ""

#: apps/organizations/exceptions.py:42
msgid "You are trying to create a loop in the category's hierarchy"
msgstr ""

#: apps/organizations/exceptions.py:48
msgid "You must choose a default tag classification that is enabled"
msgstr ""

#: apps/projects/exceptions.py:12
msgid "You don't have the permission to link this project"
msgstr ""

#: apps/projects/exceptions.py:17
#, python-brace-format
msgid "You don't have the permission to link this project : {project_title}"
msgstr ""

#: apps/projects/exceptions.py:27
msgid "You do not have the rights to add a project in this organization"
msgstr ""

#: apps/projects/exceptions.py:37
msgid "The organizations parameter is mandatory"
msgstr ""

#: apps/projects/exceptions.py:43
msgid "The project does not belong to any of the given organizations"
msgstr ""

#: apps/projects/exceptions.py:64
msgid "You cannot remove all the owners of a project"
msgstr ""

#: apps/projects/exceptions.py:70
msgid "A project must belong to at least one organization"
msgstr ""

#: apps/projects/exceptions.py:76
msgid "Only a reviewer can change this project's status"
msgstr ""

#: apps/projects/exceptions.py:82
msgid "You cannot empty the description of a project"
msgstr ""

#: apps/projects/exceptions.py:89
msgid ""
"A project cannot be in a category if it doesn't belong to one of the "
"project's organizations"
msgstr ""

#: apps/projects/exceptions.py:96
msgid "A project can't be linked to itself"
msgstr ""

#: apps/projects/exceptions.py:101
#, python-brace-format
msgid "The project '{project_title}' can't be linked to itself"
msgstr ""

#: apps/projects/exceptions.py:116
msgid "A message cannot be a reply to itself"
msgstr ""

#: apps/projects/models.py:146
msgid "title"
msgstr ""

#: apps/projects/models.py:155
msgid "main goal"
msgstr ""

#: apps/projects/models.py:168
msgid "life status"
msgstr ""

#: apps/projects/models.py:179
msgid "categories"
msgstr ""

#: apps/projects/models.py:187
msgid "wikipedia tags"
msgstr ""

#: apps/projects/models.py:190
msgid "organizational tags"
msgstr ""

#: apps/projects/models.py:203
msgid "sustainable development goals"
msgstr ""

#: apps/projects/models.py:209
msgid "main category"
msgstr ""

#: apps/skills/exceptions.py:10
msgid "User ID must be provided through url"
msgstr ""

#: apps/skills/exceptions.py:16
msgid "This user cannot be a mentor for this skill"
msgstr ""

#: apps/skills/exceptions.py:22
msgid "This user does not need a mentor for this skill"
msgstr ""

#: apps/skills/exceptions.py:28
msgid "You already have this skill in your profile"
msgstr ""

#: apps/skills/exceptions.py:34
msgid "Only custom tags can be updated"
msgstr ""

#: apps/skills/exceptions.py:40
msgid "Only custom tags classifications can be updated"
msgstr ""

#: apps/skills/exceptions.py:46
msgid "You can only search for 50 Wikipedia tags at a time"
msgstr ""

#: apps/skills/exceptions.py:55
msgid "Tags must belong to the classification's organization"
msgstr ""

#: apps/skills/exceptions.py:61
msgid "Tag title must be 50 characters or less"
msgstr ""

#: apps/skills/exceptions.py:67
msgid "Tag description must be 500 characters or less"
msgstr ""

#: apps/skills/serializers.py:103
#, python-brace-format
msgid "Invalid id \"{tag_classification_id}\" - object does not exist."
msgstr ""

#: apps/skills/templates/contact_mentor/mail.html:14
#: apps/skills/templates/contact_mentoree/mail.html:14
msgid ""
"\n"
"    Reply\n"
"    "
msgstr ""

#: apps/skills/templates/contact_mentor/mail.txt:2
#: apps/skills/templates/contact_mentoree/mail.txt:2
#, python-format
msgid ""
"\n"
"%(title)s\n"
"\n"
"%(content)s\n"
"\n"
"Reply : %(reply_to)s\n"
msgstr ""

#: apps/skills/templates/contact_mentor/object.txt:2
#, python-format
msgid ""
"\n"
"Would you mentor %(mentoree_name)s ?\n"
msgstr ""

#: apps/skills/templates/contact_mentoree/object.txt:2
#, python-format
msgid ""
"\n"
"%(mentor_name)s wants to mentor you.\n"
msgstr ""

#: apps/skills/templates/mentorship_base.html:57
msgid ""
"\n"
"          Mentoring guide : advice for mentors and mentorees\n"
"          "
msgstr ""

#: apps/skills/templates/mentorship_base.html:62
msgid ""
"\n"
"          Dear Mentors and Mentorees, 👩‍🏫👨‍🎓\n"
"          <br/>\n"
"          First of all, the Projects team would like to warmly congratulate "
"you for embarking on your mentorship journey. It’s sure to be filled with "
"exciting discoveries and achievements!\n"
"          "
msgstr ""

#: apps/skills/templates/mentorship_base.html:69
msgid ""
"\n"
"          🌟 To get started\n"
"          "
msgstr ""

#: apps/skills/templates/mentorship_base.html:74
msgid ""
"\n"
"          We encourage you to watch this video to learn more about the roles "
"of both mentor and mentoree.\n"
"          "
msgstr ""

#: apps/skills/templates/mentorship_base.html:78
msgid ""
"\n"
"        <mj-button css-class=\"lpi-button\" href=\"https://www.youtube.com/"
"watch?v=T_iGnufU1kY\">\n"
"          Watch video\n"
"        </mj-button>\n"
"        "
msgstr ""

#: apps/skills/templates/mentorship_base.html:84
msgid ""
"\n"
"          In brief : \n"
"          "
msgstr ""

#: apps/skills/templates/mentorship_base.html:89
msgid ""
"\n"
"          - <strong>A mentor</strong> serves as a supportive guide who "
"<strong>listens attentively, asks thoughtful questions, and offers direction "
"without dictating decisions.</strong> By fostering a trusting environment "
"that promotes open communication, the mentor assists the mentoree in making "
"progress.\n"
"          <br/>\n"
"          - <strong>For mentorees,</strong> it's crucial to clearly "
"<strong>define your needs and goals</strong>. You are <strong>the primary "
"agent of your own development</strong>, applying your mentor's guidance to "
"achieve your objectives.\n"
"          "
msgstr ""

#: apps/skills/templates/mentorship_base.html:97
msgid ""
"\n"
"          📅 Mentoring structures :\n"
"          "
msgstr ""

#: apps/skills/templates/mentorship_base.html:102
msgid ""
"\n"
"          Here are a few suggested structures for your mentoring sessions. "
"Make them your own and adjust each meeting to suit the needs and "
"availability of everyone involved.\n"
"          "
msgstr ""

#: apps/skills/templates/mentorship_base.html:107
msgid ""
"\n"
"          🔹 <strong>Single session</strong> : Ideal for a quick, one-hour "
"boost. This could be for feedback on a project, help with an important "
"decision, or specific advice.\n"
"          "
msgstr ""

#: apps/skills/templates/mentorship_base.html:112
msgid ""
"\n"
"          🔹 <strong>Three one-hour sessions</strong> : Great for diving "
"deeper into a problem. Here’s a possible breakdown:\n"
"          "
msgstr ""

#: apps/skills/templates/mentorship_base.html:117
msgid ""
"\n"
"              - 👂 <strong>Session 1</strong> : Understand the issue and "
"provide initial suggestions.\n"
"          "
msgstr ""

#: apps/skills/templates/mentorship_base.html:122
msgid ""
"\n"
"              - 📚 <strong>Session 2</strong> : Share research and set clear "
"goals.\n"
"          "
msgstr ""

#: apps/skills/templates/mentorship_base.html:127
msgid ""
"\n"
"              - 🌟 <strong>Session 3</strong> : Review progress and adjust "
"the approach.\n"
"          "
msgstr ""

#: apps/skills/templates/mentorship_base.html:132
msgid ""
"\n"
"          🔹 <strong>Year-long mentoring (2 hours/month)</strong> : Perfect "
"for long-term guidance. A typical session might look like this:\n"
"          "
msgstr ""

#: apps/skills/templates/mentorship_base.html:137
msgid ""
"\n"
"              - 🏅 <strong>Progress review</strong> : Discuss achievements "
"and new challenges.\n"
"          "
msgstr ""

#: apps/skills/templates/mentorship_base.html:142
msgid ""
"\n"
"              - 🎯 <strong>Goals</strong> : Set 2-3 objectives to work on "
"before the next session.\n"
"          "
msgstr ""

#: apps/skills/templates/mentorship_base.html:147
msgid ""
"\n"
"              - 📖 <strong>Resources</strong> : Share helpful content "
"(videos, articles, etc.) to explore between sessions.\n"
"          "
msgstr ""

#: apps/skills/templates/mentorship_base.html:152
msgid ""
"\n"
"              - 🗓️ <strong>Next session</strong> : Schedule the upcoming "
"meeting.\n"
"          "
msgstr ""

#: apps/skills/templates/mentorship_base.html:158
msgid ""
"\n"
"          ✅ Tips for successful mentoring :\n"
"          "
msgstr ""

#: apps/skills/templates/mentorship_base.html:163
msgid ""
"\n"
"          📝 <strong>Prepare for each session :</strong> Think about the "
"topics you want to discuss, goals you want to achieve, and any questions you "
"have.\n"
"          "
msgstr ""

#: apps/skills/templates/mentorship_base.html:168
msgid ""
"\n"
"          🤝 <strong>Be open and honest :</strong> Building trust requires "
"transparency.\n"
"          "
msgstr ""

#: apps/skills/templates/mentorship_base.html:173
msgid ""
"\n"
"          👂 <strong>Practice active listening :</strong> Ask questions and "
"rephrase to confirm you’ve understood.\n"
"          "
msgstr ""

#: apps/skills/templates/mentorship_base.html:178
msgid ""
"\n"
"          🎯 <strong>Set clear goals</strong> after each session.\n"
"          "
msgstr ""

#: apps/skills/templates/mentorship_base.html:183
msgid ""
"\n"
"          📬 <strong>Share useful resources</strong> between meetings to "
"enhance learning.\n"
"          "
msgstr ""

#: apps/skills/templates/mentorship_base.html:188
msgid ""
"\n"
"          📆 <strong>Always schedule the next session</strong> to maintain "
"progress.\n"
"          "
msgstr ""

#: apps/skills/templates/mentorship_base.html:194
msgid ""
"\n"
"          We hope these tips help you better navigate your mentorship "
"experience ! Thank you all, and happy mentoring ✨\n"
"          <br/>\n"
"          Best regards,\n"
"          <br/>\n"
"          The Projects team\n"
"          "
msgstr ""

<<<<<<< HEAD
#: projects/settings/base.py:265
msgid "English"
msgstr ""

#: projects/settings/base.py:266
=======
#: projects/settings/base.py:271
msgid "English"
msgstr ""

#: projects/settings/base.py:272
>>>>>>> d46a3b72
msgid "French"
msgstr ""

#: services/google/exceptions.py:7
msgid "This email is already used by another group"
msgstr ""

#: services/google/exceptions.py:13
msgid "This email is already used by another user"
msgstr ""

#: services/keycloak/exceptions.py:12
msgid "Invalid user credentials"
msgstr ""

#: services/keycloak/exceptions.py:21
msgid "Given user does not have a keycloak account"
msgstr ""

#: services/keycloak/exceptions.py:27
msgid "No user was found with the given keycloak id"
msgstr ""

#: services/keycloak/exceptions.py:33
msgid "The 'redirect_uri' parameter is mandatory"
msgstr ""

#: services/keycloak/exceptions.py:39
msgid "The given email type is not valid"
msgstr ""

#: services/keycloak/exceptions.py:44
#, python-brace-format
msgid "Email type '{email_type}' is not valid"
msgstr ""

#: services/keycloak/templates/admin_created/mail.html:13
msgid ""
"\n"
"    Your Projects account has just been created. You just have to choose a "
"password and you will be able to join Projects, a platform to share projects "
"in your organization and foster collaboration for the common good.\n"
"    "
msgstr ""

#: services/keycloak/templates/admin_created/mail.html:18
msgid ""
"\n"
"    Create my password\n"
"    "
msgstr ""

#: services/keycloak/templates/admin_created/mail.html:23
#: services/keycloak/templates/force_reset_password/mail.html:23
#: services/keycloak/templates/invitation/mail.html:23
#: services/keycloak/templates/reset_password/mail.html:23
msgid ""
"\n"
"    If you didn’t request this email, there is nothing to worry about, you "
"can safely ignore it.\n"
"    "
msgstr ""

#: services/keycloak/templates/admin_created/mail.html:28
#: services/keycloak/templates/force_reset_password/mail.html:28
#: services/keycloak/templates/invitation/mail.html:28
#, python-format
msgid ""
"\n"
"    Link expires on %(expiration_date)s at %(expiration_time)s. <a "
"class=\"lpi-link\" href=\"%(refresh_link)s\">Click here</a> to request a new "
"link.\n"
"    "
msgstr ""

#: services/keycloak/templates/admin_created/mail.txt:2
#, python-format
msgid ""
"\n"
"Welcome to the Projects portal of %(organization_name)s, %(given_name)s!\n"
"Your Projects account has just been created. You just have to choose a "
"password and you will be able to join Projects, a platform to share projects "
"in your organization and foster collaboration for the common good.\n"
"Create my password : %(link)s\n"
"If you didn’t request this email, there is nothing to worry about, you can "
"safely ignore it.\n"
"Link expires on %(expiration_date)s at %(expiration_time)s. Demandez un "
"nouveau lien en cliquant sur %(refresh_link)s.\n"
msgstr ""

#: services/keycloak/templates/admin_created/object.txt:2
#, python-format
msgid ""
"\n"
"Welcome to your new %(org_name)s Projects platform\n"
msgstr ""

#: services/keycloak/templates/force_reset_password/mail.html:8
#, python-format
msgid ""
"\n"
"    A request to reset your password has been made for your "
"%(organization_name)s Projects account.\n"
"    "
msgstr ""

#: services/keycloak/templates/force_reset_password/mail.html:13
#: services/keycloak/templates/reset_password/mail.html:13
msgid ""
"\n"
"    Someone requested that we change your password. If this was you, click "
"on the link below to update your password.\n"
"    "
msgstr ""

#: services/keycloak/templates/force_reset_password/mail.html:18
#: services/keycloak/templates/reset_password/mail.html:18
msgid ""
"\n"
"    Update password\n"
"    "
msgstr ""

#: services/keycloak/templates/force_reset_password/mail.txt:2
#, python-format
msgid ""
"\n"
"A request to reset your password has been made for your "
"%(organization_name)s Projects account.\n"
"Someone requested that we change your password. If this was you, click on "
"the link below to update your password.\n"
"Update password : %(link.link)s\n"
"If you didn’t request this email, there is nothing to worry about, you can "
"safely ignore it.\n"
"Link expires on %(expiration_date)s at %(expiration_time)s. Click on "
"%(refresh_link)s to request a new link.\n"
msgstr ""

#: services/keycloak/templates/force_reset_password/object.txt:2
#, python-format
msgid ""
"\n"
"Update your %(org_name)s Projects password\n"
msgstr ""

#: services/keycloak/templates/invitation/mail.html:8
#, python-format
msgid ""
"\n"
"    Confirm your email address to get started on the Projects portal of "
"%(organization_name)s.\n"
"    "
msgstr ""

#: services/keycloak/templates/invitation/mail.html:13
#, python-format
msgid ""
"\n"
"    Once you have confirmed that <strong>%(contact_email)s</strong> is your "
"address, we'll help you get started on the platform.\n"
"    "
msgstr ""

#: services/keycloak/templates/invitation/mail.html:18
msgid ""
"\n"
"    Confirm email address\n"
"    "
msgstr ""

#: services/keycloak/templates/invitation/mail.txt:2
#, python-format
msgid ""
"\n"
"Confirm your email address to get started on the Projects portal of "
"%(organization_name)s.\n"
"Once you have confirmed that <strong>%(contact_email)s</strong> is your "
"address, we'll help you get started on the platform.\n"
"Confirm email address : %(link)s\n"
"If you didn’t request this email, there is nothing to worry about, you can "
"safely ignore it.\n"
"Link expires on %(expiration_date)s at %(expiration_time)s. Click on "
"%(refresh_link)s to request a new link.\n"
msgstr ""

#: services/keycloak/templates/invitation/object.txt:2
#, python-format
msgid ""
"\n"
"Confirm your email address to get started on %(org_name)s Projects\n"
msgstr ""

#: services/keycloak/templates/reset_password/mail.html:8
msgid ""
"\n"
"    A request to reset your password has been made for your Projects "
"account.\n"
"    "
msgstr ""

#: services/keycloak/templates/reset_password/mail.html:28
#, python-format
msgid ""
"\n"
"    Link expires on %(expiration_date)s at %(expiration_time)s.\n"
"    "
msgstr ""

#: services/keycloak/templates/reset_password/mail.txt:2
#, python-format
msgid ""
"\n"
"A request to reset your password has been made for your Projects account.\n"
"Someone requested that we change your password. If this was you, click on "
"the link below to update your password.\n"
"Update password : %(link.link)s\n"
"If you didn’t request this email, there is nothing to worry about, you can "
"safely ignore it.\n"
"Link expires on %(expiration_date)s at %(expiration_time)s.\n"
msgstr ""

#: services/keycloak/templates/reset_password/object.txt:2
msgid ""
"\n"
"Update your Projects password\n"
msgstr ""

#: services/mistral/exceptions.py:10
msgid "The given queryset does not match the related model"
msgstr ""

#: services/wikipedia/exceptions.py:12
msgid "Wikipedia API error"
msgstr ""

#: services/wikipedia/exceptions.py:17
#, python-brace-format
msgid "Wikipedia API returned {status_code}"
msgstr ""

#: services/wikipedia/exceptions.py:26
msgid "Language is not supported"
msgstr ""

#: services/wikipedia/exceptions.py:31
#, python-brace-format
msgid "Language {language} is not supported"
msgstr ""<|MERGE_RESOLUTION|>--- conflicted
+++ resolved
@@ -8,11 +8,7 @@
 msgstr ""
 "Project-Id-Version: PACKAGE VERSION\n"
 "Report-Msgid-Bugs-To: \n"
-<<<<<<< HEAD
-"POT-Creation-Date: 2024-11-20 13:48+0100\n"
-=======
-"POT-Creation-Date: 2024-11-21 16:14+0100\n"
->>>>>>> d46a3b72
+"POT-Creation-Date: 2024-11-21 16:46+0100\n"
 "PO-Revision-Date: YEAR-MO-DA HO:MI+ZONE\n"
 "Last-Translator: FULL NAME <EMAIL@ADDRESS>\n"
 "Language-Team: LANGUAGE <LL@li.org>\n"
@@ -112,7 +108,6 @@
 msgid "You cannot assign this role to a user : {role}"
 msgstr ""
 
-<<<<<<< HEAD
 #: apps/accounts/models.py:131 apps/projects/models.py:162
 msgid "visibility"
 msgstr ""
@@ -126,21 +121,6 @@
 msgstr ""
 
 #: apps/accounts/models.py:828
-=======
-#: apps/accounts/models.py:130 apps/projects/models.py:162
-msgid "visibility"
-msgstr ""
-
-#: apps/accounts/models.py:816
-msgid "Hide"
-msgstr ""
-
-#: apps/accounts/models.py:817
-msgid "Organization"
-msgstr ""
-
-#: apps/accounts/models.py:818
->>>>>>> d46a3b72
 msgid "Public"
 msgstr ""
 
@@ -1556,19 +1536,11 @@
 "          "
 msgstr ""
 
-<<<<<<< HEAD
-#: projects/settings/base.py:265
+#: projects/settings/base.py:268
 msgid "English"
 msgstr ""
 
-#: projects/settings/base.py:266
-=======
-#: projects/settings/base.py:271
-msgid "English"
-msgstr ""
-
-#: projects/settings/base.py:272
->>>>>>> d46a3b72
+#: projects/settings/base.py:269
 msgid "French"
 msgstr ""
 
