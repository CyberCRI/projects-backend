# SOME DESCRIPTIVE TITLE.
# Copyright (C) YEAR THE PACKAGE'S COPYRIGHT HOLDER
# This file is distributed under the same license as the PACKAGE package.
# FIRST AUTHOR <EMAIL@ADDRESS>, YEAR.
#
#, fuzzy
msgid ""
msgstr ""
"Project-Id-Version: PACKAGE VERSION\n"
"Report-Msgid-Bugs-To: \n"
<<<<<<< HEAD
"POT-Creation-Date: 2025-02-11 16:43+0100\n"
=======
"POT-Creation-Date: 2025-02-14 11:15+0100\n"
>>>>>>> f29cfba9
"PO-Revision-Date: YEAR-MO-DA HO:MI+ZONE\n"
"Last-Translator: FULL NAME <EMAIL@ADDRESS>\n"
"Language-Team: LANGUAGE <LL@li.org>\n"
"Language: \n"
"MIME-Version: 1.0\n"
"Content-Type: text/plain; charset=UTF-8\n"
"Content-Transfer-Encoding: 8bit\n"
"Plural-Forms: nplurals=2; plural=(n != 1);\n"

#: apps/accounts/exceptions.py:17
msgid "Token contained no recognizable user identification"
msgstr ""

#: apps/accounts/exceptions.py:23
msgid "User is inactive"
msgstr ""

#: apps/accounts/exceptions.py:29
msgid "Invitation link not found or expired"
msgstr ""

#: apps/accounts/exceptions.py:35
msgid "Access token has expired"
msgstr ""

#: apps/accounts/exceptions.py:41
msgid "Token prefix is missing"
msgstr ""

#: apps/accounts/exceptions.py:50 apps/organizations/exceptions.py:18
msgid "You cannot add projects that you do not have access to"
msgstr ""

#: apps/accounts/exceptions.py:56
msgid "You do not have the permission to assign this role"
msgstr ""

#: apps/accounts/exceptions.py:61
#, python-brace-format
msgid "You do not have the permission to assign this role : {role}"
msgstr ""

#: apps/accounts/exceptions.py:74
msgid ""
"email_type query parameter is missing. Choices are : admin_created, "
"invitation, reset_password"
msgstr ""

#: apps/accounts/exceptions.py:81
msgid "Permission not found"
msgstr ""

#: apps/accounts/exceptions.py:87
msgid "An error occurred while syncing with Keycloak"
msgstr ""

#: apps/accounts/exceptions.py:92
#, python-brace-format
msgid "An error occurred while syncing with Keycloak : {message}"
msgstr ""

#: apps/accounts/exceptions.py:102
msgid "An error occurred while syncing with Google"
msgstr ""

#: apps/accounts/exceptions.py:107
#, python-brace-format
msgid "An error occurred while syncing with Google : {message}"
msgstr ""

#: apps/accounts/exceptions.py:120
msgid "The organization of a group cannot be changed"
msgstr ""

#: apps/accounts/exceptions.py:126
msgid "The root group cannot have a parent group"
msgstr ""

#: apps/accounts/exceptions.py:132
msgid "A non-root group must have a parent group"
msgstr ""

#: apps/accounts/exceptions.py:138
msgid "The parent group must belong to the same organization"
msgstr ""

#: apps/accounts/exceptions.py:144
msgid "You are trying to create a loop in the group's hierarchy"
msgstr ""

#: apps/accounts/exceptions.py:150
msgid "You cannot assign this role to a user"
msgstr ""

#: apps/accounts/exceptions.py:155
#, python-brace-format
msgid "You cannot assign this role to a user : {role}"
msgstr ""

<<<<<<< HEAD
#: apps/accounts/models.py:134 apps/projects/models.py:165
=======
#: apps/accounts/models.py:129 apps/projects/models.py:165
>>>>>>> f29cfba9
msgid "visibility"
msgstr ""

#: apps/accounts/models.py:768
msgid "Hide"
msgstr ""

#: apps/accounts/models.py:769
msgid "Organization"
msgstr ""

#: apps/accounts/models.py:770
msgid "Public"
msgstr ""

#: apps/accounts/templates/authentication/execute_actions_email_error.html:2
#, python-format
msgid ""
"\n"
"<div style=\"font-family:Arial;display:flex;align-items:center;flex-"
"direction:column;\">\n"
"    <p style=\"font-size: 24px;\">An error happened while resending the link:"
"</p>\n"
"    <p style=\"font-size: 20px;\">%(error)s</p>\n"
"</div>\n"
msgstr ""

#: apps/accounts/templates/authentication/execute_actions_email_not_sent.html:2
msgid ""
"\n"
"<div style=\"font-family:Arial;display:flex;align-items:center;flex-"
"direction:column;\">\n"
"    <p style=\"font-size: 24px;\">Link was not resent because no action is "
"required.</p>\n"
"</div>\n"
msgstr ""

#: apps/accounts/templates/authentication/execute_actions_email_success.html:2
msgid ""
"\n"
"<div style=\"font-family:Arial;display:flex;align-items:center;flex-"
"direction:column;\">\n"
"    <p style=\"font-size: 24px;\">Link resent successfully!</p>\n"
"    <p style=\"font-size: 20px;\">You can refresh your mailbox to find it 😊"
"</p>\n"
"</div>\n"
msgstr ""

#: apps/analytics/exceptions.py:10
msgid "Unknown publication status"
msgstr ""

#: apps/analytics/exceptions.py:15
#, python-brace-format
msgid "Unknown publication status '{publication_status}'"
msgstr ""

#: apps/commons/fields.py:29 apps/skills/serializers.py:101
msgid "This field is required."
msgstr ""

#: apps/commons/fields.py:30
#, python-brace-format
msgid "Invalid id \"{user_id}\" - object does not exist."
msgstr ""

#: apps/commons/fields.py:32 apps/skills/serializers.py:106
#, python-brace-format
msgid "Incorrect type. Expected str value, received {data_type}."
msgstr ""

#: apps/emailing/templates/contact/contact/email_with_name.html:13
#: apps/notifications/templates/new_application/mail.html:13
#: apps/notifications/templates/reminder/mail.html:14
#, python-format
msgid ""
"\n"
"                    Hello %(given_name)s,\n"
"                    "
msgstr ""

#: apps/emailing/templates/contact/contact/email_with_name.txt:2
#, python-format
msgid "Hello %(given_name)s,"
msgstr ""

#: apps/feedbacks/exceptions.py:12
msgid "You don't have the permission to comment on this project"
msgstr ""

#: apps/feedbacks/exceptions.py:18
#, python-brace-format
msgid ""
"You don't have the permission to comment on this project : {project_title}"
msgstr ""

#: apps/feedbacks/exceptions.py:28
msgid "You don't have the permission to follow this project"
msgstr ""

#: apps/feedbacks/exceptions.py:33
#, python-brace-format
msgid "You don't have the permission to follow this project : {project_title}"
msgstr ""

#: apps/feedbacks/exceptions.py:45 apps/projects/exceptions.py:116
msgid "You cannot reply to a reply"
msgstr ""

#: apps/feedbacks/exceptions.py:51
msgid "A comment cannot be a reply to itself"
msgstr ""

#: apps/files/exceptions.py:14
msgid "The file you are trying to upload is already attached to this project"
msgstr ""

#: apps/files/exceptions.py:22
msgid "The link you are trying to attach is already attached to this project"
msgstr ""

#: apps/files/exceptions.py:30
#, python-brace-format
msgid "File too large. Size should not exceed {settings.MAX_FILE_SIZE} MB"
msgstr ""

#: apps/files/exceptions.py:37
msgid "You can't change the project of a file"
msgstr ""

#: apps/files/exceptions.py:43
msgid "You can't change the project of a link"
msgstr ""

#: apps/files/exceptions.py:52
msgid "You can't delete this picture: It is related to another object"
msgstr ""

#: apps/files/exceptions.py:58
msgid ""
"You can't delete this picture: It is related to an instance of "
"{relation['model']} with pk={relation['pk']} through field "
"{relation['field']}"
msgstr ""

#: apps/invitations/exceptions.py:12
msgid "The email type is not valid"
msgstr ""

#: apps/invitations/exceptions.py:17
#, python-brace-format
msgid "The email type '{email_type}' is not valid"
msgstr ""

#: apps/invitations/exceptions.py:29
msgid "People group must belong to the invitation's organization"
msgstr ""

#: apps/invitations/exceptions.py:35
msgid "You cannot change the organization of an invitation"
msgstr ""

#: apps/invitations/exceptions.py:41
msgid "This user is already a member of this organization"
msgstr ""

#: apps/invitations/exceptions.py:47
msgid "A user with this email already exists"
msgstr ""

#: apps/invitations/exceptions.py:53
msgid "This organization does not accept access requests"
msgstr ""

#: apps/invitations/exceptions.py:59
msgid "An access request for this email already exists"
msgstr ""

#: apps/invitations/exceptions.py:65
msgid "An access request for this user already exists"
msgstr ""

#: apps/invitations/templates/access_requests_base.html:56
#: services/keycloak/templates/keycloak_base.html:56
msgid ""
"\n"
"          Need any help?\n"
"          "
msgstr ""

#: apps/invitations/templates/access_requests_base.html:61
#: services/keycloak/templates/keycloak_base.html:61
msgid ""
"\n"
"          For questions or assistance, you can <a class=\"lpi-link\" "
"href=\"mailto:projects.platform@learningplanetinstitute.org\">email us</a>. "
"We will come back to you during business hours (mon-fri 9am-6pm) as fast as "
"we can.\n"
"          "
msgstr ""

#: apps/invitations/templates/access_requests_base.html:66
#: services/keycloak/templates/keycloak_base.html:66
msgid ""
"\n"
"          You can also visit our <a class=\"lpi-link\" href=\"https://docs."
"projects.lp-i.org\">help center</a>.\n"
"          "
msgstr ""

#: apps/invitations/templates/access_requests_base.html:71
#: services/keycloak/templates/keycloak_base.html:71
msgid ""
"\n"
"          We hope you'll enjoy our new platform!\n"
"          <br/>\n"
"          The LPI team.\n"
"          "
msgstr ""

#: apps/invitations/templates/access_requests_base.html:83
#: apps/skills/templates/mentorship_base.html:206
#: services/keycloak/templates/keycloak_base.html:83
msgid ""
"\n"
"          Made with ❤️ by Learning Planet Institute.\n"
"          "
msgstr ""

#: apps/invitations/templates/request_accepted/mail.html:8
#: services/keycloak/templates/admin_created/mail.html:8
#, python-format
msgid ""
"\n"
"    Welcome to the Projects portal of %(organization_name)s, "
"%(given_name)s!\n"
"    "
msgstr ""

#: apps/invitations/templates/request_accepted/mail.html:13
#: apps/invitations/templates/request_declined/mail.html:13
#, python-format
msgid ""
"\n"
"    Dear %(given_name)s,\n"
"    "
msgstr ""

#: apps/invitations/templates/request_accepted/mail.html:18
#, python-format
msgid ""
"\n"
"    You can now access the %(organization_name)s portal on Projects "
"platform.\n"
"    "
msgstr ""

#: apps/invitations/templates/request_accepted/mail.html:23
msgid ""
"\n"
"    We hope you'll enjoy this new portal!\n"
"    "
msgstr ""

#: apps/invitations/templates/request_accepted/mail.html:28
#, python-format
msgid ""
"\n"
"    Login to %(organization_name)s portal\n"
"    "
msgstr ""

#: apps/invitations/templates/request_accepted/mail.txt:2
#, python-format
msgid ""
"\n"
"Welcome to the Projects portal of %(organization_name)s, %(given_name)s!\n"
"Dear %(given_name)s, You can now access the %(organization_name)s portal on "
"Projects platform.\n"
"We hope you'll enjoy this new portal!\n"
"Login to %(organization_name)s portal : %(website_url)s\n"
msgstr ""

#: apps/invitations/templates/request_accepted/object.txt:2
#, python-format
msgid ""
"\n"
"Welcome to the %(org_name)s Projects platform\n"
msgstr ""

#: apps/invitations/templates/request_declined/mail.html:8
#, python-format
msgid ""
"\n"
"    Your request to join the %(organization_name)s Projects portal has been "
"declined\n"
"    "
msgstr ""

#: apps/invitations/templates/request_declined/mail.html:18
#, python-format
msgid ""
"\n"
"    Thank you for requesting access to the %(organization_name)s Projects "
"portal. Unfortunately, we are unable to grant your request at this time.\n"
"    "
msgstr ""

#: apps/invitations/templates/request_declined/mail.html:23
#, python-format
msgid ""
"\n"
"    If you think this is a mistake, please contact the <a class=\"lpi-link\" "
"href=\"mailto:%(contact_email)s\">%(organization_name)s Projects portal "
"administrator</a>.\n"
"    "
msgstr ""

#: apps/invitations/templates/request_declined/mail.txt:2
#, python-format
msgid ""
"\n"
"Your request to join the %(organization_name)s Projects portal has been "
"declined\n"
"Dear %(given_name)s,\n"
"Thank you for requesting access to the %(organization_name)s Projects "
"portal. Unfortunately, we are unable to grant your request at this time.\n"
"If you think this is a mistake, please contact the %(organization_name)s : "
"%(contact_email)s.\n"
msgstr ""

#: apps/invitations/templates/request_declined/object.txt:2
#, python-format
msgid ""
"\n"
"Your access request for the %(org_name)s Projects platform has been "
"declined\n"
msgstr ""

#: apps/newsfeed/exceptions.py:9
msgid "The people groups of a news must belong to the same organization"
msgstr ""

#: apps/newsfeed/exceptions.py:17
msgid "The people groups of an event must belong to the same organization"
msgstr ""

#: apps/newsfeed/exceptions.py:25
msgid ""
"The people groups of an instruction must belong to the same organization"
msgstr ""

#: apps/notifications/tasks.py:188 apps/notifications/tasks.py:232
msgid "editor"
msgstr ""

#: apps/notifications/tasks.py:189 apps/notifications/tasks.py:233
msgid "participant"
msgstr ""

#: apps/notifications/tasks.py:190 apps/notifications/tasks.py:234
msgid "reviewer"
msgstr ""

#: apps/notifications/templates/group_member_added_other/reminder.txt:2
#, python-format
msgid ""
"\n"
"%(full_name)s added a group as member to the project %(project)s.\n"
msgid_plural ""
"\n"
"%(full_name)s added %(count)s groups as members to the project %(project)s.\n"
msgstr[0] ""
msgstr[1] ""

#: apps/notifications/templates/group_member_added_self/mail.html:13
#: apps/notifications/templates/member_added_self/mail.html:13
#: apps/notifications/templates/member_updated_self/mail.html:13
#: apps/notifications/templates/new_comment/mail.html:13
#: apps/notifications/templates/new_instruction/mail.html:13
#: apps/notifications/templates/new_private_message/mail.html:13
#: apps/notifications/templates/new_reply/mail.html:13
#: apps/notifications/templates/new_review/mail.html:13
#: apps/notifications/templates/project_ready_for_review/mail.html:13
#, python-format
msgid ""
"\n"
"          Hello %(given_name)s,\n"
"          "
msgstr ""

#: apps/notifications/templates/group_member_added_self/mail.html:18
#, python-format
msgid ""
"\n"
"          %(full_name)s added the group %(group)s you are part of to the "
"team of project <a class=\"lpi-link\" href=\"%(website_url)s/projects/"
"%(project_slug)s/summary?fromNotification\">%(project_title)s</a>.\n"
"          "
msgstr ""

#: apps/notifications/templates/group_member_added_self/mail.html:28
#: apps/notifications/templates/member_added_self/mail.html:28
#: apps/notifications/templates/member_updated_self/mail.html:28
#: apps/notifications/templates/new_review/mail.html:35
#: apps/notifications/templates/project_ready_for_review/mail.html:28
#: apps/notifications/templates/reminder/mail.html:42
msgid "Go to project"
msgstr ""

#: apps/notifications/templates/group_member_added_self/mail.txt:2
#, python-format
msgid ""
"\n"
"Hello %(recipient.given_name)s, %(full_name)s added the group %(group)s you "
"are part of to the team of project \"%(project_title)s\".\n"
msgstr ""

#: apps/notifications/templates/group_member_added_self/object.txt:2
#, python-format
msgid ""
"\n"
"%(full_name)s added group %(group)s you are part of to project "
"%(project_title)s.\n"
msgstr ""

#: apps/notifications/templates/group_member_removed_other/reminder.txt:2
#, python-format
msgid ""
"\n"
"%(full_name)s removed a group from members.\n"
msgid_plural ""
"\n"
"%(full_name)s removed %(count)s groups from members.\n"
msgstr[0] ""
msgstr[1] ""

#: apps/notifications/templates/invitation_reminder_last_day/mail.html:13
#: apps/notifications/templates/invitation_reminder_one_week/mail.html:13
#, python-format
msgid ""
"\n"
"          Hello %(name)s,\n"
"          "
msgstr ""

#: apps/notifications/templates/invitation_reminder_last_day/mail.html:18
#, python-format
msgid ""
"\n"
"          A registration link you created for the group %(group_name)s will "
"expire today.\n"
"          "
msgstr ""

#: apps/notifications/templates/invitation_reminder_last_day/mail.html:23
#: apps/notifications/templates/invitation_reminder_one_week/mail.html:23
#, python-format
msgid ""
"\n"
"          You can create a new registration link <a class=\"lpi-link\" "
"href=\"%(website_url)s/admin/links/list\">here</a>.\n"
"          "
msgstr ""

#: apps/notifications/templates/invitation_reminder_last_day/mail.txt:2
#, python-format
msgid ""
"\n"
"Hello %(name)s, A registration link you created for the group %(group_name)s "
"will expire today.\n"
"You can create a new registration link here.\n"
msgstr ""

#: apps/notifications/templates/invitation_reminder_last_day/object.txt:2
msgid "Registration link to expire today"
msgstr ""

#: apps/notifications/templates/invitation_reminder_one_week/mail.html:18
#, python-format
msgid ""
"\n"
"          A registration link you created for the group %(group_name)s will "
"expire in a week.\n"
"          "
msgstr ""

#: apps/notifications/templates/invitation_reminder_one_week/mail.txt:2
#, python-format
msgid ""
"\n"
"Hello %(name)s, A registration link you created for the group %(group_name)s "
"will expire in a week.\n"
"You can create a new registration link here.\n"
msgstr ""

#: apps/notifications/templates/invitation_reminder_one_week/object.txt:2
msgid "Registration link to expire in one week"
msgstr ""

#: apps/notifications/templates/member_added_other/reminder.txt:2
#, python-format
msgid ""
"\n"
"%(full_name)s added a new member.\n"
msgid_plural ""
"\n"
"%(full_name)s added %(count)s new members.\n"
msgstr[0] ""
msgstr[1] ""

#: apps/notifications/templates/member_added_self/mail.html:18
#, python-format
msgid ""
"\n"
"          %(full_name)s added you to the team of project <a class=\"lpi-"
"link\" href=\"%(website_url)s/projects/%(project_slug)s/summary?"
"fromNotification\">%(project_title)s</a>.\n"
"          "
msgstr ""

#: apps/notifications/templates/member_added_self/mail.txt:2
#, python-format
msgid ""
"\n"
"Hello %(recipient.given_name)s, %(full_name)s added you to the team of "
"project \"%(project_title)s\".\n"
msgstr ""

#: apps/notifications/templates/member_added_self/object.txt:2
#, python-format
msgid ""
"\n"
"%(full_name)s added you to the team of project %(project_title)s.\n"
msgstr ""

#: apps/notifications/templates/member_removed_other/reminder.txt:2
#, python-format
msgid ""
"\n"
"%(full_name)s removed a member.\n"
msgid_plural ""
"\n"
"%(full_name)s removed %(count)s members.\n"
msgstr[0] ""
msgstr[1] ""

#: apps/notifications/templates/member_updated_other/reminder.txt:2
#, python-format
msgid ""
"\n"
"%(full_name)s updated a member.\n"
msgid_plural ""
"\n"
"%(full_name)s updated %(count)s members.\n"
msgstr[0] ""
msgstr[1] ""

#: apps/notifications/templates/member_updated_self/mail.html:18
#, python-format
msgid ""
"\n"
"          %(full_name)s gave you %(role)s rights in project <a class=\"lpi-"
"link\" href=\"%(website_url)s/projects/%(project_slug)s/summary?"
"fromNotification\">%(project_title)s</a>.\n"
"          "
msgstr ""

#: apps/notifications/templates/member_updated_self/mail.txt:2
#, python-format
msgid ""
"\n"
"%(full_name)s gave you %(role)s rights in project \"%(project_title)s\".\n"
msgstr ""

#: apps/notifications/templates/member_updated_self/object.txt:2
#, python-format
msgid ""
"\n"
"%(full_name)s gave you %(role)s rights in project %(project_title)s.\n"
msgstr ""

#: apps/notifications/templates/new_access_request/mail.html:8
msgid ""
"\n"
"            Hello,\n"
"            "
msgstr ""

#: apps/notifications/templates/new_access_request/mail.html:13
#, python-format
msgid ""
"\n"
"            You have received a new access request for %(org_name)s Projects "
"platform.\n"
"            "
msgstr ""

#: apps/notifications/templates/new_access_request/mail.html:22
msgid ""
"\n"
"          First name:\n"
"          "
msgstr ""

#: apps/notifications/templates/new_access_request/mail.html:29
#, python-format
msgid ""
"\n"
"          %(given_name)s\n"
"          "
msgstr ""

#: apps/notifications/templates/new_access_request/mail.html:38
msgid ""
"\n"
"          Last name:\n"
"          "
msgstr ""

#: apps/notifications/templates/new_access_request/mail.html:45
#, python-format
msgid ""
"\n"
"          %(family_name)s\n"
"          "
msgstr ""

#: apps/notifications/templates/new_access_request/mail.html:54
msgid ""
"\n"
"          Email:\n"
"          "
msgstr ""

#: apps/notifications/templates/new_access_request/mail.html:61
#, python-format
msgid ""
"\n"
"          %(email)s\n"
"          "
msgstr ""

#: apps/notifications/templates/new_access_request/mail.html:70
msgid ""
"\n"
"          Title:\n"
"          "
msgstr ""

#: apps/notifications/templates/new_access_request/mail.html:77
#, python-format
msgid ""
"\n"
"          %(job)s\n"
"          "
msgstr ""

#: apps/notifications/templates/new_access_request/mail.html:86
msgid ""
"\n"
"          Message:\n"
"          "
msgstr ""

#: apps/notifications/templates/new_access_request/mail.html:93
#, python-format
msgid ""
"\n"
"          %(message)s\n"
"          "
msgstr ""

#: apps/notifications/templates/new_access_request/mail.html:102
#, python-format
msgid ""
"\n"
"          See <a class=\"lpi-link\" href=\"%(website_url)s/admin/"
"requests\">request in platform</a>.\n"
"          "
msgstr ""

#: apps/notifications/templates/new_access_request/mail.txt:2
#, python-format
msgid ""
"\n"
"Hello,\n"
"You have received a new access request for %(org_name)s Projects platform.\n"
"First name: %(given_name)s\n"
"Last name: %(family_name)s\n"
"Email: %(email)s\n"
"Title: %(job)s\n"
"Message:%(message)s\n"
"See <a class=\"lpi-link\" href=\"%(website_url)s/admin/requests\">request in "
"platform</a>.\n"
msgstr ""

#: apps/notifications/templates/new_access_request/object.txt:2
#, python-format
msgid ""
"\n"
"New access request for %(org_name)s Projects platform\n"
msgstr ""

#: apps/notifications/templates/new_announcement/reminder.txt:2
#, python-format
msgid ""
"\n"
"%(full_name)s published a new announcement.\n"
msgid_plural ""
"\n"
"%(full_name)s published %(count)s new announcements.\n"
msgstr[0] ""
msgstr[1] ""

#: apps/notifications/templates/new_application/mail.html:19
#, python-format
msgid ""
"\n"
"                    applied to the announcement "
"<strong>\"%(announcement_title)s\"</strong>\n"
"                    of the project <a class=\"lpi-link\" "
"href=\"%(website_url)s/projects/%(project_slug)s/summary?"
"fromNotification\">%(project_title)s</a>.\n"
"                    "
msgstr ""

#: apps/notifications/templates/new_application/mail.html:29
msgid "Applicant:"
msgstr ""

#: apps/notifications/templates/new_application/mail.html:30
msgid "Email:"
msgstr ""

#: apps/notifications/templates/new_application/mail.html:34
msgid "Applicant's message:"
msgstr ""

#: apps/notifications/templates/new_application/mail.txt:2
#, python-format
msgid ""
"\n"
"%(application.applicant_firstname)s %(application.applicant_name)s applied "
"to on the project: %(project_title)s For a job work of "
"%(announcement_title)s:\n"
msgstr ""

#: apps/notifications/templates/new_application/mail.txt:5
#, python-format
msgid ""
"\n"
"Description of the job: %(item.description|safe)s\n"
msgstr ""

#: apps/notifications/templates/new_application/mail.txt:8
#, python-format
msgid ""
"\n"
"User's email: %(application.applicant_email)s\n"
msgstr ""

#: apps/notifications/templates/new_application/mail.txt:11
#, python-format
msgid ""
"\n"
"User message: %(application.applicant_message|safe)s\n"
msgstr ""

#: apps/notifications/templates/new_application/object.txt:2
#, python-format
msgid ""
"\n"
"%(firstname)s %(lastname)s applied to the announcement: "
"%(announcement_title)s.\n"
msgstr ""

#: apps/notifications/templates/new_blogentry/reminder.txt:2
#, python-format
msgid ""
"\n"
"%(full_name)s published a new blog entry.\n"
msgid_plural ""
"\n"
"%(full_name)s published %(count)s new blog entries.\n"
msgstr[0] ""
msgstr[1] ""

#: apps/notifications/templates/new_comment/mail.html:18
#, python-format
msgid ""
"\n"
"          %(full_name)s commented project <a class=\"lpi-link\" "
"href=\"%(website_url)s/projects/%(project_slug)s/summary?"
"fromNotification\">%(project_title)s</a>.\n"
"          "
msgstr ""

#: apps/notifications/templates/new_comment/mail.html:26
#: apps/notifications/templates/new_reply/mail.html:26
msgid "Comment by"
msgstr ""

#: apps/notifications/templates/new_comment/mail.html:35
#: apps/notifications/templates/new_reply/mail.html:35
msgid "Go to comment"
msgstr ""

#: apps/notifications/templates/new_comment/mail.txt:2
#: apps/notifications/templates/new_comment/object.txt:2
#: apps/notifications/templates/new_comment/reminder.txt:2
#, python-format
msgid ""
"\n"
"%(full_name)s commented project %(project_title)s.\n"
msgid_plural ""
"\n"
"%(full_name)s added %(count)s comments to project %(project_title)s.\n"
msgstr[0] ""
msgstr[1] ""

#: apps/notifications/templates/new_instruction/mail.html:18
msgid ""
"\n"
"          You have received a new instruction.\n"
"          "
msgstr ""

#: apps/notifications/templates/new_instruction/mail.html:28
msgid "Go to instruction"
msgstr ""

#: apps/notifications/templates/new_instruction/mail.txt:2
#, python-format
msgid ""
"\n"
"Hello %(recipient.given_name)s, You have received a new instruction.\n"
msgstr ""

#: apps/notifications/templates/new_instruction/object.txt:2
msgid ""
"\n"
"New instruction\n"
msgstr ""

#: apps/notifications/templates/new_instruction/reminder.txt:2
msgid ""
"\n"
"You received a new instruction.\n"
msgstr ""

#: apps/notifications/templates/new_private_message/mail.html:18
#, python-format
msgid ""
"\n"
"          %(full_name)s posted a message on <a class=\"lpi-link\" "
"href=\"%(website_url)s/projects/%(project_slug)s/private-exchange?"
"fromNotification\">%(project_title)s</a>.\n"
"          "
msgstr ""

#: apps/notifications/templates/new_private_message/mail.html:26
msgid "Message by"
msgstr ""

#: apps/notifications/templates/new_private_message/mail.html:35
msgid "Go to message"
msgstr ""

#: apps/notifications/templates/new_private_message/mail.txt:2
#: apps/notifications/templates/new_private_message/object.txt:2
#: apps/notifications/templates/new_private_message/reminder.txt:2
#, python-format
msgid ""
"\n"
"%(full_name)s posted a message on %(project_title)s.\n"
msgid_plural ""
"\n"
"%(full_name)s posted %(count)s messages on project %(project_title)s.\n"
msgstr[0] ""
msgstr[1] ""

#: apps/notifications/templates/new_reply/mail.html:18
#, python-format
msgid ""
"\n"
"          %(full_name)s replied to your comment on project <a class=\"lpi-"
"link\" href=\"%(website_url)s/projects/%(project_slug)s/summary?"
"fromNotification\">%(project_title)s</a>.\n"
"          "
msgstr ""

#: apps/notifications/templates/new_reply/mail.txt:2
#, python-format
msgid ""
"\n"
"%(full_name)s has replied on your comment on project %(project_title)s.\n"
msgstr ""

#: apps/notifications/templates/new_reply/object.txt:2
#, python-format
msgid ""
"\n"
"%(full_name)s replied to your comment on project %(project_title)s.\n"
msgstr ""

#: apps/notifications/templates/new_review/mail.html:18
#, python-format
msgid ""
"\n"
"          %(full_name)s reviewed project <a class=\"lpi-link\" "
"href=\"%(website_url)s/projects/%(project_slug)s/summary?"
"fromNotification\">%(project_title)s</a>.\n"
"          "
msgstr ""

#: apps/notifications/templates/new_review/mail.html:26
msgid "Review by"
msgstr ""

#: apps/notifications/templates/new_review/mail.txt:2
#: apps/notifications/templates/new_review/object.txt:2
#, python-format
msgid ""
"\n"
"%(full_name)s reviewed project %(project_title)s.\n"
msgstr ""

#: apps/notifications/templates/notifications_base.html:45
msgid ""
"\n"
"          the platform made to share your projects.<br/>\n"
"          Created for you by the Learning Planet Institute<br/>\n"
"          8bis, rue Charles V, 75004 Paris, France\n"
"          "
msgstr ""

#: apps/notifications/templates/notifications_base.html:52
msgid ""
"You receive this mail because you are subscribed to these notifications on "
"Projects platform."
msgstr ""

#: apps/notifications/templates/notifications_base.html:53
msgid "Change your notification settings here."
msgstr ""

#: apps/notifications/templates/project_edited/reminder.txt:2
#, python-format
msgid ""
"\n"
"%(full_name)s edited the %(updated_fields)s.\n"
msgstr ""

#: apps/notifications/templates/project_ready_for_review/mail.html:18
#, python-format
msgid ""
"\n"
"          %(full_name)s marked project <a class=\"lpi-link\" "
"href=\"%(website_url)s/projects/%(project_slug)s/summary?"
"fromNotification\">%(project_title)s</a> as ready for review.\n"
"          "
msgstr ""

#: apps/notifications/templates/project_ready_for_review/mail.txt:2
#, python-format
msgid ""
"\n"
"Hello %(recipient.given_name)s, %(full_name)s marked project "
"%(project_title)s as ready for review.\n"
msgstr ""

#: apps/notifications/templates/project_ready_for_review/object.txt:2
#, python-format
msgid ""
"\n"
"%(full_name)s marked project %(project_title)s as ready for review.\n"
msgstr ""

#: apps/notifications/templates/reminder/mail.html:19
#, python-format
msgid ""
"\n"
"                    Here are your highlights for %(dateOfTheDay)s\n"
"                    "
msgstr ""

#: apps/notifications/templates/reminder/mail.html:30
msgid "Project"
msgstr ""

#: apps/notifications/templates/reminder/mail.txt:2
#, python-format
msgid ""
"\n"
"Here are your highlights for %(dateOfTheDay)s\n"
msgstr ""

#: apps/notifications/templates/reminder/object.txt:2
msgid "New highlights on Projects"
msgstr ""

#: apps/notifications/utils.py:233
msgid " and "
msgstr ""

#: apps/organizations/exceptions.py:11
msgid "You are trying to create a loop in the organization's hierarchy."
msgstr ""

#: apps/organizations/exceptions.py:24
msgid "The root category cannot have a parent category"
msgstr ""

#: apps/organizations/exceptions.py:30
msgid "A non-root category must have a parent category"
msgstr ""

#: apps/organizations/exceptions.py:36
msgid "The parent category must belong to the same organization"
msgstr ""

#: apps/organizations/exceptions.py:42
msgid "You are trying to create a loop in the category's hierarchy"
msgstr ""

#: apps/organizations/exceptions.py:48
msgid "You must choose a default tag classification that is enabled"
msgstr ""

#: apps/projects/exceptions.py:12
msgid "You don't have the permission to link this project"
msgstr ""

#: apps/projects/exceptions.py:17
#, python-brace-format
msgid "You don't have the permission to link this project : {project_title}"
msgstr ""

#: apps/projects/exceptions.py:27
msgid "You do not have the rights to add a project in this organization"
msgstr ""

#: apps/projects/exceptions.py:34
msgid "You cannot modify a locked project"
msgstr ""

#: apps/projects/exceptions.py:43
msgid "The organizations parameter is mandatory"
msgstr ""

#: apps/projects/exceptions.py:49
msgid "The project does not belong to any of the given organizations"
msgstr ""

#: apps/projects/exceptions.py:70
msgid "You cannot remove all the owners of a project"
msgstr ""

#: apps/projects/exceptions.py:76
msgid "A project must belong to at least one organization"
msgstr ""

#: apps/projects/exceptions.py:82
msgid "Only a reviewer can change this project's status"
msgstr ""

#: apps/projects/exceptions.py:88
msgid "You cannot empty the description of a project"
msgstr ""

#: apps/projects/exceptions.py:95
msgid ""
"A project cannot be in a category if it doesn't belong to one of the "
"project's organizations"
msgstr ""

#: apps/projects/exceptions.py:102
msgid "A project can't be linked to itself"
msgstr ""

#: apps/projects/exceptions.py:107
#, python-brace-format
msgid "The project '{project_title}' can't be linked to itself"
msgstr ""

#: apps/projects/exceptions.py:122
msgid "A message cannot be a reply to itself"
msgstr ""

<<<<<<< HEAD
#: apps/projects/models.py:148
=======
#: apps/projects/models.py:149
>>>>>>> f29cfba9
msgid "title"
msgstr ""

#: apps/projects/models.py:158
msgid "main goal"
msgstr ""

#: apps/projects/models.py:171
msgid "life status"
msgstr ""

#: apps/projects/models.py:182
msgid "categories"
msgstr ""

#: apps/projects/models.py:199
msgid "sustainable development goals"
msgstr ""

#: apps/projects/models.py:205
msgid "main category"
msgstr ""

#: apps/skills/exceptions.py:11
msgid "You cannot change the status of a mentoring request you created"
msgstr ""

#: apps/skills/exceptions.py:21
msgid "User ID must be provided through url"
msgstr ""

#: apps/skills/exceptions.py:27
msgid "This user cannot be a mentor for this skill"
msgstr ""

#: apps/skills/exceptions.py:33
msgid "This user does not need a mentor for this skill"
msgstr ""

#: apps/skills/exceptions.py:39
msgid "You already have this skill in your profile"
msgstr ""

#: apps/skills/exceptions.py:45
msgid "Only custom tags can be updated"
msgstr ""

#: apps/skills/exceptions.py:51
msgid "Only custom tags classifications can be updated"
msgstr ""

#: apps/skills/exceptions.py:57
msgid "You can only search for 50 Wikipedia tags at a time"
msgstr ""

#: apps/skills/exceptions.py:63
msgid "You already made a mentoring request for this skill"
msgstr ""

#: apps/skills/exceptions.py:72
msgid "Tags must belong to the classification's organization"
msgstr ""

#: apps/skills/exceptions.py:78
msgid "Tag title must be 50 characters or less"
msgstr ""

#: apps/skills/exceptions.py:84
msgid "Tag description must be 500 characters or less"
msgstr ""

#: apps/skills/serializers.py:103
#, python-brace-format
msgid "Invalid id \"{tag_classification_id}\" - object does not exist."
msgstr ""

#: apps/skills/templates/contact_mentor/mail.html:10
#, python-format
msgid ""
"\n"
"            Can you mentor me in %(skill)s?\n"
"            "
msgstr ""

#: apps/skills/templates/contact_mentor/mail.html:19
#: apps/skills/templates/contact_mentoree/mail.html:19
#, python-format
msgid ""
"\n"
"            Here is the message that %(user)s has left on the Projects "
"platform:\n"
"            "
msgstr ""

#: apps/skills/templates/contact_mentor/mail.html:30
#: apps/skills/templates/contact_mentoree/mail.html:30
#: apps/skills/templates/reminder_mentor_10_days/mail.html:30
#: apps/skills/templates/reminder_mentor_3_days/mail.html:30
#: apps/skills/templates/reminder_mentoree_10_days/mail.html:30
#: apps/skills/templates/reminder_mentoree_3_days/mail.html:30
msgid ""
"\n"
"            Reply\n"
"            "
msgstr ""

#: apps/skills/templates/contact_mentor/mail.txt:2
#, python-format
msgid ""
"\n"
"Can you mentor me in %(skill)s?\n"
"\n"
"Here is the message that %(user)s has left on the Projects platform:\n"
"\n"
"%(content)s\n"
"\n"
"Reply : %(organization.website_url)s/mentorship/respond/%(instance.id)s\n"
msgstr ""

#: apps/skills/templates/contact_mentor/object.txt:2
#, python-format
msgid ""
"\n"
"Can you mentor %(mentoree_name)s?\n"
msgstr ""

#: apps/skills/templates/contact_mentoree/mail.html:10
#, python-format
msgid ""
"\n"
"            Do you want to be mentored in %(skill)s?\n"
"            "
msgstr ""

#: apps/skills/templates/contact_mentoree/mail.txt:2
#, python-format
msgid ""
"\n"
"Do you want to be mentored in %(skill)s?\n"
"\n"
"Here is the message that %(user)s has left on the Projects platform:\n"
"\n"
"%(content)s\n"
"\n"
"Reply : %(organization.website_url)s/mentorship/respond/%(instance.id)s\n"
msgstr ""

#: apps/skills/templates/contact_mentoree/object.txt:2
#, python-format
msgid ""
"\n"
"%(mentor_name)s offers to mentor you\n"
msgstr ""

#: apps/skills/templates/mentor_response_accepted/mail.html:10
#, python-format
msgid ""
"\n"
"            %(user)s has accepted to mentor you in %(skill)s!\n"
"            "
msgstr ""

#: apps/skills/templates/mentor_response_accepted/mail.html:19
#, python-format
msgid ""
"\n"
"            Good news, %(user)s has accepted to mentor you. You can contact "
"them at %(email)s.\n"
"            "
msgstr ""

#: apps/skills/templates/mentor_response_accepted/mail.html:30
#: apps/skills/templates/mentor_response_pending/mail.html:30
#: apps/skills/templates/mentoree_response_accepted/mail.html:30
#: apps/skills/templates/mentoree_response_pending/mail.html:30
#, python-format
msgid ""
"\n"
"            Reply to %(user)s\n"
"            "
msgstr ""

#: apps/skills/templates/mentor_response_accepted/mail.txt:2
#, python-format
msgid ""
"\n"
"%(user)s has accepted to mentor you in %(skill)s!\n"
"\n"
"Good news, %(user)s has accepted to mentor you. You can contact them at "
"%(email)s.\n"
"\n"
"%(content)s\n"
"\n"
"Reply to %(user)s : %(email)s\n"
msgstr ""

#: apps/skills/templates/mentor_response_accepted/object.txt:2
#, python-format
msgid ""
"\n"
"%(mentor_name)s has accepted to mentor you\n"
msgstr ""

#: apps/skills/templates/mentor_response_pending/mail.html:10
#, python-format
msgid ""
"\n"
"            %(user)s needs more information to mentor you in %(skill)s.\n"
"            "
msgstr ""

#: apps/skills/templates/mentor_response_pending/mail.html:19
#: apps/skills/templates/mentoree_response_pending/mail.html:19
#, python-format
msgid ""
"    \n"
"            %(user)s has left the following message. You can contact them at "
"%(email)s.\n"
"            "
msgstr ""

#: apps/skills/templates/mentor_response_pending/mail.txt:2
#, python-format
msgid ""
"\n"
"%(user)s needs more information to mentor you in %(skill)s.\n"
" \n"
"%(user)s has left the following message. You can contact them at %(email)s.\n"
"\n"
"%(content)s\n"
"\n"
"Reply to %(user)s : %(email)s\n"
msgstr ""

#: apps/skills/templates/mentor_response_pending/object.txt:2
#: apps/skills/templates/mentoree_response_pending/object.txt:2
#, python-format
msgid ""
"\n"
"%(mentor_name)s needs more information on mentoring\n"
msgstr ""

#: apps/skills/templates/mentor_response_rejected/mail.html:10
#, python-format
msgid ""
"\n"
"            %(user)s can't mentor you in %(skill)s!\n"
"            "
msgstr ""

#: apps/skills/templates/mentor_response_rejected/mail.html:19
#, python-format
msgid ""
"\n"
"            Unfortunately, %(user)s can't mentor you in %(skill)s.\n"
"            "
msgstr ""

#: apps/skills/templates/mentor_response_rejected/mail.txt:2
#, python-format
msgid ""
"\n"
"%(user)s can't mentor you in %(skill)s!\n"
"\n"
"Unfortunately, %(user)s will not be able to mentor you.\n"
"\n"
"%(content)s\n"
msgstr ""

#: apps/skills/templates/mentor_response_rejected/object.txt:2
#, python-format
msgid ""
"\n"
"%(mentor_name)s can't mentor you\n"
msgstr ""

#: apps/skills/templates/mentoree_response_accepted/mail.html:10
#, python-format
msgid ""
"\n"
"            %(user)s has accepted to be your mentoree in %(skill)s!\n"
"            "
msgstr ""

#: apps/skills/templates/mentoree_response_accepted/mail.html:19
#, python-format
msgid ""
"\n"
"            Good news, %(user)s has accepted to be your mentoree. You can "
"contact them at %(email)s.\n"
"            "
msgstr ""

#: apps/skills/templates/mentoree_response_accepted/mail.txt:2
#, python-format
msgid ""
"\n"
"%(user)s has accepted to be your mentoree in %(skill)s!\n"
"\n"
"Good news, %(user)s has accepted to be your mentoree. You can contact them "
"at %(email)s.\n"
"\n"
"%(content)s\n"
"\n"
"Reply to %(user)s : %(email)s\n"
msgstr ""

#: apps/skills/templates/mentoree_response_accepted/object.txt:2
#, python-format
msgid ""
"\n"
"%(mentor_name)s has accepted to be your mentoree\n"
msgstr ""

#: apps/skills/templates/mentoree_response_pending/mail.html:10
#, python-format
msgid ""
"\n"
"            %(user)s needs more information to be your mentoree in "
"%(skill)s.\n"
"            "
msgstr ""

#: apps/skills/templates/mentoree_response_pending/mail.txt:2
#, python-format
msgid ""
"\n"
"%(user)s needs more information to be your mentoree in %(skill)s.\n"
" \n"
"%(user)s has left the following message. You can contact them at %(email)s.\n"
"\n"
"%(content)s\n"
"\n"
"Reply to %(user)s : %(email)s\n"
msgstr ""

#: apps/skills/templates/mentoree_response_rejected/mail.html:10
#, python-format
msgid ""
"\n"
"            %(user)s can't be your mentoree in %(skill)s!\n"
"            "
msgstr ""

#: apps/skills/templates/mentoree_response_rejected/mail.html:19
#, python-format
msgid ""
"\n"
"            Unfortunately, %(user)s can't be your mentoree in %(skill)s.\n"
"            "
msgstr ""

#: apps/skills/templates/mentoree_response_rejected/mail.txt:2
#, python-format
msgid ""
"\n"
"%(user)s can't be your mentoree in %(skill)s!\n"
"\n"
"Unfortunately, %(user)s will not be able to be your mentoree.\n"
"\n"
"%(content)s\n"
msgstr ""

#: apps/skills/templates/mentoree_response_rejected/object.txt:2
#, python-format
msgid ""
"\n"
"%(mentor_name)s can't be your mentoree\n"
msgstr ""

#: apps/skills/templates/mentorship_base.html:55
msgid ""
"\n"
"          Mentoring guide : advice for mentors and mentorees\n"
"          "
msgstr ""

#: apps/skills/templates/mentorship_base.html:60
msgid ""
"\n"
"          Dear Mentors and Mentorees, 👩‍🏫👨‍🎓\n"
"          <br/>\n"
"          First of all, the Projects team would like to warmly congratulate "
"you for embarking on your mentorship journey. It’s sure to be filled with "
"exciting discoveries and achievements!\n"
"          "
msgstr ""

#: apps/skills/templates/mentorship_base.html:67
msgid ""
"\n"
"          🌟 To get started\n"
"          "
msgstr ""

#: apps/skills/templates/mentorship_base.html:72
msgid ""
"\n"
"          We encourage you to watch this video to learn more about the roles "
"of both mentor and mentoree.\n"
"          "
msgstr ""

#: apps/skills/templates/mentorship_base.html:76
msgid ""
"\n"
"        <mj-button css-class=\"lpi-button\" href=\"https://www.youtube.com/"
"watch?v=T_iGnufU1kY\">\n"
"          Watch video\n"
"        </mj-button>\n"
"        "
msgstr ""

#: apps/skills/templates/mentorship_base.html:82
msgid ""
"\n"
"          In brief : \n"
"          "
msgstr ""

#: apps/skills/templates/mentorship_base.html:87
msgid ""
"\n"
"          - <strong>A mentor</strong> serves as a supportive guide who "
"<strong>listens attentively, asks thoughtful questions, and offers direction "
"without dictating decisions.</strong> By fostering a trusting environment "
"that promotes open communication, the mentor assists the mentoree in making "
"progress.\n"
"          <br/>\n"
"          - <strong>For mentorees,</strong> it's crucial to clearly "
"<strong>define your needs and goals</strong>. You are <strong>the primary "
"agent of your own development</strong>, applying your mentor's guidance to "
"achieve your objectives.\n"
"          "
msgstr ""

#: apps/skills/templates/mentorship_base.html:95
msgid ""
"\n"
"          📅 Mentoring structures :\n"
"          "
msgstr ""

#: apps/skills/templates/mentorship_base.html:100
msgid ""
"\n"
"          Here are a few suggested structures for your mentoring sessions. "
"Make them your own and adjust each meeting to suit the needs and "
"availability of everyone involved.\n"
"          "
msgstr ""

#: apps/skills/templates/mentorship_base.html:105
msgid ""
"\n"
"          🔹 <strong>Single session</strong> : Ideal for a quick, one-hour "
"boost. This could be for feedback on a project, help with an important "
"decision, or specific advice.\n"
"          "
msgstr ""

#: apps/skills/templates/mentorship_base.html:110
msgid ""
"\n"
"          🔹 <strong>Three one-hour sessions</strong> : Great for diving "
"deeper into a problem. Here’s a possible breakdown:\n"
"          "
msgstr ""

#: apps/skills/templates/mentorship_base.html:115
msgid ""
"\n"
"              - 👂 <strong>Session 1</strong> : Understand the issue and "
"provide initial suggestions.\n"
"          "
msgstr ""

#: apps/skills/templates/mentorship_base.html:120
msgid ""
"\n"
"              - 📚 <strong>Session 2</strong> : Share research and set clear "
"goals.\n"
"          "
msgstr ""

#: apps/skills/templates/mentorship_base.html:125
msgid ""
"\n"
"              - 🌟 <strong>Session 3</strong> : Review progress and adjust "
"the approach.\n"
"          "
msgstr ""

#: apps/skills/templates/mentorship_base.html:130
msgid ""
"\n"
"          🔹 <strong>Year-long mentoring (2 hours/month)</strong> : Perfect "
"for long-term guidance. A typical session might look like this:\n"
"          "
msgstr ""

#: apps/skills/templates/mentorship_base.html:135
msgid ""
"\n"
"              - 🏅 <strong>Progress review</strong> : Discuss achievements "
"and new challenges.\n"
"          "
msgstr ""

#: apps/skills/templates/mentorship_base.html:140
msgid ""
"\n"
"              - 🎯 <strong>Goals</strong> : Set 2-3 objectives to work on "
"before the next session.\n"
"          "
msgstr ""

#: apps/skills/templates/mentorship_base.html:145
msgid ""
"\n"
"              - 📖 <strong>Resources</strong> : Share helpful content "
"(videos, articles, etc.) to explore between sessions.\n"
"          "
msgstr ""

#: apps/skills/templates/mentorship_base.html:150
msgid ""
"\n"
"              - 🗓️ <strong>Next session</strong> : Schedule the upcoming "
"meeting.\n"
"          "
msgstr ""

#: apps/skills/templates/mentorship_base.html:156
msgid ""
"\n"
"          ✅ Tips for successful mentoring :\n"
"          "
msgstr ""

#: apps/skills/templates/mentorship_base.html:161
msgid ""
"\n"
"          📝 <strong>Prepare for each session :</strong> Think about the "
"topics you want to discuss, goals you want to achieve, and any questions you "
"have.\n"
"          "
msgstr ""

#: apps/skills/templates/mentorship_base.html:166
msgid ""
"\n"
"          🤝 <strong>Be open and honest :</strong> Building trust requires "
"transparency.\n"
"          "
msgstr ""

#: apps/skills/templates/mentorship_base.html:171
msgid ""
"\n"
"          👂 <strong>Practice active listening :</strong> Ask questions and "
"rephrase to confirm you’ve understood.\n"
"          "
msgstr ""

#: apps/skills/templates/mentorship_base.html:176
msgid ""
"\n"
"          🎯 <strong>Set clear goals</strong> after each session.\n"
"          "
msgstr ""

#: apps/skills/templates/mentorship_base.html:181
msgid ""
"\n"
"          📬 <strong>Share useful resources</strong> between meetings to "
"enhance learning.\n"
"          "
msgstr ""

#: apps/skills/templates/mentorship_base.html:186
msgid ""
"\n"
"          📆 <strong>Always schedule the next session</strong> to maintain "
"progress.\n"
"          "
msgstr ""

#: apps/skills/templates/mentorship_base.html:192
msgid ""
"\n"
"          We hope these tips help you better navigate your mentorship "
"experience ! Thank you all, and happy mentoring ✨\n"
"          <br/>\n"
"          Best regards,\n"
"          <br/>\n"
"          The Projects team\n"
"          "
msgstr ""

#: apps/skills/templates/reminder_mentor_10_days/mail.html:10
#, python-format
msgid ""
"\n"
"            Can you mentor me in %(skill)s? (last reminder)\n"
"            "
msgstr ""

#: apps/skills/templates/reminder_mentor_10_days/mail.html:19
#: apps/skills/templates/reminder_mentoree_10_days/mail.html:19
#, python-format
msgid ""
"\n"
"            It's the last time we'll share this message that %(user)s has "
"left for you on the Projects platform.\n"
"            "
msgstr ""

#: apps/skills/templates/reminder_mentor_10_days/mail.txt:2
#, python-format
msgid ""
"\n"
"Can you mentor me in %(skill)s? (last reminder)\n"
"\n"
"It's the last time we'll share this message that %(user)s has left for you "
"on the Projects platform.\n"
"\n"
"%(content)s\n"
"\n"
"Reply : %(organization.website_url)s/mentorship/respond/%(instance.id)s\n"
msgstr ""

#: apps/skills/templates/reminder_mentor_10_days/object.txt:2
#, python-format
msgid ""
"\n"
"Can you mentor %(mentoree_name)s? (last reminder)\n"
msgstr ""

#: apps/skills/templates/reminder_mentor_3_days/mail.html:10
#, python-format
msgid ""
"\n"
"            Can you mentor me in %(skill)s? (reminder)\n"
"            "
msgstr ""

#: apps/skills/templates/reminder_mentor_3_days/mail.html:19
#: apps/skills/templates/reminder_mentoree_3_days/mail.html:19
#, python-format
msgid ""
"\n"
"            %(user)s sent you a message on the Projects platform and it "
"looks like you haven't responded yet. Good news, it's not too late :)\n"
"            "
msgstr ""

#: apps/skills/templates/reminder_mentor_3_days/mail.txt:2
#, python-format
msgid ""
"\n"
"Can you mentor me in %(skill)s? (reminder)\n"
"\n"
"%(user)s sent you a message on the Projects platform and it looks like you "
"haven't responded yet. Good news, it's not too late :)\n"
"\n"
"%(content)s\n"
"\n"
"Reply : %(organization.website_url)s/mentorship/respond/%(instance.id)s\n"
msgstr ""

#: apps/skills/templates/reminder_mentor_3_days/object.txt:2
#, python-format
msgid ""
"\n"
"Can you mentor %(mentoree_name)s? (reminder)\n"
msgstr ""

#: apps/skills/templates/reminder_mentoree_10_days/mail.html:10
#, python-format
msgid ""
"\n"
"            Do you want to be mentored in %(skill)s? (last reminder)\n"
"            "
msgstr ""

#: apps/skills/templates/reminder_mentoree_10_days/mail.txt:2
#, python-format
msgid ""
"\n"
"Do you want to be mentored in %(skill)s? (last reminder)\n"
"\n"
"It's the last time we'll share this message that %(user)s has left for you "
"on the Projects platform.\n"
"\n"
"%(content)s\n"
"\n"
"Reply : %(organization.website_url)s/mentorship/respond/%(instance.id)s\n"
msgstr ""

#: apps/skills/templates/reminder_mentoree_10_days/object.txt:2
#, python-format
msgid ""
"\n"
"Do you want to be mentored in %(skill)s? (last reminder)\n"
msgstr ""

#: apps/skills/templates/reminder_mentoree_3_days/mail.html:10
#, python-format
msgid ""
"\n"
"            Do you want to be mentored in %(skill)s? (reminder)\n"
"            "
msgstr ""

#: apps/skills/templates/reminder_mentoree_3_days/mail.txt:2
#, python-format
msgid ""
"\n"
"Do you want to be mentored in %(skill)s? (reminder)\n"
"\n"
"%(user)s sent you a message on the Projects platform and it looks like you "
"haven't responded yet. Good news, it's not too late :)\n"
"\n"
"%(content)s\n"
"\n"
"Reply : %(organization.website_url)s/mentorship/respond/%(instance.id)s\n"
msgstr ""

#: apps/skills/templates/reminder_mentoree_3_days/object.txt:2
#, python-format
msgid ""
"\n"
"Do you want to be mentored in %(skill)s? (reminder)\n"
msgstr ""

#: projects/settings/base.py:268
msgid "English"
msgstr ""

#: projects/settings/base.py:269
msgid "French"
msgstr ""

#: services/google/exceptions.py:7
msgid "This email is already used by another group"
msgstr ""

#: services/google/exceptions.py:13
msgid "This email is already used by another user"
msgstr ""

#: services/keycloak/exceptions.py:12
msgid "Invalid user credentials"
msgstr ""

#: services/keycloak/exceptions.py:21
msgid "Given user does not have a keycloak account"
msgstr ""

#: services/keycloak/exceptions.py:27
msgid "No user was found with the given keycloak id"
msgstr ""

#: services/keycloak/exceptions.py:33
msgid "The 'redirect_uri' parameter is mandatory"
msgstr ""

#: services/keycloak/exceptions.py:39
msgid "The given email type is not valid"
msgstr ""

#: services/keycloak/exceptions.py:44
#, python-brace-format
msgid "Email type '{email_type}' is not valid"
msgstr ""

#: services/keycloak/templates/admin_created/mail.html:13
msgid ""
"\n"
"    Your Projects account has just been created. You just have to choose a "
"password and you will be able to join Projects, a platform to share projects "
"in your organization and foster collaboration for the common good.\n"
"    "
msgstr ""

#: services/keycloak/templates/admin_created/mail.html:18
msgid ""
"\n"
"    Create my password\n"
"    "
msgstr ""

#: services/keycloak/templates/admin_created/mail.html:23
#: services/keycloak/templates/force_reset_password/mail.html:23
#: services/keycloak/templates/invitation/mail.html:23
#: services/keycloak/templates/reset_password/mail.html:23
msgid ""
"\n"
"    If you didn’t request this email, there is nothing to worry about, you "
"can safely ignore it.\n"
"    "
msgstr ""

#: services/keycloak/templates/admin_created/mail.html:28
#: services/keycloak/templates/force_reset_password/mail.html:28
#: services/keycloak/templates/invitation/mail.html:28
#, python-format
msgid ""
"\n"
"    Link expires on %(expiration_date)s at %(expiration_time)s. <a "
"class=\"lpi-link\" href=\"%(refresh_link)s\">Click here</a> to request a new "
"link.\n"
"    "
msgstr ""

#: services/keycloak/templates/admin_created/mail.txt:2
#, python-format
msgid ""
"\n"
"Welcome to the Projects portal of %(organization_name)s, %(given_name)s!\n"
"Your Projects account has just been created. You just have to choose a "
"password and you will be able to join Projects, a platform to share projects "
"in your organization and foster collaboration for the common good.\n"
"Create my password : %(link)s\n"
"If you didn’t request this email, there is nothing to worry about, you can "
"safely ignore it.\n"
"Link expires on %(expiration_date)s at %(expiration_time)s. Demandez un "
"nouveau lien en cliquant sur %(refresh_link)s.\n"
msgstr ""

#: services/keycloak/templates/admin_created/object.txt:2
#, python-format
msgid ""
"\n"
"Welcome to your new %(org_name)s Projects platform\n"
msgstr ""

#: services/keycloak/templates/force_reset_password/mail.html:8
#, python-format
msgid ""
"\n"
"    A request to reset your password has been made for your "
"%(organization_name)s Projects account.\n"
"    "
msgstr ""

#: services/keycloak/templates/force_reset_password/mail.html:13
#: services/keycloak/templates/reset_password/mail.html:13
msgid ""
"\n"
"    Someone requested that we change your password. If this was you, click "
"on the link below to update your password.\n"
"    "
msgstr ""

#: services/keycloak/templates/force_reset_password/mail.html:18
#: services/keycloak/templates/reset_password/mail.html:18
msgid ""
"\n"
"    Update password\n"
"    "
msgstr ""

#: services/keycloak/templates/force_reset_password/mail.txt:2
#, python-format
msgid ""
"\n"
"A request to reset your password has been made for your "
"%(organization_name)s Projects account.\n"
"Someone requested that we change your password. If this was you, click on "
"the link below to update your password.\n"
"Update password : %(link.link)s\n"
"If you didn’t request this email, there is nothing to worry about, you can "
"safely ignore it.\n"
"Link expires on %(expiration_date)s at %(expiration_time)s. Click on "
"%(refresh_link)s to request a new link.\n"
msgstr ""

#: services/keycloak/templates/force_reset_password/object.txt:2
#, python-format
msgid ""
"\n"
"Update your %(org_name)s Projects password\n"
msgstr ""

#: services/keycloak/templates/invitation/mail.html:8
#, python-format
msgid ""
"\n"
"    Confirm your email address to get started on the Projects portal of "
"%(organization_name)s.\n"
"    "
msgstr ""

#: services/keycloak/templates/invitation/mail.html:13
#, python-format
msgid ""
"\n"
"    Once you have confirmed that <strong>%(contact_email)s</strong> is your "
"address, we'll help you get started on the platform.\n"
"    "
msgstr ""

#: services/keycloak/templates/invitation/mail.html:18
msgid ""
"\n"
"    Confirm email address\n"
"    "
msgstr ""

#: services/keycloak/templates/invitation/mail.txt:2
#, python-format
msgid ""
"\n"
"Confirm your email address to get started on the Projects portal of "
"%(organization_name)s.\n"
"Once you have confirmed that <strong>%(contact_email)s</strong> is your "
"address, we'll help you get started on the platform.\n"
"Confirm email address : %(link)s\n"
"If you didn’t request this email, there is nothing to worry about, you can "
"safely ignore it.\n"
"Link expires on %(expiration_date)s at %(expiration_time)s. Click on "
"%(refresh_link)s to request a new link.\n"
msgstr ""

#: services/keycloak/templates/invitation/object.txt:2
#, python-format
msgid ""
"\n"
"Confirm your email address to get started on %(org_name)s Projects\n"
msgstr ""

#: services/keycloak/templates/reset_password/mail.html:8
msgid ""
"\n"
"    A request to reset your password has been made for your Projects "
"account.\n"
"    "
msgstr ""

#: services/keycloak/templates/reset_password/mail.html:28
#, python-format
msgid ""
"\n"
"    Link expires on %(expiration_date)s at %(expiration_time)s.\n"
"    "
msgstr ""

#: services/keycloak/templates/reset_password/mail.txt:2
#, python-format
msgid ""
"\n"
"A request to reset your password has been made for your Projects account.\n"
"Someone requested that we change your password. If this was you, click on "
"the link below to update your password.\n"
"Update password : %(link.link)s\n"
"If you didn’t request this email, there is nothing to worry about, you can "
"safely ignore it.\n"
"Link expires on %(expiration_date)s at %(expiration_time)s.\n"
msgstr ""

#: services/keycloak/templates/reset_password/object.txt:2
msgid ""
"\n"
"Update your Projects password\n"
msgstr ""

#: services/mistral/exceptions.py:10
msgid "The given queryset does not match the related model"
msgstr ""

#: services/wikipedia/exceptions.py:12
msgid "Wikipedia API error"
msgstr ""

#: services/wikipedia/exceptions.py:17
#, python-brace-format
msgid "Wikipedia API returned {status_code}"
msgstr ""

#: services/wikipedia/exceptions.py:26
msgid "Language is not supported"
msgstr ""

#: services/wikipedia/exceptions.py:31
#, python-brace-format
msgid "Language {language} is not supported"
msgstr ""<|MERGE_RESOLUTION|>--- conflicted
+++ resolved
@@ -8,11 +8,7 @@
 msgstr ""
 "Project-Id-Version: PACKAGE VERSION\n"
 "Report-Msgid-Bugs-To: \n"
-<<<<<<< HEAD
-"POT-Creation-Date: 2025-02-11 16:43+0100\n"
-=======
-"POT-Creation-Date: 2025-02-14 11:15+0100\n"
->>>>>>> f29cfba9
+"POT-Creation-Date: 2025-02-14 14:03+0100\n"
 "PO-Revision-Date: YEAR-MO-DA HO:MI+ZONE\n"
 "Last-Translator: FULL NAME <EMAIL@ADDRESS>\n"
 "Language-Team: LANGUAGE <LL@li.org>\n"
@@ -112,11 +108,7 @@
 msgid "You cannot assign this role to a user : {role}"
 msgstr ""
 
-<<<<<<< HEAD
-#: apps/accounts/models.py:134 apps/projects/models.py:165
-=======
-#: apps/accounts/models.py:129 apps/projects/models.py:165
->>>>>>> f29cfba9
+#: apps/accounts/models.py:134 apps/projects/models.py:169
 msgid "visibility"
 msgstr ""
 
@@ -1207,31 +1199,27 @@
 msgid "A message cannot be a reply to itself"
 msgstr ""
 
-<<<<<<< HEAD
-#: apps/projects/models.py:148
-=======
-#: apps/projects/models.py:149
->>>>>>> f29cfba9
+#: apps/projects/models.py:152
 msgid "title"
 msgstr ""
 
-#: apps/projects/models.py:158
+#: apps/projects/models.py:162
 msgid "main goal"
 msgstr ""
 
-#: apps/projects/models.py:171
+#: apps/projects/models.py:175
 msgid "life status"
 msgstr ""
 
-#: apps/projects/models.py:182
+#: apps/projects/models.py:186
 msgid "categories"
 msgstr ""
 
-#: apps/projects/models.py:199
+#: apps/projects/models.py:203
 msgid "sustainable development goals"
 msgstr ""
 
-#: apps/projects/models.py:205
+#: apps/projects/models.py:209
 msgid "main category"
 msgstr ""
 
