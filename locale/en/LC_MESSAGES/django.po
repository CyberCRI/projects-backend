# SOME DESCRIPTIVE TITLE.
# Copyright (C) YEAR THE PACKAGE'S COPYRIGHT HOLDER
# This file is distributed under the same license as the PACKAGE package.
# FIRST AUTHOR <EMAIL@ADDRESS>, YEAR.
#
#, fuzzy
msgid ""
msgstr ""
"Project-Id-Version: PACKAGE VERSION\n"
"Report-Msgid-Bugs-To: \n"
"POT-Creation-Date: 2025-09-24 11:30+0200\n"
"PO-Revision-Date: YEAR-MO-DA HO:MI+ZONE\n"
"Last-Translator: FULL NAME <EMAIL@ADDRESS>\n"
"Language-Team: LANGUAGE <LL@li.org>\n"
"Language: \n"
"MIME-Version: 1.0\n"
"Content-Type: text/plain; charset=UTF-8\n"
"Content-Transfer-Encoding: 8bit\n"
"Plural-Forms: nplurals=2; plural=(n != 1);\n"

#: apps/accounts/exceptions.py:17
msgid "Token contained no recognizable user identification"
msgstr ""

#: apps/accounts/exceptions.py:23
msgid "User is inactive"
msgstr ""

#: apps/accounts/exceptions.py:29
msgid "Invitation link not found or expired"
msgstr ""

#: apps/accounts/exceptions.py:35
msgid "Access token has expired"
msgstr ""

#: apps/accounts/exceptions.py:41
msgid "Token prefix is missing"
msgstr ""

#: apps/accounts/exceptions.py:50 apps/organizations/exceptions.py:18
msgid "You cannot add projects that you do not have access to"
msgstr ""

#: apps/accounts/exceptions.py:56
msgid "You do not have the permission to assign this role"
msgstr ""

#: apps/accounts/exceptions.py:61
#, python-brace-format
msgid "You do not have the permission to assign this role : {role}"
msgstr ""

#: apps/accounts/exceptions.py:76
msgid ""
"email_type query parameter is missing. Choices are : admin_created, "
"invitation, reset_password"
msgstr ""

#: apps/accounts/exceptions.py:83
msgid "Permission not found"
msgstr ""

#: apps/accounts/exceptions.py:89
msgid "An error occurred while syncing with Keycloak"
msgstr ""

#: apps/accounts/exceptions.py:94
#, python-brace-format
msgid "An error occurred while syncing with Keycloak : {message}"
msgstr ""

#: apps/accounts/exceptions.py:106
msgid "An error occurred while syncing with Google"
msgstr ""

#: apps/accounts/exceptions.py:111
#, python-brace-format
msgid "An error occurred while syncing with Google : {message}"
msgstr ""

#: apps/accounts/exceptions.py:126
msgid "The organization of a group cannot be changed"
msgstr ""

#: apps/accounts/exceptions.py:132
msgid "The root group cannot have a parent group"
msgstr ""

#: apps/accounts/exceptions.py:138
msgid "A non-root group must have a parent group"
msgstr ""

#: apps/accounts/exceptions.py:144
msgid "The parent group must belong to the same organization"
msgstr ""

#: apps/accounts/exceptions.py:150
msgid "You are trying to create a loop in the group's hierarchy"
msgstr ""

#: apps/accounts/exceptions.py:156
msgid "You cannot assign this role to a user"
msgstr ""

#: apps/accounts/exceptions.py:161
#, python-brace-format
msgid "You cannot assign this role to a user : {role}"
msgstr ""

#: apps/accounts/models.py:137 apps/projects/models.py:161
msgid "visibility"
msgstr ""

#: apps/accounts/templates/authentication/execute_actions_email_error.html:2
#, python-format
msgid ""
"\n"
"<div style=\"font-family:Arial;display:flex;align-items:center;flex-"
"direction:column;\">\n"
"    <p style=\"font-size: 24px;\">An error happened while resending the link:"
"</p>\n"
"    <p style=\"font-size: 20px;\">%(error)s</p>\n"
"</div>\n"
msgstr ""

#: apps/accounts/templates/authentication/execute_actions_email_not_sent.html:2
msgid ""
"\n"
"<div style=\"font-family:Arial;display:flex;align-items:center;flex-"
"direction:column;\">\n"
"    <p style=\"font-size: 24px;\">Link was not resent because no action is "
"required.</p>\n"
"</div>\n"
msgstr ""

#: apps/accounts/templates/authentication/execute_actions_email_success.html:2
msgid ""
"\n"
"<div style=\"font-family:Arial;display:flex;align-items:center;flex-"
"direction:column;\">\n"
"    <p style=\"font-size: 24px;\">Link resent successfully!</p>\n"
"    <p style=\"font-size: 20px;\">You can refresh your mailbox to find it 😊"
"</p>\n"
"</div>\n"
msgstr ""

#: apps/analytics/exceptions.py:10
msgid "Unknown publication status"
msgstr ""

#: apps/analytics/exceptions.py:15
#, python-brace-format
msgid "Unknown publication status '{publication_status}'"
msgstr ""

#: apps/commons/fields.py:30 apps/skills/serializers.py:107
msgid "This field is required."
msgstr ""

#: apps/commons/fields.py:31
#, python-brace-format
msgid "Invalid id \"{user_id}\" - object does not exist."
msgstr ""

#: apps/commons/fields.py:33 apps/skills/serializers.py:112
#, python-brace-format
msgid "Incorrect type. Expected str value, received {data_type}."
msgstr ""

#: apps/emailing/templates/contact/contact/email_with_name.html:13
#: apps/notifications/templates/new_application/mail.html:13
#: apps/notifications/templates/reminder/mail.html:14
#, python-format
msgid ""
"\n"
"                    Hello %(given_name)s,\n"
"                    "
msgstr ""

#: apps/emailing/templates/contact/contact/email_with_name.txt:2
#, python-format
msgid "Hello %(given_name)s,"
msgstr ""

#: apps/feedbacks/exceptions.py:12
msgid "You don't have the permission to comment on this project"
msgstr ""

#: apps/feedbacks/exceptions.py:18
#, python-brace-format
msgid ""
"You don't have the permission to comment on this project : {project_title}"
msgstr ""

#: apps/feedbacks/exceptions.py:28
msgid "You don't have the permission to follow this project"
msgstr ""

#: apps/feedbacks/exceptions.py:34
#, python-brace-format
msgid "You don't have the permission to follow this project : {project_title}"
msgstr ""

#: apps/feedbacks/exceptions.py:47 apps/projects/exceptions.py:120
msgid "You cannot reply to a reply"
msgstr ""

#: apps/feedbacks/exceptions.py:53
msgid "A comment cannot be a reply to itself"
msgstr ""

#: apps/files/exceptions.py:14
msgid "The file you are trying to upload is already attached to this project"
msgstr ""

#: apps/files/exceptions.py:22
msgid ""
"The file you are trying to upload is already attached to this organization"
msgstr ""

#: apps/files/exceptions.py:30
msgid "The link you are trying to attach is already attached to this project"
msgstr ""

#: apps/files/exceptions.py:38
#, python-brace-format
msgid "File too large. Size should not exceed {max_file_size} MB"
msgstr ""

#: apps/files/exceptions.py:45
msgid "You can't change the project of a file"
msgstr ""

#: apps/files/exceptions.py:51
msgid "You can't change the project of a link"
msgstr ""

#: apps/files/exceptions.py:60
msgid "You can't delete this picture: It is related to another object"
msgstr ""

#: apps/files/exceptions.py:66
#, python-brace-format
msgid ""
"You can't delete this picture: It is related to an instance of {model} with "
"pk={pk} through field {field}"
msgstr ""

#: apps/invitations/exceptions.py:12
msgid "The email type is not valid"
msgstr ""

#: apps/invitations/exceptions.py:17
#, python-brace-format
msgid "The email type '{email_type}' is not valid"
msgstr ""

#: apps/invitations/exceptions.py:31
msgid "People group must belong to the invitation's organization"
msgstr ""

#: apps/invitations/exceptions.py:37
msgid "You cannot change the organization of an invitation"
msgstr ""

#: apps/invitations/exceptions.py:43
msgid "This user is already a member of this organization"
msgstr ""

#: apps/invitations/exceptions.py:49
msgid "A user with this email already exists"
msgstr ""

#: apps/invitations/exceptions.py:55
msgid "This organization does not accept access requests"
msgstr ""

#: apps/invitations/exceptions.py:61
msgid "An access request for this email already exists"
msgstr ""

#: apps/invitations/exceptions.py:67
msgid "An access request for this user already exists"
msgstr ""

#: apps/invitations/templates/access_requests_base.html:56
#: services/keycloak/templates/keycloak_base.html:56
msgid ""
"\n"
"          Need any help?\n"
"          "
msgstr ""

#: apps/invitations/templates/access_requests_base.html:61
#: services/keycloak/templates/keycloak_base.html:61
msgid ""
"\n"
"          For questions or assistance, you can <a class=\"lpi-link\" "
"href=\"mailto:projects.platform@learningplanetinstitute.org\">email us</a>. "
"We will come back to you during business hours (mon-fri 9am-6pm) as fast as "
"we can.\n"
"          "
msgstr ""

#: apps/invitations/templates/access_requests_base.html:66
#: services/keycloak/templates/keycloak_base.html:66
msgid ""
"\n"
"          You can also visit our <a class=\"lpi-link\" href=\"https://"
"docs.projects.lp-i.org\">help center</a>.\n"
"          "
msgstr ""

#: apps/invitations/templates/access_requests_base.html:71
#: services/keycloak/templates/keycloak_base.html:71
msgid ""
"\n"
"          We hope you'll enjoy our new platform!\n"
"          <br/>\n"
"          The LPI team.\n"
"          "
msgstr ""

#: apps/invitations/templates/access_requests_base.html:83
#: apps/skills/templates/mentorship_base.html:206
#: services/keycloak/templates/keycloak_base.html:83
msgid ""
"\n"
"          Made with ❤️ by Learning Planet Institute.\n"
"          "
msgstr ""

#: apps/invitations/templates/request_accepted/mail.html:8
#: services/keycloak/templates/admin_created/mail.html:8
#, python-format
msgid ""
"\n"
"    Welcome to the Projects portal of %(organization_name)s, "
"%(given_name)s!\n"
"    "
msgstr ""

#: apps/invitations/templates/request_accepted/mail.html:13
#: apps/invitations/templates/request_declined/mail.html:13
#, python-format
msgid ""
"\n"
"    Dear %(given_name)s,\n"
"    "
msgstr ""

#: apps/invitations/templates/request_accepted/mail.html:18
#, python-format
msgid ""
"\n"
"    You can now access the %(organization_name)s portal on Projects "
"platform.\n"
"    "
msgstr ""

#: apps/invitations/templates/request_accepted/mail.html:23
msgid ""
"\n"
"    We hope you'll enjoy this new portal!\n"
"    "
msgstr ""

#: apps/invitations/templates/request_accepted/mail.html:28
#, python-format
msgid ""
"\n"
"    Login to %(organization_name)s portal\n"
"    "
msgstr ""

#: apps/invitations/templates/request_accepted/mail.txt:2
#, python-format
msgid ""
"\n"
"Welcome to the Projects portal of %(organization_name)s, %(given_name)s!\n"
"Dear %(given_name)s, You can now access the %(organization_name)s portal on "
"Projects platform.\n"
"We hope you'll enjoy this new portal!\n"
"Login to %(organization_name)s portal : %(website_url)s\n"
msgstr ""

#: apps/invitations/templates/request_accepted/object.txt:2
#, python-format
msgid ""
"\n"
"Welcome to the %(org_name)s Projects platform\n"
msgstr ""

#: apps/invitations/templates/request_declined/mail.html:8
#, python-format
msgid ""
"\n"
"    Your request to join the %(organization_name)s Projects portal has been "
"declined\n"
"    "
msgstr ""

#: apps/invitations/templates/request_declined/mail.html:18
#, python-format
msgid ""
"\n"
"    Thank you for requesting access to the %(organization_name)s Projects "
"portal. Unfortunately, we are unable to grant your request at this time.\n"
"    "
msgstr ""

#: apps/invitations/templates/request_declined/mail.html:23
#, python-format
msgid ""
"\n"
"    If you think this is a mistake, please contact the <a class=\"lpi-link\" "
"href=\"mailto:%(contact_email)s\">%(organization_name)s Projects portal "
"administrator</a>.\n"
"    "
msgstr ""

#: apps/invitations/templates/request_declined/mail.txt:2
#, python-format
msgid ""
"\n"
"Your request to join the %(organization_name)s Projects portal has been "
"declined\n"
"Dear %(given_name)s,\n"
"Thank you for requesting access to the %(organization_name)s Projects "
"portal. Unfortunately, we are unable to grant your request at this time.\n"
"If you think this is a mistake, please contact the %(organization_name)s : "
"%(contact_email)s.\n"
msgstr ""

#: apps/invitations/templates/request_declined/object.txt:2
#, python-format
msgid ""
"\n"
"Your access request for the %(org_name)s Projects platform has been "
"declined\n"
msgstr ""

#: apps/newsfeed/exceptions.py:9
msgid "The people groups of a news must belong to the same organization"
msgstr ""

#: apps/newsfeed/exceptions.py:17
msgid "The people groups of an event must belong to the same organization"
msgstr ""

#: apps/newsfeed/exceptions.py:25
msgid ""
"The people groups of an instruction must belong to the same organization"
msgstr ""

#: apps/notifications/tasks.py:193 apps/notifications/tasks.py:237
msgid "editor"
msgstr ""

#: apps/notifications/tasks.py:194 apps/notifications/tasks.py:238
msgid "participant"
msgstr ""

#: apps/notifications/tasks.py:195 apps/notifications/tasks.py:239
msgid "reviewer"
msgstr ""

#: apps/notifications/templates/group_member_added_other/reminder.txt:2
#, python-format
msgid ""
"\n"
"%(full_name)s added a group as member to the project %(project)s.\n"
msgid_plural ""
"\n"
"%(full_name)s added %(count)s groups as members to the project %(project)s.\n"
msgstr[0] ""
msgstr[1] ""

#: apps/notifications/templates/group_member_added_self/mail.html:13
#: apps/notifications/templates/member_added_self/mail.html:13
#: apps/notifications/templates/member_updated_self/mail.html:13
#: apps/notifications/templates/new_comment/mail.html:13
#: apps/notifications/templates/new_instruction/mail.html:13
#: apps/notifications/templates/new_private_message/mail.html:13
#: apps/notifications/templates/new_reply/mail.html:13
#: apps/notifications/templates/new_review/mail.html:13
#: apps/notifications/templates/project_ready_for_review/mail.html:13
#, python-format
msgid ""
"\n"
"          Hello %(given_name)s,\n"
"          "
msgstr ""

#: apps/notifications/templates/group_member_added_self/mail.html:18
#, python-format
msgid ""
"\n"
"          %(full_name)s added the group %(group_name)s you are part of to "
"the team of project <a class=\"lpi-link\" href=\"%(website_url)s/projects/"
"%(project_slug)s/summary?fromNotification\">%(project_title)s</a>.\n"
"          "
msgstr ""

#: apps/notifications/templates/group_member_added_self/mail.html:28
#: apps/notifications/templates/member_added_self/mail.html:28
#: apps/notifications/templates/member_updated_self/mail.html:28
#: apps/notifications/templates/new_review/mail.html:35
#: apps/notifications/templates/project_ready_for_review/mail.html:28
#: apps/notifications/templates/reminder/mail.html:42
msgid "Go to project"
msgstr ""

#: apps/notifications/templates/group_member_added_self/mail.txt:2
#, python-format
msgid ""
"\n"
"Hello %(recipient.given_name)s, %(full_name)s added the group %(group_name)s "
"you are part of to the team of project \"%(project_title)s\".\n"
msgstr ""

#: apps/notifications/templates/group_member_added_self/object.txt:2
#, python-format
msgid ""
"\n"
"%(full_name)s added group %(group_name)s you are part of to project "
"%(project_title)s.\n"
msgstr ""

#: apps/notifications/templates/group_member_removed_other/reminder.txt:2
#, python-format
msgid ""
"\n"
"%(full_name)s removed a group from members.\n"
msgid_plural ""
"\n"
"%(full_name)s removed %(count)s groups from members.\n"
msgstr[0] ""
msgstr[1] ""

#: apps/notifications/templates/invitation_reminder_last_day/mail.html:13
#: apps/notifications/templates/invitation_reminder_one_week/mail.html:13
#, python-format
msgid ""
"\n"
"          Hello %(name)s,\n"
"          "
msgstr ""

#: apps/notifications/templates/invitation_reminder_last_day/mail.html:18
#, python-format
msgid ""
"\n"
"          A registration link you created for the group %(group_name)s will "
"expire today.\n"
"          "
msgstr ""

#: apps/notifications/templates/invitation_reminder_last_day/mail.html:23
#: apps/notifications/templates/invitation_reminder_one_week/mail.html:23
#, python-format
msgid ""
"\n"
"          You can create a new registration link <a class=\"lpi-link\" "
"href=\"%(website_url)s/admin/links/list\">here</a>.\n"
"          "
msgstr ""

#: apps/notifications/templates/invitation_reminder_last_day/mail.txt:2
#, python-format
msgid ""
"\n"
"Hello %(name)s, A registration link you created for the group %(group_name)s "
"will expire today.\n"
"You can create a new registration link here.\n"
msgstr ""

#: apps/notifications/templates/invitation_reminder_last_day/object.txt:2
msgid "Registration link to expire today"
msgstr ""

#: apps/notifications/templates/invitation_reminder_one_week/mail.html:18
#, python-format
msgid ""
"\n"
"          A registration link you created for the group %(group_name)s will "
"expire in a week.\n"
"          "
msgstr ""

#: apps/notifications/templates/invitation_reminder_one_week/mail.txt:2
#, python-format
msgid ""
"\n"
"Hello %(name)s, A registration link you created for the group %(group_name)s "
"will expire in a week.\n"
"You can create a new registration link here.\n"
msgstr ""

#: apps/notifications/templates/invitation_reminder_one_week/object.txt:2
msgid "Registration link to expire in one week"
msgstr ""

#: apps/notifications/templates/member_added_other/reminder.txt:2
#, python-format
msgid ""
"\n"
"%(full_name)s added a new member.\n"
msgid_plural ""
"\n"
"%(full_name)s added %(count)s new members.\n"
msgstr[0] ""
msgstr[1] ""

#: apps/notifications/templates/member_added_self/mail.html:18
#, python-format
msgid ""
"\n"
"          %(full_name)s added you to the team of project <a class=\"lpi-"
"link\" href=\"%(website_url)s/projects/%(project_slug)s/summary?"
"fromNotification\">%(project_title)s</a>.\n"
"          "
msgstr ""

#: apps/notifications/templates/member_added_self/mail.txt:2
#, python-format
msgid ""
"\n"
"Hello %(recipient.given_name)s, %(full_name)s added you to the team of "
"project \"%(project_title)s\".\n"
msgstr ""

#: apps/notifications/templates/member_added_self/object.txt:2
#, python-format
msgid ""
"\n"
"%(full_name)s added you to the team of project %(project_title)s.\n"
msgstr ""

#: apps/notifications/templates/member_removed_other/reminder.txt:2
#, python-format
msgid ""
"\n"
"%(full_name)s removed a member.\n"
msgid_plural ""
"\n"
"%(full_name)s removed %(count)s members.\n"
msgstr[0] ""
msgstr[1] ""

#: apps/notifications/templates/member_updated_other/reminder.txt:2
#, python-format
msgid ""
"\n"
"%(full_name)s updated a member.\n"
msgid_plural ""
"\n"
"%(full_name)s updated %(count)s members.\n"
msgstr[0] ""
msgstr[1] ""

#: apps/notifications/templates/member_updated_self/mail.html:18
#, python-format
msgid ""
"\n"
"          %(full_name)s gave you %(role)s rights in project <a class=\"lpi-"
"link\" href=\"%(website_url)s/projects/%(project_slug)s/summary?"
"fromNotification\">%(project_title)s</a>.\n"
"          "
msgstr ""

#: apps/notifications/templates/member_updated_self/mail.txt:2
#, python-format
msgid ""
"\n"
"%(full_name)s gave you %(role)s rights in project \"%(project_title)s\".\n"
msgstr ""

#: apps/notifications/templates/member_updated_self/object.txt:2
#, python-format
msgid ""
"\n"
"%(full_name)s gave you %(role)s rights in project %(project_title)s.\n"
msgstr ""

#: apps/notifications/templates/new_access_request/mail.html:8
msgid ""
"\n"
"            Hello,\n"
"            "
msgstr ""

#: apps/notifications/templates/new_access_request/mail.html:13
#, python-format
msgid ""
"\n"
"            You have received a new access request for %(org_name)s Projects "
"platform.\n"
"            "
msgstr ""

#: apps/notifications/templates/new_access_request/mail.html:22
msgid ""
"\n"
"          First name:\n"
"          "
msgstr ""

#: apps/notifications/templates/new_access_request/mail.html:29
#, python-format
msgid ""
"\n"
"          %(given_name)s\n"
"          "
msgstr ""

#: apps/notifications/templates/new_access_request/mail.html:38
msgid ""
"\n"
"          Last name:\n"
"          "
msgstr ""

#: apps/notifications/templates/new_access_request/mail.html:45
#, python-format
msgid ""
"\n"
"          %(family_name)s\n"
"          "
msgstr ""

#: apps/notifications/templates/new_access_request/mail.html:54
msgid ""
"\n"
"          Email:\n"
"          "
msgstr ""

#: apps/notifications/templates/new_access_request/mail.html:61
#, python-format
msgid ""
"\n"
"          %(email)s\n"
"          "
msgstr ""

#: apps/notifications/templates/new_access_request/mail.html:70
msgid ""
"\n"
"          Title:\n"
"          "
msgstr ""

#: apps/notifications/templates/new_access_request/mail.html:77
#, python-format
msgid ""
"\n"
"          %(job)s\n"
"          "
msgstr ""

#: apps/notifications/templates/new_access_request/mail.html:86
msgid ""
"\n"
"          Message:\n"
"          "
msgstr ""

#: apps/notifications/templates/new_access_request/mail.html:93
#, python-format
msgid ""
"\n"
"          %(message)s\n"
"          "
msgstr ""

#: apps/notifications/templates/new_access_request/mail.html:102
#, python-format
msgid ""
"\n"
"          See <a class=\"lpi-link\" href=\"%(website_url)s/admin/"
"requests\">request in platform</a>.\n"
"          "
msgstr ""

#: apps/notifications/templates/new_access_request/mail.txt:2
#, python-format
msgid ""
"\n"
"Hello,\n"
"You have received a new access request for %(org_name)s Projects platform.\n"
"First name: %(given_name)s\n"
"Last name: %(family_name)s\n"
"Email: %(email)s\n"
"Title: %(job)s\n"
"Message:%(message)s\n"
"See <a class=\"lpi-link\" href=\"%(website_url)s/admin/requests\">request in "
"platform</a>.\n"
msgstr ""

#: apps/notifications/templates/new_access_request/object.txt:2
#, python-format
msgid ""
"\n"
"New access request for %(org_name)s Projects platform\n"
msgstr ""

#: apps/notifications/templates/new_announcement/reminder.txt:2
#, python-format
msgid ""
"\n"
"%(full_name)s published a new announcement.\n"
msgid_plural ""
"\n"
"%(full_name)s published %(count)s new announcements.\n"
msgstr[0] ""
msgstr[1] ""

#: apps/notifications/templates/new_application/mail.html:19
#, python-format
msgid ""
"\n"
"                    applied to the announcement "
"<strong>\"%(announcement_title)s\"</strong>\n"
"                    of the project <a class=\"lpi-link\" "
"href=\"%(website_url)s/projects/%(project_slug)s/summary?"
"fromNotification\">%(project_title)s</a>.\n"
"                    "
msgstr ""

#: apps/notifications/templates/new_application/mail.html:29
msgid "Applicant:"
msgstr ""

#: apps/notifications/templates/new_application/mail.html:30
msgid "Email:"
msgstr ""

#: apps/notifications/templates/new_application/mail.html:34
msgid "Applicant's message:"
msgstr ""

#: apps/notifications/templates/new_application/mail.txt:2
#, python-format
msgid ""
"\n"
"%(application.applicant_firstname)s %(application.applicant_name)s applied "
"to on the project: %(project_title)s For a job work of "
"%(announcement_title)s:\n"
msgstr ""

#: apps/notifications/templates/new_application/mail.txt:5
#, python-format
msgid ""
"\n"
"Description of the job: %(item.description|safe)s\n"
msgstr ""

#: apps/notifications/templates/new_application/mail.txt:8
#, python-format
msgid ""
"\n"
"User's email: %(application.applicant_email)s\n"
msgstr ""

#: apps/notifications/templates/new_application/mail.txt:11
#, python-format
msgid ""
"\n"
"User message: %(application.applicant_message|safe)s\n"
msgstr ""

#: apps/notifications/templates/new_application/object.txt:2
#, python-format
msgid ""
"\n"
"%(firstname)s %(lastname)s applied to the announcement: "
"%(announcement_title)s.\n"
msgstr ""

#: apps/notifications/templates/new_blogentry/reminder.txt:2
#, python-format
msgid ""
"\n"
"%(full_name)s published a new blog entry.\n"
msgid_plural ""
"\n"
"%(full_name)s published %(count)s new blog entries.\n"
msgstr[0] ""
msgstr[1] ""

#: apps/notifications/templates/new_comment/mail.html:18
#, python-format
msgid ""
"\n"
"          %(full_name)s commented project <a class=\"lpi-link\" "
"href=\"%(website_url)s/projects/%(project_slug)s/summary?"
"fromNotification\">%(project_title)s</a>.\n"
"          "
msgstr ""

#: apps/notifications/templates/new_comment/mail.html:26
#: apps/notifications/templates/new_reply/mail.html:26
msgid "Comment by"
msgstr ""

#: apps/notifications/templates/new_comment/mail.html:35
#: apps/notifications/templates/new_reply/mail.html:35
msgid "Go to comment"
msgstr ""

#: apps/notifications/templates/new_comment/mail.txt:2
#: apps/notifications/templates/new_comment/object.txt:2
#: apps/notifications/templates/new_comment/reminder.txt:2
#, python-format
msgid ""
"\n"
"%(full_name)s commented project %(project_title)s.\n"
msgid_plural ""
"\n"
"%(full_name)s added %(count)s comments to project %(project_title)s.\n"
msgstr[0] ""
msgstr[1] ""

#: apps/notifications/templates/new_instruction/mail.html:18
msgid ""
"\n"
"          You have received a new instruction.\n"
"          "
msgstr ""

#: apps/notifications/templates/new_instruction/mail.html:28
msgid "Go to instruction"
msgstr ""

#: apps/notifications/templates/new_instruction/mail.txt:2
#, python-format
msgid ""
"\n"
"Hello %(recipient.given_name)s, You have received a new instruction.\n"
msgstr ""

#: apps/notifications/templates/new_instruction/object.txt:2
msgid ""
"\n"
"New instruction\n"
msgstr ""

#: apps/notifications/templates/new_instruction/reminder.txt:2
msgid ""
"\n"
"You received a new instruction.\n"
msgstr ""

#: apps/notifications/templates/new_private_message/mail.html:18
#, python-format
msgid ""
"\n"
"          %(full_name)s posted a message on <a class=\"lpi-link\" "
"href=\"%(website_url)s/projects/%(project_slug)s/private-exchange?"
"fromNotification\">%(project_title)s</a>.\n"
"          "
msgstr ""

#: apps/notifications/templates/new_private_message/mail.html:26
msgid "Message by"
msgstr ""

#: apps/notifications/templates/new_private_message/mail.html:35
msgid "Go to message"
msgstr ""

#: apps/notifications/templates/new_private_message/mail.txt:2
#: apps/notifications/templates/new_private_message/object.txt:2
#: apps/notifications/templates/new_private_message/reminder.txt:2
#, python-format
msgid ""
"\n"
"%(full_name)s posted a message on %(project_title)s.\n"
msgid_plural ""
"\n"
"%(full_name)s posted %(count)s messages on project %(project_title)s.\n"
msgstr[0] ""
msgstr[1] ""

#: apps/notifications/templates/new_reply/mail.html:18
#, python-format
msgid ""
"\n"
"          %(full_name)s replied to your comment on project <a class=\"lpi-"
"link\" href=\"%(website_url)s/projects/%(project_slug)s/summary?"
"fromNotification\">%(project_title)s</a>.\n"
"          "
msgstr ""

#: apps/notifications/templates/new_reply/mail.txt:2
#, python-format
msgid ""
"\n"
"%(full_name)s has replied on your comment on project %(project_title)s.\n"
msgstr ""

#: apps/notifications/templates/new_reply/object.txt:2
#, python-format
msgid ""
"\n"
"%(full_name)s replied to your comment on project %(project_title)s.\n"
msgstr ""

#: apps/notifications/templates/new_review/mail.html:18
#, python-format
msgid ""
"\n"
"          %(full_name)s reviewed project <a class=\"lpi-link\" "
"href=\"%(website_url)s/projects/%(project_slug)s/summary?"
"fromNotification\">%(project_title)s</a>.\n"
"          "
msgstr ""

#: apps/notifications/templates/new_review/mail.html:26
msgid "Review by"
msgstr ""

#: apps/notifications/templates/new_review/mail.txt:2
#: apps/notifications/templates/new_review/object.txt:2
#, python-format
msgid ""
"\n"
"%(full_name)s reviewed project %(project_title)s.\n"
msgstr ""

#: apps/notifications/templates/notifications_base.html:45
msgid ""
"\n"
"          the platform made to share your projects.<br/>\n"
"          Created for you by the Learning Planet Institute<br/>\n"
"          8bis, rue Charles V, 75004 Paris, France\n"
"          "
msgstr ""

#: apps/notifications/templates/notifications_base.html:52
msgid ""
"You receive this mail because you are subscribed to these notifications on "
"Projects platform."
msgstr ""

#: apps/notifications/templates/notifications_base.html:53
msgid "Change your notification settings here."
msgstr ""

#: apps/notifications/templates/project_edited/reminder.txt:2
#, python-format
msgid ""
"\n"
"%(full_name)s edited the %(updated_fields)s.\n"
msgstr ""

#: apps/notifications/templates/project_ready_for_review/mail.html:18
#, python-format
msgid ""
"\n"
"          %(full_name)s marked project <a class=\"lpi-link\" "
"href=\"%(website_url)s/projects/%(project_slug)s/summary?"
"fromNotification\">%(project_title)s</a> as ready for review.\n"
"          "
msgstr ""

#: apps/notifications/templates/project_ready_for_review/mail.txt:2
#, python-format
msgid ""
"\n"
"Hello %(recipient.given_name)s, %(full_name)s marked project "
"%(project_title)s as ready for review.\n"
msgstr ""

#: apps/notifications/templates/project_ready_for_review/object.txt:2
#, python-format
msgid ""
"\n"
"%(full_name)s marked project %(project_title)s as ready for review.\n"
msgstr ""

#: apps/notifications/templates/reminder/mail.html:19
#, python-format
msgid ""
"\n"
"                    Here are your highlights for %(dateOfTheDay)s\n"
"                    "
msgstr ""

#: apps/notifications/templates/reminder/mail.html:30
msgid "Project"
msgstr ""

#: apps/notifications/templates/reminder/mail.txt:2
#, python-format
msgid ""
"\n"
"Here are your highlights for %(dateOfTheDay)s\n"
msgstr ""

#: apps/notifications/templates/reminder/object.txt:2
msgid "New highlights on Projects"
msgstr ""

#: apps/notifications/utils.py:233
msgid " and "
msgstr ""

#: apps/organizations/exceptions.py:11
msgid "You are trying to create a loop in the organization's hierarchy."
msgstr ""

#: apps/organizations/exceptions.py:24
msgid "The root category cannot have a parent category"
msgstr ""

#: apps/organizations/exceptions.py:30
msgid "A non-root category must have a parent category"
msgstr ""

#: apps/organizations/exceptions.py:36
msgid "The parent category must belong to the same organization"
msgstr ""

#: apps/organizations/exceptions.py:42
msgid "You are trying to create a loop in the category's hierarchy"
msgstr ""

#: apps/organizations/exceptions.py:48
msgid "You must choose a default tag classification that is enabled"
msgstr ""

#: apps/organizations/exceptions.py:54
msgid "`is_locked` parameter is required"
msgstr ""

#: apps/organizations/exceptions.py:60
msgid "`life_status` parameter is required"
msgstr ""

#: apps/projects/exceptions.py:12
msgid "You don't have the permission to link this project"
msgstr ""

#: apps/projects/exceptions.py:18
#, python-brace-format
msgid "You don't have the permission to link this project : {project_title}"
msgstr ""

#: apps/projects/exceptions.py:29
msgid "You do not have the rights to add a project in this organization"
msgstr ""

#: apps/projects/exceptions.py:36
msgid "You cannot modify a locked project"
msgstr ""

#: apps/projects/exceptions.py:45
msgid "The organizations parameter is mandatory"
msgstr ""

#: apps/projects/exceptions.py:51
msgid "The project does not belong to any of the given organizations"
msgstr ""

#: apps/projects/exceptions.py:72
msgid "You cannot remove all the owners of a project"
msgstr ""

#: apps/projects/exceptions.py:78
msgid "A project must belong to at least one organization"
msgstr ""

#: apps/projects/exceptions.py:84
msgid "Only a reviewer can change this project's status"
msgstr ""

#: apps/projects/exceptions.py:90
msgid "You cannot empty the description of a project"
msgstr ""

#: apps/projects/exceptions.py:97
msgid ""
"A project cannot be in a category if it doesn't belong to one of the "
"project's organizations"
msgstr ""

#: apps/projects/exceptions.py:104
msgid "A project can't be linked to itself"
msgstr ""

#: apps/projects/exceptions.py:109
#, python-brace-format
msgid "The project '{project_title}' can't be linked to itself"
msgstr ""

#: apps/projects/exceptions.py:126
msgid "A message cannot be a reply to itself"
msgstr ""

#: apps/projects/exceptions.py:132
msgid "You cannot change the type of a project's tab"
msgstr ""

#: apps/projects/models.py:144
msgid "title"
msgstr ""

#: apps/projects/models.py:154
msgid "main goal"
msgstr ""

#: apps/projects/models.py:167
msgid "life status"
msgstr ""

#: apps/projects/models.py:178
msgid "categories"
msgstr ""

#: apps/projects/models.py:195
msgid "sustainable development goals"
msgstr ""

<<<<<<< HEAD
#: apps/projects/models.py:198
=======
#: apps/projects/models.py:201
>>>>>>> c89cc8bf
msgid "main category"
msgstr ""

#: apps/skills/exceptions.py:11
msgid "You cannot change the status of a mentoring request you created"
msgstr ""

#: apps/skills/exceptions.py:21
msgid "User ID must be provided through url"
msgstr ""

#: apps/skills/exceptions.py:27
msgid "This user cannot be a mentor for this skill"
msgstr ""

#: apps/skills/exceptions.py:33
msgid "This user does not need a mentor for this skill"
msgstr ""

#: apps/skills/exceptions.py:39
msgid "You already have this skill in your profile"
msgstr ""

#: apps/skills/exceptions.py:45
msgid "Only custom tags can be updated"
msgstr ""

#: apps/skills/exceptions.py:51
msgid "Only custom tags classifications can be updated"
msgstr ""

#: apps/skills/exceptions.py:57
msgid "You can only search for 50 Wikipedia tags at a time"
msgstr ""

#: apps/skills/exceptions.py:63
msgid "You already made a mentoring request for this skill"
msgstr ""

#: apps/skills/exceptions.py:72
msgid "Tags must belong to the classification's organization"
msgstr ""

#: apps/skills/exceptions.py:78
msgid "Tag title must be 50 characters or less"
msgstr ""

#: apps/skills/exceptions.py:84
msgid "Tag description must be 500 characters or less"
msgstr ""

#: apps/skills/serializers.py:109
#, python-brace-format
msgid "Invalid id \"{tag_classification_id}\" - object does not exist."
msgstr ""

#: apps/skills/templates/contact_mentor/mail.html:10
#, python-format
msgid ""
"\n"
"            Can you mentor me in %(skill)s?\n"
"            "
msgstr ""

#: apps/skills/templates/contact_mentor/mail.html:19
#: apps/skills/templates/contact_mentoree/mail.html:19
#, python-format
msgid ""
"\n"
"            Here is the message that %(user)s has left on the Projects "
"platform:\n"
"            "
msgstr ""

#: apps/skills/templates/contact_mentor/mail.html:30
#: apps/skills/templates/contact_mentoree/mail.html:30
#: apps/skills/templates/reminder_mentor_10_days/mail.html:30
#: apps/skills/templates/reminder_mentor_3_days/mail.html:30
#: apps/skills/templates/reminder_mentoree_10_days/mail.html:30
#: apps/skills/templates/reminder_mentoree_3_days/mail.html:30
msgid ""
"\n"
"            Reply\n"
"            "
msgstr ""

#: apps/skills/templates/contact_mentor/mail.txt:2
#, python-format
msgid ""
"\n"
"Can you mentor me in %(skill)s?\n"
"\n"
"Here is the message that %(user)s has left on the Projects platform:\n"
"\n"
"%(content)s\n"
"\n"
"Reply : %(organization.website_url)s/mentorship/respond/%(instance.id)s\n"
msgstr ""

#: apps/skills/templates/contact_mentor/object.txt:2
#, python-format
msgid ""
"\n"
"Can you mentor %(mentoree_name)s?\n"
msgstr ""

#: apps/skills/templates/contact_mentoree/mail.html:10
#, python-format
msgid ""
"\n"
"            Do you want to be mentored in %(skill)s?\n"
"            "
msgstr ""

#: apps/skills/templates/contact_mentoree/mail.txt:2
#, python-format
msgid ""
"\n"
"Do you want to be mentored in %(skill)s?\n"
"\n"
"Here is the message that %(user)s has left on the Projects platform:\n"
"\n"
"%(content)s\n"
"\n"
"Reply : %(organization.website_url)s/mentorship/respond/%(instance.id)s\n"
msgstr ""

#: apps/skills/templates/contact_mentoree/object.txt:2
#, python-format
msgid ""
"\n"
"%(mentor_name)s offers to mentor you\n"
msgstr ""

#: apps/skills/templates/mentor_response_accepted/mail.html:10
#, python-format
msgid ""
"\n"
"            %(user)s has accepted to mentor you in %(skill)s!\n"
"            "
msgstr ""

#: apps/skills/templates/mentor_response_accepted/mail.html:19
#, python-format
msgid ""
"\n"
"            Good news, %(user)s has accepted to mentor you. You can contact "
"them at %(email)s.\n"
"            "
msgstr ""

#: apps/skills/templates/mentor_response_accepted/mail.html:30
#: apps/skills/templates/mentor_response_pending/mail.html:30
#: apps/skills/templates/mentoree_response_accepted/mail.html:30
#: apps/skills/templates/mentoree_response_pending/mail.html:30
#, python-format
msgid ""
"\n"
"            Reply to %(user)s\n"
"            "
msgstr ""

#: apps/skills/templates/mentor_response_accepted/mail.txt:2
#, python-format
msgid ""
"\n"
"%(user)s has accepted to mentor you in %(skill)s!\n"
"\n"
"Good news, %(user)s has accepted to mentor you. You can contact them at "
"%(email)s.\n"
"\n"
"%(content)s\n"
"\n"
"Reply to %(user)s : %(email)s\n"
msgstr ""

#: apps/skills/templates/mentor_response_accepted/object.txt:2
#, python-format
msgid ""
"\n"
"%(mentor_name)s has accepted to mentor you\n"
msgstr ""

#: apps/skills/templates/mentor_response_pending/mail.html:10
#, python-format
msgid ""
"\n"
"            %(user)s needs more information to mentor you in %(skill)s.\n"
"            "
msgstr ""

#: apps/skills/templates/mentor_response_pending/mail.html:19
#: apps/skills/templates/mentoree_response_pending/mail.html:19
#, python-format
msgid ""
"    \n"
"            %(user)s has left the following message. You can contact them at "
"%(email)s.\n"
"            "
msgstr ""

#: apps/skills/templates/mentor_response_pending/mail.txt:2
#, python-format
msgid ""
"\n"
"%(user)s needs more information to mentor you in %(skill)s.\n"
" \n"
"%(user)s has left the following message. You can contact them at %(email)s.\n"
"\n"
"%(content)s\n"
"\n"
"Reply to %(user)s : %(email)s\n"
msgstr ""

#: apps/skills/templates/mentor_response_pending/object.txt:2
#: apps/skills/templates/mentoree_response_pending/object.txt:2
#, python-format
msgid ""
"\n"
"%(mentor_name)s needs more information on mentoring\n"
msgstr ""

#: apps/skills/templates/mentor_response_rejected/mail.html:10
#, python-format
msgid ""
"\n"
"            %(user)s can't mentor you in %(skill)s!\n"
"            "
msgstr ""

#: apps/skills/templates/mentor_response_rejected/mail.html:19
#, python-format
msgid ""
"\n"
"            Unfortunately, %(user)s can't mentor you in %(skill)s.\n"
"            "
msgstr ""

#: apps/skills/templates/mentor_response_rejected/mail.txt:2
#, python-format
msgid ""
"\n"
"%(user)s can't mentor you in %(skill)s!\n"
"\n"
"Unfortunately, %(user)s will not be able to mentor you.\n"
"\n"
"%(content)s\n"
msgstr ""

#: apps/skills/templates/mentor_response_rejected/object.txt:2
#, python-format
msgid ""
"\n"
"%(mentor_name)s can't mentor you\n"
msgstr ""

#: apps/skills/templates/mentoree_response_accepted/mail.html:10
#, python-format
msgid ""
"\n"
"            %(user)s has accepted to be your mentoree in %(skill)s!\n"
"            "
msgstr ""

#: apps/skills/templates/mentoree_response_accepted/mail.html:19
#, python-format
msgid ""
"\n"
"            Good news, %(user)s has accepted to be your mentoree. You can "
"contact them at %(email)s.\n"
"            "
msgstr ""

#: apps/skills/templates/mentoree_response_accepted/mail.txt:2
#, python-format
msgid ""
"\n"
"%(user)s has accepted to be your mentoree in %(skill)s!\n"
"\n"
"Good news, %(user)s has accepted to be your mentoree. You can contact them "
"at %(email)s.\n"
"\n"
"%(content)s\n"
"\n"
"Reply to %(user)s : %(email)s\n"
msgstr ""

#: apps/skills/templates/mentoree_response_accepted/object.txt:2
#, python-format
msgid ""
"\n"
"%(mentor_name)s has accepted to be your mentoree\n"
msgstr ""

#: apps/skills/templates/mentoree_response_pending/mail.html:10
#, python-format
msgid ""
"\n"
"            %(user)s needs more information to be your mentoree in "
"%(skill)s.\n"
"            "
msgstr ""

#: apps/skills/templates/mentoree_response_pending/mail.txt:2
#, python-format
msgid ""
"\n"
"%(user)s needs more information to be your mentoree in %(skill)s.\n"
" \n"
"%(user)s has left the following message. You can contact them at %(email)s.\n"
"\n"
"%(content)s\n"
"\n"
"Reply to %(user)s : %(email)s\n"
msgstr ""

#: apps/skills/templates/mentoree_response_rejected/mail.html:10
#, python-format
msgid ""
"\n"
"            %(user)s can't be your mentoree in %(skill)s!\n"
"            "
msgstr ""

#: apps/skills/templates/mentoree_response_rejected/mail.html:19
#, python-format
msgid ""
"\n"
"            Unfortunately, %(user)s can't be your mentoree in %(skill)s.\n"
"            "
msgstr ""

#: apps/skills/templates/mentoree_response_rejected/mail.txt:2
#, python-format
msgid ""
"\n"
"%(user)s can't be your mentoree in %(skill)s!\n"
"\n"
"Unfortunately, %(user)s will not be able to be your mentoree.\n"
"\n"
"%(content)s\n"
msgstr ""

#: apps/skills/templates/mentoree_response_rejected/object.txt:2
#, python-format
msgid ""
"\n"
"%(mentor_name)s can't be your mentoree\n"
msgstr ""

#: apps/skills/templates/mentorship_base.html:55
msgid ""
"\n"
"          Mentoring guide : advice for mentors and mentorees\n"
"          "
msgstr ""

#: apps/skills/templates/mentorship_base.html:60
msgid ""
"\n"
"          Dear Mentors and Mentorees, 👩‍🏫👨‍🎓\n"
"          <br/>\n"
"          First of all, the Projects team would like to warmly congratulate "
"you for embarking on your mentorship journey. It’s sure to be filled with "
"exciting discoveries and achievements!\n"
"          "
msgstr ""

#: apps/skills/templates/mentorship_base.html:67
msgid ""
"\n"
"          🌟 To get started\n"
"          "
msgstr ""

#: apps/skills/templates/mentorship_base.html:72
msgid ""
"\n"
"          We encourage you to watch this video to learn more about the roles "
"of both mentor and mentoree.\n"
"          "
msgstr ""

#: apps/skills/templates/mentorship_base.html:76
msgid ""
"\n"
"        <mj-button css-class=\"lpi-button\" href=\"https://www.youtube.com/"
"watch?v=T_iGnufU1kY\">\n"
"          Watch video\n"
"        </mj-button>\n"
"        "
msgstr ""

#: apps/skills/templates/mentorship_base.html:82
msgid ""
"\n"
"          In brief : \n"
"          "
msgstr ""

#: apps/skills/templates/mentorship_base.html:87
msgid ""
"\n"
"          - <strong>A mentor</strong> serves as a supportive guide who "
"<strong>listens attentively, asks thoughtful questions, and offers direction "
"without dictating decisions.</strong> By fostering a trusting environment "
"that promotes open communication, the mentor assists the mentoree in making "
"progress.\n"
"          <br/>\n"
"          - <strong>For mentorees,</strong> it's crucial to clearly "
"<strong>define your needs and goals</strong>. You are <strong>the primary "
"agent of your own development</strong>, applying your mentor's guidance to "
"achieve your objectives.\n"
"          "
msgstr ""

#: apps/skills/templates/mentorship_base.html:95
msgid ""
"\n"
"          📅 Mentoring structures :\n"
"          "
msgstr ""

#: apps/skills/templates/mentorship_base.html:100
msgid ""
"\n"
"          Here are a few suggested structures for your mentoring sessions. "
"Make them your own and adjust each meeting to suit the needs and "
"availability of everyone involved.\n"
"          "
msgstr ""

#: apps/skills/templates/mentorship_base.html:105
msgid ""
"\n"
"          🔹 <strong>Single session</strong> : Ideal for a quick, one-hour "
"boost. This could be for feedback on a project, help with an important "
"decision, or specific advice.\n"
"          "
msgstr ""

#: apps/skills/templates/mentorship_base.html:110
msgid ""
"\n"
"          🔹 <strong>Three one-hour sessions</strong> : Great for diving "
"deeper into a problem. Here’s a possible breakdown:\n"
"          "
msgstr ""

#: apps/skills/templates/mentorship_base.html:115
msgid ""
"\n"
"              - 👂 <strong>Session 1</strong> : Understand the issue and "
"provide initial suggestions.\n"
"          "
msgstr ""

#: apps/skills/templates/mentorship_base.html:120
msgid ""
"\n"
"              - 📚 <strong>Session 2</strong> : Share research and set clear "
"goals.\n"
"          "
msgstr ""

#: apps/skills/templates/mentorship_base.html:125
msgid ""
"\n"
"              - 🌟 <strong>Session 3</strong> : Review progress and adjust "
"the approach.\n"
"          "
msgstr ""

#: apps/skills/templates/mentorship_base.html:130
msgid ""
"\n"
"          🔹 <strong>Year-long mentoring (2 hours/month)</strong> : Perfect "
"for long-term guidance. A typical session might look like this:\n"
"          "
msgstr ""

#: apps/skills/templates/mentorship_base.html:135
msgid ""
"\n"
"              - 🏅 <strong>Progress review</strong> : Discuss achievements "
"and new challenges.\n"
"          "
msgstr ""

#: apps/skills/templates/mentorship_base.html:140
msgid ""
"\n"
"              - 🎯 <strong>Goals</strong> : Set 2-3 objectives to work on "
"before the next session.\n"
"          "
msgstr ""

#: apps/skills/templates/mentorship_base.html:145
msgid ""
"\n"
"              - 📖 <strong>Resources</strong> : Share helpful content "
"(videos, articles, etc.) to explore between sessions.\n"
"          "
msgstr ""

#: apps/skills/templates/mentorship_base.html:150
msgid ""
"\n"
"              - 🗓️ <strong>Next session</strong> : Schedule the upcoming "
"meeting.\n"
"          "
msgstr ""

#: apps/skills/templates/mentorship_base.html:156
msgid ""
"\n"
"          ✅ Tips for successful mentoring :\n"
"          "
msgstr ""

#: apps/skills/templates/mentorship_base.html:161
msgid ""
"\n"
"          📝 <strong>Prepare for each session :</strong> Think about the "
"topics you want to discuss, goals you want to achieve, and any questions you "
"have.\n"
"          "
msgstr ""

#: apps/skills/templates/mentorship_base.html:166
msgid ""
"\n"
"          🤝 <strong>Be open and honest :</strong> Building trust requires "
"transparency.\n"
"          "
msgstr ""

#: apps/skills/templates/mentorship_base.html:171
msgid ""
"\n"
"          👂 <strong>Practice active listening :</strong> Ask questions and "
"rephrase to confirm you’ve understood.\n"
"          "
msgstr ""

#: apps/skills/templates/mentorship_base.html:176
msgid ""
"\n"
"          🎯 <strong>Set clear goals</strong> after each session.\n"
"          "
msgstr ""

#: apps/skills/templates/mentorship_base.html:181
msgid ""
"\n"
"          📬 <strong>Share useful resources</strong> between meetings to "
"enhance learning.\n"
"          "
msgstr ""

#: apps/skills/templates/mentorship_base.html:186
msgid ""
"\n"
"          📆 <strong>Always schedule the next session</strong> to maintain "
"progress.\n"
"          "
msgstr ""

#: apps/skills/templates/mentorship_base.html:192
msgid ""
"\n"
"          We hope these tips help you better navigate your mentorship "
"experience ! Thank you all, and happy mentoring ✨\n"
"          <br/>\n"
"          Best regards,\n"
"          <br/>\n"
"          The Projects team\n"
"          "
msgstr ""

#: apps/skills/templates/reminder_mentor_10_days/mail.html:10
#, python-format
msgid ""
"\n"
"            Can you mentor me in %(skill)s? (last reminder)\n"
"            "
msgstr ""

#: apps/skills/templates/reminder_mentor_10_days/mail.html:19
#: apps/skills/templates/reminder_mentoree_10_days/mail.html:19
#, python-format
msgid ""
"\n"
"            It's the last time we'll share this message that %(user)s has "
"left for you on the Projects platform.\n"
"            "
msgstr ""

#: apps/skills/templates/reminder_mentor_10_days/mail.txt:2
#, python-format
msgid ""
"\n"
"Can you mentor me in %(skill)s? (last reminder)\n"
"\n"
"It's the last time we'll share this message that %(user)s has left for you "
"on the Projects platform.\n"
"\n"
"%(content)s\n"
"\n"
"Reply : %(organization.website_url)s/mentorship/respond/%(instance.id)s\n"
msgstr ""

#: apps/skills/templates/reminder_mentor_10_days/object.txt:2
#, python-format
msgid ""
"\n"
"Can you mentor %(mentoree_name)s? (last reminder)\n"
msgstr ""

#: apps/skills/templates/reminder_mentor_3_days/mail.html:10
#, python-format
msgid ""
"\n"
"            Can you mentor me in %(skill)s? (reminder)\n"
"            "
msgstr ""

#: apps/skills/templates/reminder_mentor_3_days/mail.html:19
#: apps/skills/templates/reminder_mentoree_3_days/mail.html:19
#, python-format
msgid ""
"\n"
"            %(user)s sent you a message on the Projects platform and it "
"looks like you haven't responded yet. Good news, it's not too late :)\n"
"            "
msgstr ""

#: apps/skills/templates/reminder_mentor_3_days/mail.txt:2
#, python-format
msgid ""
"\n"
"Can you mentor me in %(skill)s? (reminder)\n"
"\n"
"%(user)s sent you a message on the Projects platform and it looks like you "
"haven't responded yet. Good news, it's not too late :)\n"
"\n"
"%(content)s\n"
"\n"
"Reply : %(organization.website_url)s/mentorship/respond/%(instance.id)s\n"
msgstr ""

#: apps/skills/templates/reminder_mentor_3_days/object.txt:2
#, python-format
msgid ""
"\n"
"Can you mentor %(mentoree_name)s? (reminder)\n"
msgstr ""

#: apps/skills/templates/reminder_mentoree_10_days/mail.html:10
#, python-format
msgid ""
"\n"
"            Do you want to be mentored in %(skill)s? (last reminder)\n"
"            "
msgstr ""

#: apps/skills/templates/reminder_mentoree_10_days/mail.txt:2
#, python-format
msgid ""
"\n"
"Do you want to be mentored in %(skill)s? (last reminder)\n"
"\n"
"It's the last time we'll share this message that %(user)s has left for you "
"on the Projects platform.\n"
"\n"
"%(content)s\n"
"\n"
"Reply : %(organization.website_url)s/mentorship/respond/%(instance.id)s\n"
msgstr ""

#: apps/skills/templates/reminder_mentoree_10_days/object.txt:2
#, python-format
msgid ""
"\n"
"Do you want to be mentored in %(skill)s? (last reminder)\n"
msgstr ""

#: apps/skills/templates/reminder_mentoree_3_days/mail.html:10
#, python-format
msgid ""
"\n"
"            Do you want to be mentored in %(skill)s? (reminder)\n"
"            "
msgstr ""

#: apps/skills/templates/reminder_mentoree_3_days/mail.txt:2
#, python-format
msgid ""
"\n"
"Do you want to be mentored in %(skill)s? (reminder)\n"
"\n"
"%(user)s sent you a message on the Projects platform and it looks like you "
"haven't responded yet. Good news, it's not too late :)\n"
"\n"
"%(content)s\n"
"\n"
"Reply : %(organization.website_url)s/mentorship/respond/%(instance.id)s\n"
msgstr ""

#: apps/skills/templates/reminder_mentoree_3_days/object.txt:2
#, python-format
msgid ""
"\n"
"Do you want to be mentored in %(skill)s? (reminder)\n"
msgstr ""

#: services/google/exceptions.py:7
msgid "This email is already used by another group"
msgstr ""

#: services/google/exceptions.py:13
msgid "This email is already used by another user"
msgstr ""

#: services/keycloak/exceptions.py:12
msgid "Invalid user credentials"
msgstr ""

#: services/keycloak/exceptions.py:21
msgid "Given user does not have a keycloak account"
msgstr ""

#: services/keycloak/exceptions.py:27
msgid "No user was found with the given keycloak id"
msgstr ""

#: services/keycloak/exceptions.py:33
msgid "The 'redirect_uri' parameter is mandatory"
msgstr ""

#: services/keycloak/exceptions.py:39
msgid "The given email type is not valid"
msgstr ""

#: services/keycloak/exceptions.py:44
#, python-brace-format
msgid "Email type '{email_type}' is not valid"
msgstr ""

#: services/keycloak/templates/admin_created/mail.html:13
msgid ""
"\n"
"    Your Projects account has just been created. You just have to choose a "
"password and you will be able to join Projects, a platform to share projects "
"in your organization and foster collaboration for the common good.\n"
"    "
msgstr ""

#: services/keycloak/templates/admin_created/mail.html:18
msgid ""
"\n"
"    Create my password\n"
"    "
msgstr ""

#: services/keycloak/templates/admin_created/mail.html:23
#: services/keycloak/templates/force_reset_password/mail.html:23
#: services/keycloak/templates/invitation/mail.html:23
#: services/keycloak/templates/reset_password/mail.html:23
msgid ""
"\n"
"    If you didn’t request this email, there is nothing to worry about, you "
"can safely ignore it.\n"
"    "
msgstr ""

#: services/keycloak/templates/admin_created/mail.html:28
#: services/keycloak/templates/force_reset_password/mail.html:28
#: services/keycloak/templates/invitation/mail.html:28
#, python-format
msgid ""
"\n"
"    Link expires on %(expiration_date)s at %(expiration_time)s. <a "
"class=\"lpi-link\" href=\"%(refresh_link)s\">Click here</a> to request a new "
"link.\n"
"    "
msgstr ""

#: services/keycloak/templates/admin_created/mail.txt:2
#, python-format
msgid ""
"\n"
"Welcome to the Projects portal of %(organization_name)s, %(given_name)s!\n"
"Your Projects account has just been created. You just have to choose a "
"password and you will be able to join Projects, a platform to share projects "
"in your organization and foster collaboration for the common good.\n"
"Create my password : %(link)s\n"
"If you didn’t request this email, there is nothing to worry about, you can "
"safely ignore it.\n"
"Link expires on %(expiration_date)s at %(expiration_time)s. Demandez un "
"nouveau lien en cliquant sur %(refresh_link)s.\n"
msgstr ""

#: services/keycloak/templates/admin_created/object.txt:2
#, python-format
msgid ""
"\n"
"Welcome to your new %(org_name)s Projects platform\n"
msgstr ""

#: services/keycloak/templates/force_reset_password/mail.html:8
#, python-format
msgid ""
"\n"
"    A request to reset your password has been made for your "
"%(organization_name)s Projects account.\n"
"    "
msgstr ""

#: services/keycloak/templates/force_reset_password/mail.html:13
#: services/keycloak/templates/reset_password/mail.html:13
msgid ""
"\n"
"    Someone requested that we change your password. If this was you, click "
"on the link below to update your password.\n"
"    "
msgstr ""

#: services/keycloak/templates/force_reset_password/mail.html:18
#: services/keycloak/templates/reset_password/mail.html:18
msgid ""
"\n"
"    Update password\n"
"    "
msgstr ""

#: services/keycloak/templates/force_reset_password/mail.txt:2
#, python-format
msgid ""
"\n"
"A request to reset your password has been made for your "
"%(organization_name)s Projects account.\n"
"Someone requested that we change your password. If this was you, click on "
"the link below to update your password.\n"
"Update password : %(link.link)s\n"
"If you didn’t request this email, there is nothing to worry about, you can "
"safely ignore it.\n"
"Link expires on %(expiration_date)s at %(expiration_time)s. Click on "
"%(refresh_link)s to request a new link.\n"
msgstr ""

#: services/keycloak/templates/force_reset_password/object.txt:2
#, python-format
msgid ""
"\n"
"Update your %(org_name)s Projects password\n"
msgstr ""

#: services/keycloak/templates/invitation/mail.html:8
#, python-format
msgid ""
"\n"
"    Confirm your email address to get started on the Projects portal of "
"%(organization_name)s.\n"
"    "
msgstr ""

#: services/keycloak/templates/invitation/mail.html:13
#, python-format
msgid ""
"\n"
"    Once you have confirmed that <strong>%(contact_email)s</strong> is your "
"address, we'll help you get started on the platform.\n"
"    "
msgstr ""

#: services/keycloak/templates/invitation/mail.html:18
msgid ""
"\n"
"    Confirm email address\n"
"    "
msgstr ""

#: services/keycloak/templates/invitation/mail.txt:2
#, python-format
msgid ""
"\n"
"Confirm your email address to get started on the Projects portal of "
"%(organization_name)s.\n"
"Once you have confirmed that <strong>%(contact_email)s</strong> is your "
"address, we'll help you get started on the platform.\n"
"Confirm email address : %(link)s\n"
"If you didn’t request this email, there is nothing to worry about, you can "
"safely ignore it.\n"
"Link expires on %(expiration_date)s at %(expiration_time)s. Click on "
"%(refresh_link)s to request a new link.\n"
msgstr ""

#: services/keycloak/templates/invitation/object.txt:2
#, python-format
msgid ""
"\n"
"Confirm your email address to get started on %(org_name)s Projects\n"
msgstr ""

#: services/keycloak/templates/reset_password/mail.html:8
msgid ""
"\n"
"    A request to reset your password has been made for your Projects "
"account.\n"
"    "
msgstr ""

#: services/keycloak/templates/reset_password/mail.html:28
#, python-format
msgid ""
"\n"
"    Link expires on %(expiration_date)s at %(expiration_time)s.\n"
"    "
msgstr ""

#: services/keycloak/templates/reset_password/mail.txt:2
#, python-format
msgid ""
"\n"
"A request to reset your password has been made for your Projects account.\n"
"Someone requested that we change your password. If this was you, click on "
"the link below to update your password.\n"
"Update password : %(link.link)s\n"
"If you didn’t request this email, there is nothing to worry about, you can "
"safely ignore it.\n"
"Link expires on %(expiration_date)s at %(expiration_time)s.\n"
msgstr ""

#: services/keycloak/templates/reset_password/object.txt:2
msgid ""
"\n"
"Update your Projects password\n"
msgstr ""

#: services/mistral/exceptions.py:10
msgid "The given queryset does not match the related model"
msgstr ""

#: services/wikipedia/exceptions.py:12
msgid "Wikipedia API error"
msgstr ""

#: services/wikipedia/exceptions.py:17
#, python-brace-format
msgid "Wikipedia API returned {status_code}"
msgstr ""

#: services/wikipedia/exceptions.py:26
msgid "Language is not supported"
msgstr ""

#: services/wikipedia/exceptions.py:31
#, python-brace-format
msgid "Language {language} is not supported"
msgstr ""<|MERGE_RESOLUTION|>--- conflicted
+++ resolved
@@ -1224,11 +1224,7 @@
 msgid "sustainable development goals"
 msgstr ""
 
-<<<<<<< HEAD
 #: apps/projects/models.py:198
-=======
-#: apps/projects/models.py:201
->>>>>>> c89cc8bf
 msgid "main category"
 msgstr ""
 
